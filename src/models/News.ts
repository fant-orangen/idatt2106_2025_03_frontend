/**
 * An interface representing a news article.
 *
 * @interface News
 */
export interface News {
  id: number;
  title: string;
  content: string;
  publishedAt: string | Date;
  createdById: number;
  createdByName: string;
  crisisEventId: number;
  crisisEventName: string;
  createdAt: string | Date;
  updatedAt: string | Date;
  status: 'draft' | 'published' | 'archived';
}

/**
 * Data transfer object for creating a news article.
 *
 * @interface CreateNewsDto
 */
export interface CreateNewsDto {
  title: string;
  content: string;
  crisisEventId: number;
  status: 'draft' | 'published' | 'archived';
}

<<<<<<< HEAD
export interface UpdateNewsArticle {
  title: string;
  content: string;
  status: 'draft' | 'published' | 'archived';
}
=======
/**
 * Data transfer object for updating a news article.
 * Allows updating title, content, and status.
 *
 * @interface UpdateNewsArticleDTO
 */
export interface UpdateNewsArticleDTO {
  title?: string;
  content?: string;
  status?: 'DRAFT' | 'PUBLISHED' | 'ARCHIVED';
}
>>>>>>> 056eaae8
<|MERGE_RESOLUTION|>--- conflicted
+++ resolved
@@ -25,17 +25,9 @@
 export interface CreateNewsDto {
   title: string;
   content: string;
-  crisisEventId: number;
-  status: 'draft' | 'published' | 'archived';
+  createdByUserId: number;
 }
 
-<<<<<<< HEAD
-export interface UpdateNewsArticle {
-  title: string;
-  content: string;
-  status: 'draft' | 'published' | 'archived';
-}
-=======
 /**
  * Data transfer object for updating a news article.
  * Allows updating title, content, and status.
@@ -45,6 +37,5 @@
 export interface UpdateNewsArticleDTO {
   title?: string;
   content?: string;
-  status?: 'DRAFT' | 'PUBLISHED' | 'ARCHIVED';
-}
->>>>>>> 056eaae8
+  status?: 'draft' | 'published' | 'archived';
+}