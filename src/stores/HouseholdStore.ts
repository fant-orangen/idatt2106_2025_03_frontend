import { defineStore } from 'pinia';
import { ref, computed } from 'vue';
import { useUserStore } from '@/stores/UserStore.ts';
import {
  getCurrentHousehold,
  getHouseholdMembers,
  getEmptyHouseholdMembers,
  joinWithToken
} from '@/services/HouseholdService.ts';
import type { Household, HouseholdMember, EmptyHouseholdMemberDto } from '@/models/Household.ts';

export const useHouseholdStore = defineStore('household', () => {
  // State
  const currentHousehold = ref<Household | null>(null);
  const members = ref<(HouseholdMember | EmptyHouseholdMemberDto)[]>([]);
  const isLoading = ref(false);
  const error = ref<string | null>(null);

  // Computed
  const isMemberOfHousehold = computed(() => !!currentHousehold.value);

  // Mutations / Actions
  function setCurrentHousehold(household: Household | null) {
    currentHousehold.value = household;
  }

  function setMembers(list: (HouseholdMember | EmptyHouseholdMemberDto)[]) {
    members.value = list;
  }

  function addMember(member: HouseholdMember | EmptyHouseholdMemberDto) {
    members.value.push(member);
  }

  function removeMember(memberId: number) {
    members.value = members.value.filter(m => m.id !== memberId);
  }

  function setLoading(loading: boolean) {
    isLoading.value = loading;
  }

  function setError(err: string | null) {
    error.value = err;
  }

  async function fetchCurrentHousehold() {
    const userStore = useUserStore();
    if (!userStore.loggedIn) return;

    setLoading(true);
    setError(null);
    try {
      const household = await getCurrentHousehold();
      setCurrentHousehold(household);
    } catch (err: any) {
      setCurrentHousehold(null);
      setError(err instanceof Error ? err.message : String(err));
    } finally {
      setLoading(false);
    }
  }

  async function fetchHouseholdMembers() {
    if (!currentHousehold.value) return;

    setLoading(true);
    setError(null);
    try {
      const regular = await getHouseholdMembers();
      const empty = await getEmptyHouseholdMembers();
      setMembers([...regular, ...empty]);
    } catch (err: any) {
      setError(err instanceof Error ? err.message : String(err));
    } finally {
      setLoading(false);
    }
  }

  async function joinHouseholdWithToken(token: string) {
    const trimmed = token.trim();
    if (!trimmed) {
      throw new Error('Token is required');
    }

    setLoading(true);
    setError(null);
    try {
      const household = await joinWithToken(trimmed);
      setCurrentHousehold(household);
      return household;
    } catch (err: any) {
      setError(err instanceof Error ? err.message : String(err));
      throw err;
    } finally {
      setLoading(false);
    }
  }

  function cleanHousehold() {
    setCurrentHousehold(null);
    setMembers([]);
    setLoading(false);
    setError(null);
  }

  return {
    // State
    currentHousehold,
    members,
    isLoading,
    error,
    // Computed
    isMemberOfHousehold,
    // Actions
    setCurrentHousehold,
    setMembers,
    addMember,
    removeMember,
    setLoading,
    setError,
    fetchCurrentHousehold,
<<<<<<< HEAD
    fetchHouseholdMembers,
    joinHouseholdWithToken,
    cleanHousehold
=======
    setCurrentHousehold,
    setLoading,
    setError,
>>>>>>> 2b1b2c18
  };
});

export type HouseholdStore = ReturnType<typeof useHouseholdStore>;
<|MERGE_RESOLUTION|>--- conflicted
+++ resolved
@@ -120,15 +120,13 @@
     setLoading,
     setError,
     fetchCurrentHousehold,
-<<<<<<< HEAD
     fetchHouseholdMembers,
     joinHouseholdWithToken,
     cleanHousehold
-=======
     setCurrentHousehold,
     setLoading,
     setError,
->>>>>>> 2b1b2c18
+
   };
 });
 
