/**
 * User store module for global user state management.
 *
 * This Pinia store manages the application's user authentication state,
 * including login, registration, profile management, and authentication tokens.
 *
 * @module UserStore
 */
import { defineStore } from 'pinia';
import { fetchToken } from '@/services/api/AuthService.ts';
import { register } from '@/services/api/AuthService.ts';
import { computed, ref } from 'vue';
import api from '@/services/api/AxiosInstance.ts';
import type { RegistrationData, UserProfile } from '@/models/User.ts'

/**
 * Defines and exports the user store for global user state management.
 *
 * Provides reactive state for user authentication, profile data, and
 * methods for login, registration, and profile management.
 */
export const useUserStore = defineStore("user", () => {
  const token = ref<string | null>(null);
  const username = ref<string | null>(null);
  const role = ref<string | null>(null);
  const userId = ref<string | null>(null);
  const isAuthenticated = ref(false);
  const profile = ref<UserProfile>({
    email: '',
    firstName: '',
    lastName: '',
    phone: '',
  });

  // Initialize from localStorage and validate token
  async function initializeFromStorage() {
    console.log('Initializing from storage...');
    const storedToken = localStorage.getItem('token');
    const storedUsername = localStorage.getItem('username');
    const storedRole = localStorage.getItem('role');
    const storedUserId = localStorage.getItem('userId');

    if (storedToken) {
      try {
        // First restore state from localStorage
        token.value = storedToken;
        username.value = storedUsername;
        role.value = storedRole;
        userId.value = storedUserId;

        // Then validate the token
        await api.get('/auth/validate', {
          headers: { Authorization: `Bearer ${storedToken}` }
        });

        isAuthenticated.value = true;
        console.log('Token validated successfully');
      } catch (error) {
        console.error('Token validation failed:', error);
        clearAuthState();
      }
    } else {
      clearAuthState();
    }
  }

  function clearAuthState() {
    token.value = null;
    username.value = null;
    role.value = null;
    userId.value = null;
    isAuthenticated.value = false;
    localStorage.removeItem('token');
    localStorage.removeItem('username');
    localStorage.removeItem('role');
    localStorage.removeItem('userId');
  }

  function login(status: number, tokenStr: string, userEmail: string) {
    if (status === 200) {
      // Extract role and userId from token
      const tokenParts = tokenStr.split('.');
      if (tokenParts.length === 3) {
        try {
          const payload = JSON.parse(atob(tokenParts[1]));
          role.value = payload.role;
          userId.value = payload.userId?.toString();

          // Save to localStorage
          localStorage.setItem('token', tokenStr);
          localStorage.setItem('username', userEmail);
          localStorage.setItem('role', payload.role);
          localStorage.setItem('userId', payload.userId?.toString() || '');

          // Update state
          token.value = tokenStr;
          username.value = userEmail;
          isAuthenticated.value = true;
        } catch (error) {
          console.error("Error parsing token payload:", error);
          clearAuthState();
        }
      }
    }
  }

  async function verifyLogin(userEmail: string, password: string) {
    try {
      const response = await fetchToken({ username: userEmail, password });
      login(response.status, response.data.token, userEmail);
    } catch (error) {
      console.error("Login error:", error);
      throw error;
    }
  }

  async function registerUser(userData: RegistrationData) {
    try {
      await register(userData);
      await verifyLogin(userData.email, userData.password);
    } catch (error) {
      console.error("Registration error:", error);
      throw error;
    }
  }

  function logout() {
    clearAuthState();
  }

  const loggedIn = computed(() => isAuthenticated.value);

  const isSuperAdminUser = computed(() => role.value === 'SUPER_ADMIN');

  const isAdminUser = computed (() => role.value === 'ADMIN' || role.value === 'SUPER_ADMIN');

  return {
    token,
    username,
    role,
    userId,
    isAuthenticated,
    profile,
    login,
    verifyLogin,
    registerUser,
    logout,
    loggedIn,
<<<<<<< HEAD
    getUsername,
    getToken,
    getUserId,
    getUserRole,
    isLoggedInUser,
    isAdminUser,
    isSuperAdminUser
=======
    initializeFromStorage
>>>>>>> a7b553d4
  };
});<|MERGE_RESOLUTION|>--- conflicted
+++ resolved
@@ -146,16 +146,6 @@
     registerUser,
     logout,
     loggedIn,
-<<<<<<< HEAD
-    getUsername,
-    getToken,
-    getUserId,
-    getUserRole,
-    isLoggedInUser,
-    isAdminUser,
-    isSuperAdminUser
-=======
     initializeFromStorage
->>>>>>> a7b553d4
   };
 });