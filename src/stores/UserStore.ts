/**
 * User store module for global user state management.
 *
 * This Pinia store manages the application's user authentication state,
 * including login, registration, profile management, and authentication tokens.
 *
 * @module UserStore
 */
import { defineStore } from 'pinia'
import { fetchToken } from '@/services/api/AuthService.ts'
import { register } from '@/services/api/AuthService.ts'
import { send2FACode } from '@/services/api/AuthService.ts'
import { verify2FACode } from '@/services/api/AuthService.ts'
import { computed, ref } from 'vue'
import api from '@/services/api/AxiosInstance.ts'
import type { RegistrationData, UserProfile } from '@/models/User.ts'

/**
 * Defines and exports the user store for global user state management.
 *
 * Provides reactive state for user authentication, profile data, and
 * methods for login, registration, and profile management.
 */
export const useUserStore = defineStore('user', () => {
  const token = ref<string | null>(null)
  const username = ref<string | null>(null)
  const role = ref<string | null>(null)
  const userId = ref<string | null>(null)
  const isAuthenticated = ref(false)
  const profile = ref<UserProfile>({
    email: '',
    firstName: '',
    lastName: '',
    phone: '',
  })

  // Initialize from localStorage and validate token
  async function initializeFromStorage() {
    console.log('Initializing from storage...')
    const storedToken = localStorage.getItem('token')
    const storedUsername = localStorage.getItem('username')
    const storedRole = localStorage.getItem('role')
    const storedUserId = localStorage.getItem('userId')

    if (storedToken) {
      try {
        // First restore state from localStorage
        token.value = storedToken
        username.value = storedUsername
        role.value = storedRole
        userId.value = storedUserId

        // Then validate the token
        await api.get('/auth/validate', {
          headers: { Authorization: `Bearer ${storedToken}` },
        })

        isAuthenticated.value = true
        console.log('Token validated successfully')
      } catch (error) {
        console.error('Token validation failed:', error)
        clearAuthState()
      }
    } else {
      clearAuthState()
    }
  }

  function clearAuthState() {
    token.value = null
    username.value = null
    role.value = null
    userId.value = null
    isAuthenticated.value = false
    localStorage.removeItem('token')
    localStorage.removeItem('username')
    localStorage.removeItem('role')
    localStorage.removeItem('userId')
  }

  function login(status: number, tokenStr: string, userEmail: string) {
    if (status === 200) {
      // Extract role and userId from token
      const tokenParts = tokenStr.split('.')
      if (tokenParts.length === 3) {
        try {
          const payload = JSON.parse(atob(tokenParts[1]))
          role.value = payload.role
          userId.value = payload.userId?.toString()

          // Save to localStorage
          localStorage.setItem('token', tokenStr)
          localStorage.setItem('username', userEmail)
          localStorage.setItem('role', payload.role)
          localStorage.setItem('userId', payload.userId?.toString() || '')

          // Update state
          token.value = tokenStr
          username.value = userEmail
          isAuthenticated.value = true
        } catch (error) {
          console.error('Error parsing token payload:', error)
          clearAuthState()
        }
      }
    }
  }

  async function verifyLogin(userEmail: string, password: string) {
    try {
      const response = await fetchToken({ username: userEmail, password })
      return response
      // login(response.status, response.data.token, userEmail);
    } catch (error) {
      console.error('Login error:', error)
      throw error
    }
  }

  async function registerUser(userData: RegistrationData) {
    try {
      await register(userData)
      await verifyLogin(userData.email, userData.password)
    } catch (error) {
      console.error('Registration error:', error)
      throw error
    }
  }

  async function send2FACodeToEmail(userEmail: string) {
    try {
      await send2FACode(userEmail)
    } catch (error) {
      console.error('Error sending 2FA code:', error)
      throw error
    }
  }

  async function verify2FACodeInput(userEmail: string, code: number) {
    try {
      const response = await verify2FACode(userEmail, code)
      return response
    } catch (error) {
      console.error('Error verifying 2FA code:', error)
      throw error
    }
  }

  function logout() {
    clearAuthState()
  }

  const loggedIn = computed(() => isAuthenticated.value)

  const isSuperAdminUser = computed(() => role.value === 'SUPERADMIN');

  const isAdminUser = computed (() => role.value === 'ADMIN' || role.value === 'SUPERADMIN');

  return {
    token,
    username,
    role,
    userId,
    isAuthenticated,
    profile,
    login,
    verifyLogin,
    registerUser,
    logout,
    send2FACodeToEmail,
    verify2FACodeInput,
    loggedIn,
    initializeFromStorage,
<<<<<<< HEAD
    isAdminUser,
    isSuperAdminUser
  };
});
=======
  }
})
>>>>>>> cda18cc7
<|MERGE_RESOLUTION|>--- conflicted
+++ resolved
@@ -150,7 +150,7 @@
     clearAuthState()
   }
 
-  const loggedIn = computed(() => isAuthenticated.value)
+  const loggedIn = computed(() => isAuthenticated.value);
 
   const isSuperAdminUser = computed(() => role.value === 'SUPERADMIN');
 
@@ -171,12 +171,7 @@
     verify2FACodeInput,
     loggedIn,
     initializeFromStorage,
-<<<<<<< HEAD
     isAdminUser,
     isSuperAdminUser
   };
-});
-=======
-  }
-})
->>>>>>> cda18cc7
+});