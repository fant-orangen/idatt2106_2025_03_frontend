{
  "actions": {
    "to-reflect": "for å reflektere",
    "read-more": "Les mer",
    "add-empty-account-to-household": "Legg til en tom bruker i husholdningen",
    "add": "Legg til",
    "switch-household": "Bytt husholdning"
  },
  "login": {
    "login": "Logg inn",
    "signup": "Registrer",
    "forgot-password": "Glemt passord?",
    "re-enter": "Skriv inn på nytt",
    "consent": "Jeg godtar",
    "privacy-policy": "personvernerklæringen.",
    "email-notifs-warning": "at krisefikser.no kan sende meg varsler via e-post.",
    "submit": "Send inn",
    "name": "Navn",
    "first-name": "Fornavn",
    "last-name": "Etternavn",
    "email": "E-post",
    "phone": "Telefonummer",
    "password": "Passord",
    "confirm-password": "Bekreft passord"
  },
  "admin": {
    "administrate": "Administrer",
    "make-new-event": "Legg til en ny hendelse",
    "make-new-POI": "Legg til et nytt interessepunkt",
    "make-new-activity": "Lag en ny aktivitet",
    "edit-event": "Rediger en pågående hendelse"
  },
  "errors": {
    "wrong-username-or-password": "Feil brukernavn eller passord",
    "user-exists": "En konto med denne e-posten eksisterer allerede. Vennligst logg inn eller tilbakestill passordet hvis du har glemt det.",
    "login-failed": "Innlogging mislyktes. Vennligst sjekk legitimasjonen din.",
    "passwords-do-not-match": "Passordene stemmer ikke overens.",
    "registration-failed": "Registrering mislyktes. Vennligst prøv igjen."
  },
  "success": {
    "registration-successful": "Registrering vellykket! Du kan nå logge inn.",
    "login-successful": "Innlogging vellykket!"
  },
  "crisis": {
    "crisis-status": "Krisestatus",
    "more-crisis-info": "Les mer om din nåværende krisesituasjon",
    "no-crisis": "Ingen pågående krise"
  },
  "navigation": {
    "home": "Hjem",
    "language": "Språk",
    "before-crisis-page": "Før en krise",
    "activities": "Aktiviteter",
    "admin-panel": "Admin side",
    "new-event": "Ny hendelse",
    "new-POI": "Nytt interessepunkt",
    "new-activity": "Ny aktivivtet",
    "go-back": "Tilbake"
  },
  "time": {
    "after": "etter",
    "before": "før",
    "during": "under"
  },
  "info": {
    "news": "Nyheter",
    "notifications": "Varslinger",
    "nr-of-people-in-household": "Antall personer i husholdningen",
    "info-about-storage": "Les mer om beredskapslageret",
    "current-situation": "Nåværende hendelser"
  },
  "reflect": {
    "reflection": "Reflekter etter krisen",
    "need-help-q": "Trenger du hjelp?",
    "what-2-do-after-crisis": "Hva bør du gjøre etter en krise?"
  },
  "map": {
    "defibrillator": "Hjertestarter",
    "medical-help": "Legehjelp",
    "fire-extinguishing": "Brannslukking",
    "shelter": "Tilfluktsrom",
    "address": "Adresse",
    "opening-hours": "Åpningstider",
    "directions": "Veibeskrivelse",
    "contact": "Kontakt",
    "filter": "Filtrer POIer",
    "my-location": "Bruk min posisjon",
    "your-location": "Din posisjon",
    "getting-location": "Henter din posisjon",
    "distance": "Avstand (meter)",
    "poi-type": "POI Type",
    "all-types": "Alle typer",
    "apply-filter": "Bruk filter",
    "reset-filter": "Nullstill",
    "location-error": "Kunne ikke hente din posisjon. Vennligst sjekk nettleserens tillatelser.",
    "location-success": "Posisjon hentet.",
    "show-filter": "Vis filteralternativer",
    "hide-filter": "Skjul filteralternativer",
    "nearest-shelter": "Finn nærmeste tilfluktsrom",
    "location-needed": "Posisjon er nødvendig for å finne nærmeste tilfluktsrom. Vennligst tillat posisjonstilgang.",
    "location-required": "Posisjon er nødvendig for dette filteret",
    "find-nearest": "Finn nærmeste",
    "show-directions": "Vis veibeskrivelse",
    "close-directions": "Lukk",
    "need-location": "Vennligst aktiver plasseringen din for å vise veibeskrivelse"
  },
  "time-units": {
    "month": "1 måned | {count} måneder",
    "day": "1 dag | {count} dager",
    "hour": "1 time | {count} timer"
  },
  "storage": {
    "food-and-drinks": "Mat og drikke",
    "medicine": "Medisin",
    "storage": "Beredskapslager",
    "your-storage": "Ditt beredskapslager"
  },
  "household": {
    "my-household": "Min husholdning",
    "no-members-found": "Ingen husholdningsmedlemmer funnet.",
    "person": "person",
    "people": "personer",
    "in-household": "i husholdningen",
    "add-empty-user": "Legg til tom bruker",
    "name": "Navn",
    "enter-name": "Skriv inn navn",
    "last-name": "Etternavn",
    "enter-last-name": "Skriv inn etternavn",
    "type": "Type",
    "select-type": "Velg type",
    "adult": "Voksen",
    "child": "Barn",
    "pet": "Kjæledyr",
    "description": "Beskrivelse",
    "additional-info": "Tilleggsinformasjon",
    "save": "Lagre",
    "cancel": "Avbryt",
    "beredskapslager": "Beredskapslager",
    "no-expiring-items": "Ingen varer er i ferd med å utløpe.",
    "days-left": "dager igjen",
    "your-shelter-store": "Ditt beredskapslager"
  },
  "sidebar": {
    "title": "Temaer",
    "themes": {
      "crisisSituations": {
        "title": "Ulike typer krisesituasjoner",
        "pandemic": "Pandemi",
        "war": "Krig",
        "extremeWeather": {
          "title": "Ekstremvær",
          "flood": "Flom",
          "hurricane": "Orkan",
          "drought": "Tørke",
          "heatwave": "Hetebølge"
        },
        "forestFire": "Skogbrann",
        "powerOutage": "Strømbrudd",
        "waterShortage": "Vannmangel",
        "cyberAttack": "Cyberangrep",
        "majorAccident": "Storulykke"
      },
      "preparednessStorage": "Beredskapslager",
      "afterCrisis": "Etter en krise"
    }
  },
  "themes": {
    "crisisSituations": {
      "pandemic": {
        "title": "Informasjon om Pandemi",
        "content": "Under en pandemi er det avgjørende å følge råd fra helsemyndighetene (som [Helsenorge.no](https://www.helsenorge.no/) og FHI) for å begrense smittespredning.\n\n**Viktige tiltak inkluderer:**\n* God hånd- og hostehygiene.\n* Holde avstand til andre.\n* Holde seg hjemme ved sykdom.\n* Sørge for å ha nødvendige medisiner og hygieneartikler tilgjengelig.\n\nVær forberedt på at tjenester som transport og butikker kan bli påvirket. Ha et lager av mat og drikke som anbefalt i egenberedskapsrådene. Følg med på offisiell informasjon og vær kildekritisk.\n\n*Kilde: [DSB - Egenberedskap](https://www.dsb.no/siteassets/sikkerhverdag/egenberedskap/brosjyren/dsb-egenberedskap-bokmal-uu-web_ny.pdf)*"
      },
      "war": {
        "title": "Informasjon om Krig",
        "content": "Selv om Norge er et trygt land, er det viktig å være forberedt på ulike scenarioer, inkludert krigshandlinger. Ved en slik situasjon:\n\n* **Følg myndighetenes råd nøye.** Informasjon vil bli gitt via offisielle kanaler som NRK P1.\n* **Søk informasjon:** Hold deg oppdatert via pålitelige kilder.\n* **Finn dekning:** Orienter deg om nærmeste offentlige tilfluktsrom (sjekk [kart.dsb.no](https://kart.dsb.no)). Hvis ikke tilgjengelig, søk dekning i kjellere eller rom midt i bygninger, unngå vinduer da disse kan knuse.\n* **Ha beredskapslageret klart:** Sørg for at du har nok mat, vann og andre nødvendigheter for minst en uke.\n\n*Kilde: [DSB - Egenberedskap](https://www.dsb.no/siteassets/sikkerhverdag/egenberedskap/brosjyren/dsb-egenberedskap-bokmal-uu-web_ny.pdf)*"
      },
      "extremeWeather": {
        "flood": {
          "title": "Informasjon om Flom",
          "content": "Ved fare for flom:\n\n* **Følg varsler:** Hold deg oppdatert på værvarsler fra [MET Norway (Yr.no)](https://www.yr.no) og flomvarsler fra [NVE (varsom.no)](https://www.varsom.no).\n* **Sikre eiendom:** Fest eller flytt løse gjenstander utendørs. Flytt verdifulle eiendeler og farlige stoffer (kjemikalier, drivstoff) opp fra kjeller og første etasje.\n* **Tett åpninger:** Tett ventiler og sluk for å hindre vanninntrenging.\n* **Vurder evakuering:** Følg råd fra myndighetene om eventuell evakuering.\n* **Unngå flomvann:** Ikke kjør, gå eller svøm i flomvann – det kan være sterk strøm og skjulte farer.\n\n*Kilde: [DSB - Egenberedskap](https://www.dsb.no/siteassets/sikkerhverdag/egenberedskap/brosjyren/dsb-egenberedskap-bokmal-uu-web_ny.pdf) og [varsom.no](https://www.varsom.no)*"
        },
        "hurricane": {
          "title": "Informasjon om Orkan/Sterk Storm",
          "content": "Ved varsel om orkan eller sterk storm:\n\n* **Følg varsler:** Hold deg oppdatert via [MET Norway (Yr.no)](https://www.yr.no).\n* **Sikre løse gjenstander:** Fest hagemøbler, trampoliner, søppelkasser og annet som kan bli tatt av vinden.\n* **Hold deg innendørs:** Unngå unødvendige reiser. Lukk vinduer og dører godt.\n* **Vær forberedt på strømbrudd:** Ha lommelykter, batteriradio, ladet batteribank og eventuell alternativ varmekilde klar. Sørg for at du har nok mat og vann.\n\n*Kilde: [DSB - Egenberedskap](https://www.dsb.no/siteassets/sikkerhverdag/egenberedskap/brosjyren/dsb-egenberedskap-bokmal-uu-web_ny.pdf)*"
        },
        "drought": {
          "title": "Informasjon om Tørke",
          "content": "Under lengre tørkeperioder:\n\n* **Spar på vannet:** Følg eventuelle restriksjoner for vannbruk fra kommunen. Begrens vanning av plen/hage, bilvask etc.\n* **Sjekk brannfare:** Tørke øker brannfaren. Vær oppmerksom på og følg alle restriksjoner rundt bålbrenning.\n* **Overvåk vannkilder:** Hvis du bruker privat brønn, følg med på vannstanden.\n\n*[Kilde: Relevant kommune-/NVE-informasjon]*"
        },
        "heatwave": {
          "title": "Informasjon om Hetebølge",
          "content": "Ved ekstrem varme:\n\n* **Hold deg hydrert:** Drikk rikelig med vann, selv om du ikke føler deg tørst.\n* **Hold deg avkjølt:** Opphold deg innendørs på kjølige steder midt på dagen. Bruk vifte eller klimaanlegg hvis mulig. Ta kjølige dusjer eller bad.\n* **Sjekk sårbare personer:** Se til eldre naboer, spedbarn og personer med kroniske sykdommer.\n* **Forlat aldri barn eller dyr i parkerte biler.**\n\n*[Kilde: Helsenorge.no]*"
        }
      },
      "forestFire": {
        "title": "Informasjon om Skogbrann",
        "content": "For å forebygge og håndtere skogbrannfare:\n\n* **Respekter bålforbud:** Sjekk lokale regler og generelt bålforbud (15. april - 15. september). Vær ekstremt forsiktig med all bruk av åpen ild.\n* **Sjekk farevarsel:** Hold deg oppdatert på [skogbrannfare.met.no](https://skogbrannfare.met.no).\n* **Ha evakueringsplan:** Hvis du bor i et utsatt område, tenk gjennom hvor du kan dra og hva du må ta med deg.\n* **Hold deg informert:** Følg med på informasjon fra lokale myndigheter og brannvesen.\n* **Beskytt boligen:** Lukk vinduer og ventiler for å unngå røykinntrengning. Fjern brennbart materiale nær husveggen.\n\n*Kilde: [DSB - Egenberedskap](https://www.dsb.no/siteassets/sikkerhverdag/egenberedskap/brosjyren/dsb-egenberedskap-bokmal-uu-web_ny.pdf) og [DSB - Skogbrann](https://www.dsb.no/brannsikkerhet/brannberedskap/skogbrann/)*"
      },
      "powerOutage": {
        "title": "Informasjon om Strømbrudd",
        "content": "Ved strømbrudd:\n\n* **Bruk alternative lyskilder:** Lommelykter, batteridrevne lamper eller lysestaver er tryggere enn stearinlys.\n* **Hold kjøleskap/fryser lukket:** En full fryser vil holde maten frossen i ca. 48 timer hvis den ikke åpnes.\n* **Hold deg varm:** Kle deg i lag. Steng av ubrukte rom. Bruk trygge alternative oppvarmingsmetoder hvis tilgjengelig.\n* **Spar på telefonbatteriet:** Bruk telefonen sparsomt. Vurder å ha en powerbank ladet og klar.\n* **Vær forsiktig med aggregater:** Hvis du bruker aggregat, følg alle sikkerhetsinstruksjoner og bruk det aldri innendørs.\n\n*Kilde: [DSB - Egenberedskap](https://www.dsb.no/siteassets/sikkerhverdag/egenberedskap/brosjyren/dsb-egenberedskap-bokmal-uu-web_ny.pdf)*"
      },
      "waterShortage": {
        "title": "Informasjon om Vannmangel",
        "content": "Ved vannmangel eller forurensning:\n\n* **Følg offisielle råd:** Myndighetene kan utstede kokepåbud eller andre instruksjoner.\n* **Bruk nødvannsforsyninger:** Bruk lagret vann eller andre trygge kilder til drikke, matlaging og hygiene.\n* **Spar på vannet:** Minimer bruk til ikke-essensielle formål.\n* **Kjenn til vannrensemetoder:** Vær kjent med metoder som koking, bruk av vannrensingstabletter eller filtrering.\n\n*Kilde: [DSB - Egenberedskap](https://www.dsb.no/siteassets/sikkerhverdag/egenberedskap/brosjyren/dsb-egenberedskap-bokmal-uu-web_ny.pdf)*"
      },
      "cyberAttack": {
        "title": "Informasjon om Cyberangrep",
        "content": "For å beskytte deg mot cybertrusler:\n\n* **Bruk sterke, unike passord:** Lag forskjellige passord for viktige kontoer.\n* **Aktiver tofaktorautentisering:** Dette gir et ekstra sikkerhetslag.\n* **Vær forsiktig med e-poster og lenker:** Ikke klikk på mistenkelige lenker eller last ned vedlegg fra ukjente kilder.\n* **Hold programvare oppdatert:** Installer oppdateringer raskt for å fikse sikkerhetssårbarheter.\n* **Sikkerhetskopier viktige data:** Ta regelmessig backup av viktige filer til en ekstern enhet eller sikker skytjeneste.\n\n*Kilde: [Nasjonal sikkerhetsmyndighet (NSM)](https://www.nsm.no/)*"
      },
      "majorAccident": {
        "title": "Informasjon om Storulykke",
        "content": "Ved en storulykke (industriell, transport, etc.):\n\n* **Følg evakueringsordrer:** Hvis myndighetene ber deg evakuere, gjør det umiddelbart.\n* **Søk ly på stedet hvis pålagt:** Hvis du blir bedt om å holde deg innendørs, lukk vinduer og dører, slå av ventilasjonsanlegg, og flytt til et indre rom om mulig.\n* **Hold deg informert:** Lytt til lokalradio eller sjekk offisielle nettsider for instruksjoner.\n* **Unngå det berørte området:** Hold veier åpne for utrykningskjøretøy.\n\n*Kilde: [DSB](https://www.dsb.no/)*"
      }
    },
    "preparednessStorage": {
      "title": "Beredskapslager",
      "content": "Direktoratet for samfunnssikkerhet og beredskap (DSB) anbefaler at alle husholdninger er selvforsynte i minst tre døgn. Ditt beredskapslager bør inkludere:\n\n**Mat og drikke:**\n* Ni liter vann per person\n* Ikke-bedervelig mat som kan spises uten tilberedning eller med minimal oppvarming\n\n**Medisiner og hygiene:**\n* Nødvendige reseptbelagte medisiner\n* Smertestillende og annen grunnleggende medisin\n* Førstehjelpsutstyr\n* Hygieneprodukter\n* Våtservietter og desinfeksjonsmiddel\n\n**Varme- og lyskilder:**\n* Lommelykter med ekstra batterier\n* Stearinlys, fyrstikker/lighter\n* Varme klær, tepper, soveposer\n* Alternativ varmekilde (hvis mulig)\n\n**Andre viktige gjenstander:**\n* Batteridrevet eller håndsveivradio\n* Ekstra batterier/powerbanker til mobiltelefoner\n* Kontanter i små valører\n* Drivstoff på bilen\n* Papirkopier av viktige dokumenter\n* Grunnleggende verktøy\n\n*Kilde: [DSB - Egenberedskap](https://www.dsb.no/siteassets/sikkerhverdag/egenberedskap/brosjyren/dsb-egenberedskap-bokmal-uu-web_ny.pdf)*"
    },
    "afterCrisis": {
      "title": "Etter en krise",
      "content": "Etter å ha opplevd en krise:\n\n**Ta vare på umiddelbare behov:**\n* Sikre din egen sikkerhet og sikkerheten til de rundt deg\n* Søk medisinsk hjelp om nødvendig\n* Finn trygt ly hvis hjemmet ditt er skadet\n* Kontakt familiemedlemmer for å fortelle at du er trygg\n\n**Start gjenoppbygging:**\n* Dokumenter skader (ta bilder) for forsikringsformål\n* Kontakt forsikringsselskapet ditt\n* Søk om katastrofehjelp hvis tilgjengelig\n* Rengjør og reparer hjemmet ditt når det er trygt å gjøre det\n\n**Mental helse er viktig:**\n* Det er normalt å oppleve stress, angst eller andre emosjonelle reaksjoner\n* Snakk om opplevelsene dine med familie, venner eller fagfolk\n* Ta vare på din fysiske helse (søvn, ernæring, mosjon)\n* Søk profesjonell hjelp om nødvendig\n\n**Lær av erfaringen:**\n* Evaluer beredskapsplanen og forsyningene dine\n* Gjør forbedringer basert på det du har lært\n* Hjelp andre i lokalsamfunnet ditt\n\n*Kilde: [Helsenorge.no og DSB](https://www.dsb.no/)*"
    }
  },
  "infoPage": {
    "aboutThisTheme": "Om dette temaet",
    "themeDescription": "Viktig informasjon for å hjelpe deg med å forberede og reagere.",
    "readMore": "Les mer",
    "emergencyContacts": "Nødkontakter",
    "readMoreTitle": "Ytterligere ressurser",
    "readMoreDescription": "Finn mer detaljert informasjon om dette temaet fra offisielle kilder.",
    "officialWebsites": "Offisielle nettsider",
    "additionalResources": "For mer informasjon, besøk disse offisielle ressursene:",
    "close": "Lukk",
    "emergencyContactsTitle": "Nødkontakter",
    "emergencyContactsDescription": "Viktige kontakter for nødsituasjoner.",
    "generalEmergencyContacts": {
      "title": "Generelle nødnumre",
      "police": "Politi: 112",
      "ambulance": "Ambulanse: 113",
      "fire": "Brannvesen: 110",
      "civilDefense": "Sivilforsvaret: 51 51 51 51"
    },
    "relatedThemes": "Relaterte temaer",
    "selectThemePrompt": "Velg et tema for å lære mer",
    "browseThemesDescription": "Bla gjennom våre informasjonsressurser for å lære om forskjellige krisesituasjoner og hvordan du kan forberede deg.",
    "preparednessStorageBrief": "Lær hvilke forsyninger du bør ha klare for nødsituasjoner.",
    "afterCrisisBrief": "Finn veiledning om gjenoppretting og tilbakevending til normalitet etter en krise.",
    "learnMoreTopic": "Klikk for å lære mer om dette temaet."
  },
<<<<<<< HEAD
  "settings": {
    "title": "Innstillinger",
    "tabs": {
      "account": "Konto",
      "notifications": "Varslinger"
    },
    "account": {
      "title": "Kontoinnstillinger",
      "subtitle": "Konto",
      "description": "Gjør endringer i kontoen din her. Klikk lagre når du er ferdig.",
      "fullName": "Fullt navn",
      "email": "E-post",
      "saveChanges": "Lagre endringer",
      "password": {
        "title": "Passord",
        "description": "Endre passordet ditt her. Etter lagring blir du logget ut.",
        "current": "Nåværende passord",
        "new": "Nytt passord"
      },
      "security": {
        "title": "Kontosikkerhet",
        "description": "Forbedre sikkerheten til kontoen din med totrinnsverifisering, som krever en kode sendt til e-posten din i tillegg til passordet ditt for innlogging.",
        "twoStep": "Slå på totrinnsverifisering"
      },
      "delete": {
        "title": "Slett konto",
        "description": "Slett kontoen din og alle tilknyttede data permanent. Denne handlingen er irreversibel og kan ikke angres.",
        "button": "Slett konto"
      }
    },
    "notifications": {
      "title": "Varslingsinnstillinger",
      "description": "Tilpass hvordan du mottar varsler for å holde deg informert.",
      "email": {
        "title": "E-postvarsler",
        "description": "Motta oppdateringer og varsler via e-post.",
        "system": "Systemvarsler",
        "systemDescription": "Motta varsler om kritiske krisehendelser for å holde deg informert og forberedt."
      },
      "saveChanges": "Lagre endringer"
=======
  "add-event-info": {
    "title": "Dette vil være tittelen på hendelsen din.",
    "coordinates": "Sett inn koordinatene eller adressen til hendelsen din. Du kan også klikke på kartet for å få koordinatene automatisk!",
    "radius": "Sett inn radiusen til hendelsen din i meter. Omtrent hvor stort område vil hendelsen påvirke?",
    "priority": "Prioritetsnivået er viktig, og vil vises som lav (grønn), middels (oransje) og høy (rød) for brukere på kartet.",
    "description": "For eksempel: Hendelsen skjedde på (dato og sted) ... og vil mest sannsynlig vare i (tid)... Det kan bli mangel på (ressurs)...",
    "time": "Tidspunkt for når hendelsen først inntraff.",
    "date": "Dato for når hendelsen først inntraff.",
    "errors": {
      "title": "Tittelen må ha minst 2 tegn og kan ikke overstige 50 tegn.",
      "latitude": "Breddegraden må være mellom -90 og 90.",
      "longitude": "Lengdegraden må være mellom -180 og 180.",
      "radius": "Radiusen må være minst 1 meter og kan ikke overstige 10 000 meter.",
      "priority": "Du må velge en prioritet.",
      "type": "Du må velge hvilket type interessepunkt det er.",
      "description": "Beskrivelsen må være minst 10 tegn og kan ikke overstige 500 tegn.",
      "position-missing": "Du må fylle inn begge koordinatene til hendelsen, eller adressen.",
      "address": "Adressen må ha minst 2 tegn og kan ikke overstige 100 tegn.",
      "contact-info": "Skriv inn et gyldig telefonnummer."
    },
    "titles": {
      "address":"Adresse",
      "title": "Tittel",
      "longitude": "Lengdegrad",
      "latitude": "Breddegrad",
      "radius":"Radius",
      "priority": "Krisenivå",
      "description": "Informasjon",
      "submit":"Lagre",
      "time": "Tidspunkt",
      "date": "Dato",
      "choose-event": "Velg en hendelse"
    },
    "crisis-level": {
      "low": "Lav",
      "medium": "Middels",
      "high": "Høy"
    }
  }, 
  "add-POI-info": {
    "info": {
      "title": "Dette vil være tittelen på interessepunktet.",
      "coordinates": "Sett inn koordinatene eller adressen til punktet. Du kan også klikke på kartet for å få koordinatene automatisk!",
      "type": "Velg hvilket type interessepunkt dette skal være.",
      "description": "Skriv litt informasjo som beskriver interessepunktet. Hvor ligger det? Hva kan man finne der?"
    },
    "titles": {
      "type": "Type",
      "open-from": "Åpent fra",
      "open-to": "Åpent til",
      "contact-info": "Kontaktinformasjon"
    },
    "POI-type": {
      "defibrillator": "Hjertestarter",
      "shelter": "Tilfluktsrom",
      "water-source": "Kilde til vann",
      "food": "Matstasjon"
>>>>>>> fc148f93
    }
  }
}<|MERGE_RESOLUTION|>--- conflicted
+++ resolved
@@ -248,7 +248,6 @@
     "afterCrisisBrief": "Finn veiledning om gjenoppretting og tilbakevending til normalitet etter en krise.",
     "learnMoreTopic": "Klikk for å lære mer om dette temaet."
   },
-<<<<<<< HEAD
   "settings": {
     "title": "Innstillinger",
     "tabs": {
@@ -289,65 +288,65 @@
         "systemDescription": "Motta varsler om kritiske krisehendelser for å holde deg informert og forberedt."
       },
       "saveChanges": "Lagre endringer"
-=======
-  "add-event-info": {
-    "title": "Dette vil være tittelen på hendelsen din.",
-    "coordinates": "Sett inn koordinatene eller adressen til hendelsen din. Du kan også klikke på kartet for å få koordinatene automatisk!",
-    "radius": "Sett inn radiusen til hendelsen din i meter. Omtrent hvor stort område vil hendelsen påvirke?",
-    "priority": "Prioritetsnivået er viktig, og vil vises som lav (grønn), middels (oransje) og høy (rød) for brukere på kartet.",
-    "description": "For eksempel: Hendelsen skjedde på (dato og sted) ... og vil mest sannsynlig vare i (tid)... Det kan bli mangel på (ressurs)...",
-    "time": "Tidspunkt for når hendelsen først inntraff.",
-    "date": "Dato for når hendelsen først inntraff.",
-    "errors": {
-      "title": "Tittelen må ha minst 2 tegn og kan ikke overstige 50 tegn.",
-      "latitude": "Breddegraden må være mellom -90 og 90.",
-      "longitude": "Lengdegraden må være mellom -180 og 180.",
-      "radius": "Radiusen må være minst 1 meter og kan ikke overstige 10 000 meter.",
-      "priority": "Du må velge en prioritet.",
-      "type": "Du må velge hvilket type interessepunkt det er.",
-      "description": "Beskrivelsen må være minst 10 tegn og kan ikke overstige 500 tegn.",
-      "position-missing": "Du må fylle inn begge koordinatene til hendelsen, eller adressen.",
-      "address": "Adressen må ha minst 2 tegn og kan ikke overstige 100 tegn.",
-      "contact-info": "Skriv inn et gyldig telefonnummer."
-    },
-    "titles": {
-      "address":"Adresse",
-      "title": "Tittel",
-      "longitude": "Lengdegrad",
-      "latitude": "Breddegrad",
-      "radius":"Radius",
-      "priority": "Krisenivå",
-      "description": "Informasjon",
-      "submit":"Lagre",
-      "time": "Tidspunkt",
-      "date": "Dato",
-      "choose-event": "Velg en hendelse"
-    },
-    "crisis-level": {
-      "low": "Lav",
-      "medium": "Middels",
-      "high": "Høy"
-    }
-  }, 
-  "add-POI-info": {
-    "info": {
-      "title": "Dette vil være tittelen på interessepunktet.",
-      "coordinates": "Sett inn koordinatene eller adressen til punktet. Du kan også klikke på kartet for å få koordinatene automatisk!",
-      "type": "Velg hvilket type interessepunkt dette skal være.",
-      "description": "Skriv litt informasjo som beskriver interessepunktet. Hvor ligger det? Hva kan man finne der?"
-    },
-    "titles": {
-      "type": "Type",
-      "open-from": "Åpent fra",
-      "open-to": "Åpent til",
-      "contact-info": "Kontaktinformasjon"
-    },
-    "POI-type": {
-      "defibrillator": "Hjertestarter",
-      "shelter": "Tilfluktsrom",
-      "water-source": "Kilde til vann",
-      "food": "Matstasjon"
->>>>>>> fc148f93
+    },
+    "add-event-info": {
+      "title": "Dette vil være tittelen på hendelsen din.",
+      "coordinates": "Sett inn koordinatene eller adressen til hendelsen din. Du kan også klikke på kartet for å få koordinatene automatisk!",
+      "radius": "Sett inn radiusen til hendelsen din i meter. Omtrent hvor stort område vil hendelsen påvirke?",
+      "priority": "Prioritetsnivået er viktig, og vil vises som lav (grønn), middels (oransje) og høy (rød) for brukere på kartet.",
+      "description": "For eksempel: Hendelsen skjedde på (dato og sted) ... og vil mest sannsynlig vare i (tid)... Det kan bli mangel på (ressurs)...",
+      "time": "Tidspunkt for når hendelsen først inntraff.",
+      "date": "Dato for når hendelsen først inntraff.",
+      "errors": {
+        "title": "Tittelen må ha minst 2 tegn og kan ikke overstige 50 tegn.",
+        "latitude": "Breddegraden må være mellom -90 og 90.",
+        "longitude": "Lengdegraden må være mellom -180 og 180.",
+        "radius": "Radiusen må være minst 1 meter og kan ikke overstige 10 000 meter.",
+        "priority": "Du må velge en prioritet.",
+        "type": "Du må velge hvilket type interessepunkt det er.",
+        "description": "Beskrivelsen må være minst 10 tegn og kan ikke overstige 500 tegn.",
+        "position-missing": "Du må fylle inn begge koordinatene til hendelsen, eller adressen.",
+        "address": "Adressen må ha minst 2 tegn og kan ikke overstige 100 tegn.",
+        "contact-info": "Skriv inn et gyldig telefonnummer."
+      },
+      "titles": {
+        "address": "Adresse",
+        "title": "Tittel",
+        "longitude": "Lengdegrad",
+        "latitude": "Breddegrad",
+        "radius": "Radius",
+        "priority": "Krisenivå",
+        "description": "Informasjon",
+        "submit": "Lagre",
+        "time": "Tidspunkt",
+        "date": "Dato",
+        "choose-event": "Velg en hendelse"
+      },
+      "crisis-level": {
+        "low": "Lav",
+        "medium": "Middels",
+        "high": "Høy"
+      }
+    },
+    "add-POI-info": {
+      "info": {
+        "title": "Dette vil være tittelen på interessepunktet.",
+        "coordinates": "Sett inn koordinatene eller adressen til punktet. Du kan også klikke på kartet for å få koordinatene automatisk!",
+        "type": "Velg hvilket type interessepunkt dette skal være.",
+        "description": "Skriv litt informasjo som beskriver interessepunktet. Hvor ligger det? Hva kan man finne der?"
+      },
+      "titles": {
+        "type": "Type",
+        "open-from": "Åpent fra",
+        "open-to": "Åpent til",
+        "contact-info": "Kontaktinformasjon"
+      },
+      "POI-type": {
+        "defibrillator": "Hjertestarter",
+        "shelter": "Tilfluktsrom",
+        "water-source": "Kilde til vann",
+        "food": "Matstasjon"
+      }
     }
   }
 }