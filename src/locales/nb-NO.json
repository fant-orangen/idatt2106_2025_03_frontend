--- conflicted
+++ resolved
@@ -81,11 +81,8 @@
     "address-not-found": "Kunne ikke finne adressen.",
     "search-error": "Feil ved søk etter adresse.",
     "map-reset": "Kart tilbakestilt.",
-<<<<<<< HEAD
-    "edit-POI": "Rediger interessepunkt"
-=======
+    "edit-POI": "Rediger interessepunkt",
     "poi-details": "Interessepunkt-detaljer"
->>>>>>> 8296bb21
   },
   "notifications": {
     "notification": "Varsling",
@@ -486,7 +483,6 @@
       "food": "Matutdeling"
     }
   },
-<<<<<<< HEAD
   "add-poi": {
     "name": "Navn",
     "description": "Beskrivelse",
@@ -498,11 +494,11 @@
     "submit": "Lagre",
     "delete": "Slett",
     "confirm-delete": "Er du sikker på at du vil slette dette interessepunktet?"
-=======
+  },
   "language": {
     "title": "Språk",
     "select-language": "Velg språk"
->>>>>>> 8296bb21
+
   }
 
 }