{
  "actions": {
    "to-reflect": "for å reflektere",
    "read-more": "Les mer",
    "add-empty-account-to-household": "Legg til et husholdsmedlem",
    "add": "Legg til",
    "switch-household": "Bytt husholdning"
  },
  "login": {
    "login": "Logg inn",
    "signup": "Registrer",
    "forgot-password": "Glemt passord?",
    "re-enter": "Skriv inn på nytt",
    "consent": "Jeg godtar",
    "privacy-policy": "personvernerklæringen.",
    "email-notifs-warning": "at krisefikser.no kan sende meg varsler via e-post.",
    "submit": "Send inn",
    "name": "Navn",
    "first-name": "Fornavn",
    "last-name": "Etternavn",
    "email": "E-post",
    "phone": "Telefonummer",
    "password": "Passord",
    "confirm-password": "Bekreft passord",
    "reset-password-description": "Skriv inn e-postadressen din nedenfor for å tilbakestille passordet ditt.",
    "enter-email": "Skriv inn e-post",
    "reset-password": "Tilbakestill passord",
    "2fa-login-title": "To-trinnsverifisering",
    "2fa-login-description": "Skriv inn koden sendt til e-posten din for å logge inn."
  },
  "admin": {
    "administrate": "Administrer",
    "make-new-event": "Legg til en ny hendelse",
    "make-new-POI": "Legg til et nytt interessepunkt",
    "make-new-activity": "Lag en ny aktivitet",
    "edit-event": "Rediger en pågående hendelse",
    "basic-info": "Grunnleggende informasjon",
    "poi-title-placeholder": "Skriv inn tittel på interessepunktet",
    "select-poi-type": "Velg hvilken type interessepunkt dette skal være",
    "description-placeholder": "Skriv litt informasjon som beskriver interessepunktet. Hvor ligger det? Hva kan man finne der?",
    "location-info": "Plassering",
    "address-placeholder": "Eksempelveien 2",
    "hours-contact-info": "Åpningstider og kontaktinformasjon",
    "contact-info-description": "Telefonnummer til en ansvarlig kontaktperson.",
    "form-invalid": "Vennligst fyll ut alle påkrevde felt.",
    "submission-error": "Feil ved lagring av interessepunkt. Prøv igjen senere.",
    "cancel": "Avbryt",
    "submitting": "Lagrer...",
    "submit": "Lagre",
    "map-controls": "Kartkontroller",
    "get-location": "Hent posisjon",
    "reset-map": "Tilbakestill kart",
    "search-location": "Søk etter adresse",
    "enter-address": "Skriv inn adresse",
    "search": "Søk",
    "selected-location": "Valgt plassering",
    "latitude": "Breddegrad",
    "longitude": "Lengdegrad",
    "clear-selection": "Fjern valgt plassering",
    "map-instructions": "Klikk på kartet for å velge plassering for nytt interessepunkt.",
    "getting-location": "Henter posisjon...",
    "location-unavailable": "Stedstjenester er ikke tilgjengelig i nettleseren din.",
    "location-found": "Posisjon funnet.",
    "location-error": "Kunne ikke hente posisjon.",
    "enter-valid-address": "Vennligst skriv inn en gyldig adresse.",
    "searching": "Søker...",
    "address-not-found": "Kunne ikke finne adressen.",
    "search-error": "Feil ved søk etter adresse.",
    "map-reset": "Kart tilbakestilt."
  },
  "notifications": {
    "notification": "Varsling",
    "notifications": "Varslinger",
    "new-notification": "Ny varsling",
    "no-notifications": "Ingen varslinger tilgjengelig",
    "no-new-notifications": "Ingen nye varslinger",
    "all-notifications": "Se alle varslinger",
    "untitled": "Uten tittel"
  },
  "errors": {
    "wrong-username-or-password": "Feil brukernavn eller passord",
    "user-exists": "En konto med denne e-posten eksisterer allerede. Vennligst logg inn eller tilbakestill passordet hvis du har glemt det.",
    "login-failed": "Innlogging mislyktes. Vennligst sjekk legitimasjonen din.",
    "passwords-do-not-match": "Passordene stemmer ikke overens.",
    "registration-failed": "Registrering mislyktes. Vennligst prøv igjen.",
    "no-news-available": "Ingen nyheter tilgjengelig"
  },
  "success": {
    "registration-successful": "Registrering vellykket! Du kan nå logge inn.",
    "login-successful": "Innlogging vellykket!"
  },
  "crisis": {
    "crisis-status": "Krisestatus",
    "more-crisis-info": "Les mer om din nåværende krisesituasjon",
    "no-crisis": "Ingen pågående krise"
  },
  "navigation": {
    "home": "Hjem",
    "language": "Språk",
    "before-crisis-page": "Før en krise",
    "activities": "Aktiviteter",
    "admin-panel": "Admin side",
    "new-event": "Ny hendelse",
    "new-POI": "Nytt interessepunkt",
    "new-activity": "Ny aktivivtet",
    "go-back": "Tilbake"
  },
  "time": {
    "after": "etter",
    "before": "før",
    "during": "under"
  },
  "info": {
    "news": "Nyheter",
    "notifications": "Varslinger",
    "nr-of-people-in-household": "Antall personer i husholdningen",
    "info-about-storage": "Les mer om beredskapslageret",
    "current-situation": "Nåværende hendelser",
    "read-info-preparations": "Les mer om hvordan du kan forberede deg til en krise",
    "info-current-crisis": "Les mer om den nåværende krisetype"
  },
  "reflect": {
    "reflection": "Reflekter etter krisen",
    "need-help-q": "Trenger du hjelp?",
    "what-2-do-after-crisis": "Hva bør du gjøre etter en krise?"
  },
  "map": {
    "defibrillator": "Hjertestarter",
    "medical-help": "Legehjelp",
    "fire-extinguishing": "Brannslukking",
    "shelter": "Tilfluktsrom",
    "address": "Adresse",
    "opening-hours": "Åpningstider",
    "directions": "Veibeskrivelse",
    "contact": "Kontakt",
    "filter": "Filtrer POIer",
    "my-location": "Bruk min posisjon",
    "your-location": "Din posisjon",
    "getting-location": "Henter din posisjon",
    "distance": "Avstand (meter)",
    "poi-type": "POI Type",
    "all-types": "Alle typer",
    "apply-filter": "Bruk filter",
    "reset-filter": "Nullstill",
    "location-error": "Kunne ikke hente din posisjon. Vennligst sjekk nettleserens tillatelser.",
    "location-success": "Posisjon hentet.",
    "show-filter": "Vis filteralternativer",
    "hide-filter": "Skjul filteralternativer",
    "nearest-shelter": "Finn nærmeste tilfluktsrom",
    "location-needed": "Posisjon er nødvendig for å finne nærmeste tilfluktsrom. Vennligst tillat posisjonstilgang.",
    "location-required": "Posisjon er nødvendig for dette filteret",
    "find-nearest": "Finn nærmeste",
    "show-directions": "Vis veibeskrivelse",
    "close-directions": "Lukk",
    "need-location": "Vennligst aktiver plasseringen din for å vise veibeskrivelse"
  },
  "time-units": {
    "month": "1 måned | {count} måneder",
    "day": "1 dag | {count} dager",
    "hour": "1 time | {count} timer"
  },
  "storage": {
    "food-and-drinks": "Mat og drikke",
    "medicine": "Medisin",
    "storage": "Beredskapslager",
    "your-storage": "Ditt beredskapslager"
  },
  "household": {
    "my-household": "Mitt hushold",
    "no-members-found": "Ingen medlemmer funnet i husholdet.",
    "person": "person",
    "people": "personer",
    "in-household": "i husholdet",
    "add-empty-user": "Legg til husholdsmedlem",
    "name": "Navn",
    "enter-name": "Skriv inn navn",
    "type": "Type",
    "select-type": "Velg type",
    "adult": "Voksen",
    "child": "Barn",
    "pet": "Kjæledyr",
    "description": "Beskrivelse",
    "additional-info": "Tilleggsinformasjon",
    "save": "Lagre",
    "cancel": "Avbryt",
    "beredskapslager": "Beredskapslager",
    "no-expiring-items": "Ingen varer nær utløpsdato.",
    "days-left": "dager igjen",
    "your-shelter-store": "Ditt beredskapslager",
    "invite-user": "Inviter bruker",
    "email-address": "E-postadresse",
    "enter-email": "Skriv inn e-postadresse",
    "access-level": "Tilgangsnivå",
    "select-access-level": "Velg tilgangsnivå",
    "editor": "Redaktør",
    "viewer": "Seer",
    "personal-message": "Personlig melding",
    "optional-message": "Valgfritt: Legg til en personlig melding",
    "send-invitation": "Send invitasjon",
    "invitation-sent": "Invitasjon sendt",
    "invitation-failed": "Kunne ikke sende invitasjon",
    "add-user-title": "Inviter bruker til hushold",
    "create_new": "Opprett nytt hushold",
    "create_description": "Opprett ditt eget hushold for å håndtere beredskap.",
    "create_button": "Opprett nytt hushold",
    "no-household": "Du har ikke et hushold ennå",
    "no-household-description": "Opprett eller bli med i et hushold for å håndtere beredskap sammen med familie eller venner.",
    "manage-household": "Administrer hushold",
    "leave-household": "Forlat hushold",
    "leave-confirm": "Er du sikker på at du vil forlate dette husholdet?",
    "leave-success": "Du har forlatt husholdet",
    "generate-invitation": "Generer invitasjonskode",
    "copy-invitation": "Kopier invitasjonskode",
    "copied-to-clipboard": "Kopiert til utklippstavlen!",
    "share-invitation": "Del denne koden med noen du vil invitere til husholdet ditt.",
    "users": "Brukere",
    "no-users": "Ingen brukere i dette husholdet ennå",
    "done": "ferdig",
    "manage-members": "administrer medlemmer",

    "create": {
      "title": "Opprett nytt hushold",
      "subtitle": "Sett opp ditt hushold for beredskap",
      "nameLabel": "Husholdsnavn",
      "namePlaceholder": "Skriv inn husholdsnavn",
      "locationLabel": "Sted",
      "locationPlaceholder": "Skriv inn adresse (valgfritt)",
      "descriptionLabel": "Beskrivelse",
      "descriptionPlaceholder": "Skriv inn beskrivelse av husholdet (valgfritt)",
      "submitButton": "Opprett hushold",
      "errors": {
        "nameRequired": "Husholdsnavn er påkrevd",
        "generic": "Kunne ikke opprette hushold"
      }
    },

    "join": {
      "title": "Bli med i hushold",
      "subtitle": "Bli med i et eksisterende hushold med en invitasjonskode",
      "tokenLabel": "Invitasjonskode",
      "tokenPlaceholder": "Skriv inn invitasjonskode",
      "submitButton": "Bli med i hushold",
      "success": "Vellykket blitt med i hushold",
      "errors": {
        "tokenRequired": "Invitasjonskode er påkrevd",
        "invalidToken": "Ugyldig invitasjonskode",
        "generic": "Kunne ikke bli med i hushold"
      }
    }
  },
  "sidebar": {
    "title": "Temaer",
    "themes": {
      "crisisSituations": {
        "title": "Ulike typer krisesituasjoner",
        "pandemic": "Pandemi",
        "war": "Krig",
        "extremeWeather": {
          "title": "Ekstremvær",
          "flood": "Flom",
          "hurricane": "Orkan",
          "drought": "Tørke",
          "heatwave": "Hetebølge"
        },
        "forestFire": "Skogbrann",
        "powerOutage": "Strømbrudd",
        "waterShortage": "Vannmangel",
        "cyberAttack": "Cyberangrep",
        "majorAccident": "Storulykke"
      },
      "preparednessStorage": "Beredskapslager",
      "afterCrisis": "Etter en krise"
    }
  },
  "themes": {
    "crisisSituations": {
      "pandemic": {
        "title": "Informasjon om Pandemi",
        "content": "Under en pandemi er det avgjørende å følge råd fra helsemyndighetene (som [Helsenorge.no](https://www.helsenorge.no/) og FHI) for å begrense smittespredning.\n\n**Viktige tiltak inkluderer:**\n* God hånd- og hostehygiene.\n* Holde avstand til andre.\n* Holde seg hjemme ved sykdom.\n* Sørge for å ha nødvendige medisiner og hygieneartikler tilgjengelig.\n\nVær forberedt på at tjenester som transport og butikker kan bli påvirket. Ha et lager av mat og drikke som anbefalt i egenberedskapsrådene. Følg med på offisiell informasjon og vær kildekritisk.\n\n*Kilde: [DSB - Egenberedskap](https://www.dsb.no/siteassets/sikkerhverdag/egenberedskap/brosjyren/dsb-egenberedskap-bokmal-uu-web_ny.pdf)*"
      },
      "war": {
        "title": "Informasjon om Krig",
        "content": "Selv om Norge er et trygt land, er det viktig å være forberedt på ulike scenarioer, inkludert krigshandlinger. Ved en slik situasjon:\n\n* **Følg myndighetenes råd nøye.** Informasjon vil bli gitt via offisielle kanaler som NRK P1.\n* **Søk informasjon:** Hold deg oppdatert via pålitelige kilder.\n* **Finn dekning:** Orienter deg om nærmeste offentlige tilfluktsrom (sjekk [kart.dsb.no](https://kart.dsb.no)). Hvis ikke tilgjengelig, søk dekning i kjellere eller rom midt i bygninger, unngå vinduer da disse kan knuse.\n* **Ha beredskapslageret klart:** Sørg for at du har nok mat, vann og andre nødvendigheter for minst en uke.\n\n*Kilde: [DSB - Egenberedskap](https://www.dsb.no/siteassets/sikkerhverdag/egenberedskap/brosjyren/dsb-egenberedskap-bokmal-uu-web_ny.pdf)*"
      },
      "extremeWeather": {
        "flood": {
          "title": "Informasjon om Flom",
          "content": "Ved fare for flom:\n\n* **Følg varsler:** Hold deg oppdatert på værvarsler fra [MET Norway (Yr.no)](https://www.yr.no) og flomvarsler fra [NVE (varsom.no)](https://www.varsom.no).\n* **Sikre eiendom:** Fest eller flytt løse gjenstander utendørs. Flytt verdifulle eiendeler og farlige stoffer (kjemikalier, drivstoff) opp fra kjeller og første etasje.\n* **Tett åpninger:** Tett ventiler og sluk for å hindre vanninntrenging.\n* **Vurder evakuering:** Følg råd fra myndighetene om eventuell evakuering.\n* **Unngå flomvann:** Ikke kjør, gå eller svøm i flomvann – det kan være sterk strøm og skjulte farer.\n\n*Kilde: [DSB - Egenberedskap](https://www.dsb.no/siteassets/sikkerhverdag/egenberedskap/brosjyren/dsb-egenberedskap-bokmal-uu-web_ny.pdf) og [varsom.no](https://www.varsom.no)*"
        },
        "hurricane": {
          "title": "Informasjon om Orkan/Sterk Storm",
          "content": "Ved varsel om orkan eller sterk storm:\n\n* **Følg varsler:** Hold deg oppdatert via [MET Norway (Yr.no)](https://www.yr.no).\n* **Sikre løse gjenstander:** Fest hagemøbler, trampoliner, søppelkasser og annet som kan bli tatt av vinden.\n* **Hold deg innendørs:** Unngå unødvendige reiser. Lukk vinduer og dører godt.\n* **Vær forberedt på strømbrudd:** Ha lommelykter, batteriradio, ladet batteribank og eventuell alternativ varmekilde klar. Sørg for at du har nok mat og vann.\n\n*Kilde: [DSB - Egenberedskap](https://www.dsb.no/siteassets/sikkerhverdag/egenberedskap/brosjyren/dsb-egenberedskap-bokmal-uu-web_ny.pdf)*"
        },
        "drought": {
          "title": "Informasjon om Tørke",
          "content": "Under lengre tørkeperioder:\n\n* **Spar på vannet:** Følg eventuelle restriksjoner for vannbruk fra kommunen. Begrens vanning av plen/hage, bilvask etc.\n* **Sjekk brannfare:** Tørke øker brannfaren. Vær oppmerksom på og følg alle restriksjoner rundt bålbrenning.\n* **Overvåk vannkilder:** Hvis du bruker privat brønn, følg med på vannstanden.\n\n*[Kilde: Relevant kommune-/NVE-informasjon]*"
        },
        "heatwave": {
          "title": "Informasjon om Hetebølge",
          "content": "Ved ekstrem varme:\n\n* **Hold deg hydrert:** Drikk rikelig med vann, selv om du ikke føler deg tørst.\n* **Hold deg avkjølt:** Opphold deg innendørs på kjølige steder midt på dagen. Bruk vifte eller klimaanlegg hvis mulig. Ta kjølige dusjer eller bad.\n* **Sjekk sårbare personer:** Se til eldre naboer, spedbarn og personer med kroniske sykdommer.\n* **Forlat aldri barn eller dyr i parkerte biler.**\n\n*[Kilde: Helsenorge.no]*"
        }
      },
      "forestFire": {
        "title": "Informasjon om Skogbrann",
        "content": "For å forebygge og håndtere skogbrannfare:\n\n* **Respekter bålforbud:** Sjekk lokale regler og generelt bålforbud (15. april - 15. september). Vær ekstremt forsiktig med all bruk av åpen ild.\n* **Sjekk farevarsel:** Hold deg oppdatert på [skogbrannfare.met.no](https://skogbrannfare.met.no).\n* **Ha evakueringsplan:** Hvis du bor i et utsatt område, tenk gjennom hvor du kan dra og hva du må ta med deg.\n* **Hold deg informert:** Følg med på informasjon fra lokale myndigheter og brannvesen.\n* **Beskytt boligen:** Lukk vinduer og ventiler for å unngå røykinntrengning. Fjern brennbart materiale nær husveggen.\n\n*Kilde: [DSB - Egenberedskap](https://www.dsb.no/siteassets/sikkerhverdag/egenberedskap/brosjyren/dsb-egenberedskap-bokmal-uu-web_ny.pdf) og [DSB - Skogbrann](https://www.dsb.no/brannsikkerhet/brannberedskap/skogbrann/)*"
      },
      "powerOutage": {
        "title": "Informasjon om Strømbrudd",
        "content": "Ved strømbrudd:\n\n* **Bruk alternative lyskilder:** Lommelykter, batteridrevne lamper eller lysestaver er tryggere enn stearinlys.\n* **Hold kjøleskap/fryser lukket:** En full fryser vil holde maten frossen i ca. 48 timer hvis den ikke åpnes.\n* **Hold deg varm:** Kle deg i lag. Steng av ubrukte rom. Bruk trygge alternative oppvarmingsmetoder hvis tilgjengelig.\n* **Spar på telefonbatteriet:** Bruk telefonen sparsomt. Vurder å ha en powerbank ladet og klar.\n* **Vær forsiktig med aggregater:** Hvis du bruker aggregat, følg alle sikkerhetsinstruksjoner og bruk det aldri innendørs.\n\n*Kilde: [DSB - Egenberedskap](https://www.dsb.no/siteassets/sikkerhverdag/egenberedskap/brosjyren/dsb-egenberedskap-bokmal-uu-web_ny.pdf)*"
      },
      "waterShortage": {
        "title": "Informasjon om Vannmangel",
        "content": "Ved vannmangel eller forurensning:\n\n* **Følg offisielle råd:** Myndighetene kan utstede kokepåbud eller andre instruksjoner.\n* **Bruk nødvannsforsyninger:** Bruk lagret vann eller andre trygge kilder til drikke, matlaging og hygiene.\n* **Spar på vannet:** Minimer bruk til ikke-essensielle formål.\n* **Kjenn til vannrensemetoder:** Vær kjent med metoder som koking, bruk av vannrensingstabletter eller filtrering.\n\n*Kilde: [DSB - Egenberedskap](https://www.dsb.no/siteassets/sikkerhverdag/egenberedskap/brosjyren/dsb-egenberedskap-bokmal-uu-web_ny.pdf)*"
      },
      "cyberAttack": {
        "title": "Informasjon om Cyberangrep",
        "content": "For å beskytte deg mot cybertrusler:\n\n* **Bruk sterke, unike passord:** Lag forskjellige passord for viktige kontoer.\n* **Aktiver tofaktorautentisering:** Dette gir et ekstra sikkerhetslag.\n* **Vær forsiktig med e-poster og lenker:** Ikke klikk på mistenkelige lenker eller last ned vedlegg fra ukjente kilder.\n* **Hold programvare oppdatert:** Installer oppdateringer raskt for å fikse sikkerhetssårbarheter.\n* **Sikkerhetskopier viktige data:** Ta regelmessig backup av viktige filer til en ekstern enhet eller sikker skytjeneste.\n\n*Kilde: [Nasjonal sikkerhetsmyndighet (NSM)](https://www.nsm.no/)*"
      },
      "majorAccident": {
        "title": "Informasjon om Storulykke",
        "content": "Ved en storulykke (industriell, transport, etc.):\n\n* **Følg evakueringsordrer:** Hvis myndighetene ber deg evakuere, gjør det umiddelbart.\n* **Søk ly på stedet hvis pålagt:** Hvis du blir bedt om å holde deg innendørs, lukk vinduer og dører, slå av ventilasjonsanlegg, og flytt til et indre rom om mulig.\n* **Hold deg informert:** Lytt til lokalradio eller sjekk offisielle nettsider for instruksjoner.\n* **Unngå det berørte området:** Hold veier åpne for utrykningskjøretøy.\n\n*Kilde: [DSB](https://www.dsb.no/)*"
      }
    },
    "preparednessStorage": {
      "title": "Beredskapslager",
      "content": "Direktoratet for samfunnssikkerhet og beredskap (DSB) anbefaler at alle husholdninger er selvforsynte i minst tre døgn. Ditt beredskapslager bør inkludere:\n\n**Mat og drikke:**\n* Ni liter vann per person\n* Ikke-bedervelig mat som kan spises uten tilberedning eller med minimal oppvarming\n\n**Medisiner og hygiene:**\n* Nødvendige reseptbelagte medisiner\n* Smertestillende og annen grunnleggende medisin\n* Førstehjelpsutstyr\n* Hygieneprodukter\n* Våtservietter og desinfeksjonsmiddel\n\n**Varme- og lyskilder:**\n* Lommelykter med ekstra batterier\n* Stearinlys, fyrstikker/lighter\n* Varme klær, tepper, soveposer\n* Alternativ varmekilde (hvis mulig)\n\n**Andre viktige gjenstander:**\n* Batteridrevet eller håndsveivradio\n* Ekstra batterier/powerbanker til mobiltelefoner\n* Kontanter i små valører\n* Drivstoff på bilen\n* Papirkopier av viktige dokumenter\n* Grunnleggende verktøy\n\n*Kilde: [DSB - Egenberedskap](https://www.dsb.no/siteassets/sikkerhverdag/egenberedskap/brosjyren/dsb-egenberedskap-bokmal-uu-web_ny.pdf)*"
    },
    "afterCrisis": {
      "title": "Etter en krise",
      "content": "Etter å ha opplevd en krise:\n\n**Ta vare på umiddelbare behov:**\n* Sikre din egen sikkerhet og sikkerheten til de rundt deg\n* Søk medisinsk hjelp om nødvendig\n* Finn trygt ly hvis hjemmet ditt er skadet\n* Kontakt familiemedlemmer for å fortelle at du er trygg\n\n**Start gjenoppbygging:**\n* Dokumenter skader (ta bilder) for forsikringsformål\n* Kontakt forsikringsselskapet ditt\n* Søk om katastrofehjelp hvis tilgjengelig\n* Rengjør og reparer hjemmet ditt når det er trygt å gjøre det\n\n**Mental helse er viktig:**\n* Det er normalt å oppleve stress, angst eller andre emosjonelle reaksjoner\n* Snakk om opplevelsene dine med familie, venner eller fagfolk\n* Ta vare på din fysiske helse (søvn, ernæring, mosjon)\n* Søk profesjonell hjelp om nødvendig\n\n**Lær av erfaringen:**\n* Evaluer beredskapsplanen og forsyningene dine\n* Gjør forbedringer basert på det du har lært\n* Hjelp andre i lokalsamfunnet ditt\n\n*Kilde: [Helsenorge.no og DSB](https://www.dsb.no/)*"
    }
  },
  "infoPage": {
    "aboutThisTheme": "Om dette temaet",
    "themeDescription": "Viktig informasjon for å hjelpe deg med å forberede og reagere.",
    "readMore": "Les mer",
    "emergencyContacts": "Nødkontakter",
    "readMoreTitle": "Ytterligere ressurser",
    "readMoreDescription": "Finn mer detaljert informasjon om dette temaet fra offisielle kilder.",
    "officialWebsites": "Offisielle nettsider",
    "additionalResources": "For mer informasjon, besøk disse offisielle ressursene:",
    "close": "Lukk",
    "emergencyContactsTitle": "Nødkontakter",
    "emergencyContactsDescription": "Viktige kontakter for nødsituasjoner.",
    "generalEmergencyContacts": {
      "title": "Generelle nødnumre",
      "police": "Politi: 112",
      "ambulance": "Ambulanse: 113",
      "fire": "Brannvesen: 110",
      "civilDefense": "Sivilforsvaret: 51 51 51 51"
    },
    "relatedThemes": "Relaterte temaer",
    "selectThemePrompt": "Velg et tema for å lære mer",
    "browseThemesDescription": "Bla gjennom våre informasjonsressurser for å lære om forskjellige krisesituasjoner og hvordan du kan forberede deg.",
    "preparednessStorageBrief": "Lær hvilke forsyninger du bør ha klare for nødsituasjoner.",
    "afterCrisisBrief": "Finn veiledning om gjenoppretting og tilbakevending til normalitet etter en krise.",
    "learnMoreTopic": "Klikk for å lære mer om dette temaet."
  },
  "settings": {
    "title": "Innstillinger",
    "tabs": {
      "account": "Konto",
      "notifications": "Varslinger"
    },
    "account": {
      "title": "Kontoinnstillinger",
      "subtitle": "Konto",
      "description": "Gjør endringer i kontoen din her. Klikk lagre når du er ferdig.",
      "fullName": "Fullt navn",
      "email": "E-post",
      "saveChanges": "Lagre endringer",
      "password": {
        "title": "Passord",
        "description": "Endre passordet ditt her. Etter lagring blir du logget ut.",
        "current": "Nåværende passord",
        "new": "Nytt passord"
      },
      "security": {
        "title": "Kontosikkerhet",
        "description": "Forbedre sikkerheten til kontoen din med totrinnsverifisering, som krever en kode sendt til e-posten din i tillegg til passordet ditt for innlogging.",
        "enableTwoStep": "Slå på totrinnsverifisering",
        "disableTwoStep": "Slå av totrinnsverifisering"
      },
      "delete": {
        "title": "Slett konto",
        "description": "Slett kontoen din og alle tilknyttede data permanent. Denne handlingen er irreversibel og kan ikke angres.",
        "button": "Slett konto"
      }
<<<<<<< HEAD
=======
    }
  },
  "notifications": {
    "title": "Varslingsinnstillinger",
    "description": "Tilpass hvordan du mottar varsler for å holde deg informert.",
    "email": {
      "title": "E-postvarsler",
      "description": "Motta oppdateringer og varsler via e-post.",
      "system": "Systemvarsler",
      "systemDescription": "Motta varsler om kritiske krisehendelser for å holde deg informert og forberedt."
>>>>>>> 693862aa
    },
    "notifications": {
      "title": "Varslingsinnstillinger",
      "description": "Tilpass hvordan du mottar varsler for å holde deg informert.",
      "email": {
        "title": "E-postvarsler",
        "description": "Motta oppdateringer og varsler via e-post.",
        "system": "Systemvarsler",
        "systemDescription": "Motta varsler om kritiske krisehendelser for å holde deg informert og forberedt."
      },
      "saveChanges": "Lagre endringer"
    }
  },
  "add-event-info": {
    "title": "Dette vil være tittelen på hendelsen din.",
    "coordinates": "Sett inn koordinatene eller adressen til hendelsen din. Du kan også klikke på kartet for å få koordinatene automatisk!",
    "radius": "Sett inn radiusen til hendelsen din i meter. Omtrent hvor stort område vil hendelsen påvirke?",
    "priority": "Prioritetsnivået er viktig, og vil vises som lav (grønn), middels (oransje) og høy (rød) for brukere på kartet.",
    "description": "For eksempel: Hendelsen skjedde på (dato og sted) ... og vil mest sannsynlig vare i (tid)... Det kan bli mangel på (ressurs)...",
    "time": "Tidspunkt for når hendelsen først inntraff.",
    "date": "Dato for når hendelsen først inntraff.",
    "successfully": "Hendelsen ble opprettet",
    "success-message": "Hendelsen din er lagt til i systemet.",
    "success-added": "har blitt lagt til.",
    "errors": {
      "title": "Tittelen må ha minst 2 tegn og kan ikke overstige 50 tegn.",
      "latitude": "Breddegraden må være mellom -90 og 90.",
      "longitude": "Lengdegraden må være mellom -180 og 180.",
      "radius": "Radiusen må være minst 1 meter og kan ikke overstige 10 000 meter.",
      "priority": "Du må velge en prioritet.",
      "type": "Du må velge hvilket type interessepunkt det er.",
      "description": "Beskrivelsen må være minst 10 tegn og kan ikke overstige 500 tegn.",
      "position-missing": "Du må fylle inn begge koordinatene til hendelsen, eller adressen.",
      "address": "Adressen må ha minst 2 tegn og kan ikke overstige 100 tegn.",
      "contact-info": "Skriv inn et gyldig telefonnummer."
    },
    "titles": {
      "address": "Adresse",
      "title": "Tittel",
      "longitude": "Lengdegrad",
      "latitude": "Breddegrad",
      "radius": "Radius",
      "priority": "Krisenivå",
      "description": "Informasjon",
      "submit": "Lagre",
      "time": "Tidspunkt",
      "date": "Dato",
      "choose-event": "Velg en hendelse"
    },
    "crisis-level": {
      "low": "Lav",
      "medium": "Middels",
      "high": "Høy"
    }
  },
  "add-POI-info": {
    "info": {
      "title": "Dette vil være tittelen på interessepunktet.",
      "coordinates": "Sett inn koordinatene eller adressen til punktet. Du kan også klikke på kartet for å få koordinatene automatisk!",
      "type": "Velg hvilket type interessepunkt dette skal være.",
      "description": "Skriv litt informasjo som beskriver interessepunktet. Hvor ligger det? Hva kan man finne der?"
    },
    "titles": {
      "type": "Type",
      "open-from": "Åpent fra",
      "open-to": "Åpent til",
      "contact-info": "Kontaktinformasjon"
    },
    "POI-type": {
      "defibrillator": "Hjertestarter",
      "shelter": "Tilfluktsrom",
      "water-source": "Vannkilde",
      "food": "Matutdeling"
    }
  }
}<|MERGE_RESOLUTION|>--- conflicted
+++ resolved
@@ -386,19 +386,6 @@
         "description": "Slett kontoen din og alle tilknyttede data permanent. Denne handlingen er irreversibel og kan ikke angres.",
         "button": "Slett konto"
       }
-<<<<<<< HEAD
-=======
-    }
-  },
-  "notifications": {
-    "title": "Varslingsinnstillinger",
-    "description": "Tilpass hvordan du mottar varsler for å holde deg informert.",
-    "email": {
-      "title": "E-postvarsler",
-      "description": "Motta oppdateringer og varsler via e-post.",
-      "system": "Systemvarsler",
-      "systemDescription": "Motta varsler om kritiske krisehendelser for å holde deg informert og forberedt."
->>>>>>> 693862aa
     },
     "notifications": {
       "title": "Varslingsinnstillinger",
