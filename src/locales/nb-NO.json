--- conflicted
+++ resolved
@@ -22,13 +22,10 @@
     "phone": "Telefonummer",
     "password": "Passord",
     "confirm-password": "Bekreft passord",
-<<<<<<< HEAD
-    "username": "Brukernavn"
-=======
+    "username": "Brukernavn",
     "reset-password-description": "Skriv inn e-postadressen din nedenfor for å tilbakestille passordet ditt.",
     "enter-email": "Skriv inn e-post",
     "reset-password": "Tilbakestill passord"
->>>>>>> a7b553d4
   },
   "admin": {
     "administrate": "Administrer",
@@ -36,15 +33,13 @@
     "make-new-POI": "Legg til et nytt interessepunkt",
     "make-new-activity": "Lag en ny aktivitet",
     "edit-event": "Rediger en pågående hendelse",
-<<<<<<< HEAD
     "super-admin": "Super Admin",
     "edit-admin": "Håndter admin brukere",
     "edit-profile": "Rediger profil",
     "delete-user": "Slett bruker",
     "revoke-rights": "Ta bort admin rettigheter",
     "send-pw-link": "Send ny passord lenke",
-    "new-admin": "Lag ny adminbruker"
-=======
+    "new-admin": "Lag ny adminbruker",
     "basic-info": "Grunnleggende informasjon",
     "poi-title-placeholder": "Skriv inn tittel på interessepunktet",
     "select-poi-type": "Velg hvilken type interessepunkt dette skal være",
@@ -87,7 +82,6 @@
     "no-new-notifications": "Ingen nye varslinger",
     "all-notifications": "Se alle varslinger",
     "untitled": "Uten tittel"
->>>>>>> a7b553d4
   },
   "errors": {
     "wrong-username-or-password": "Feil brukernavn eller passord",
@@ -397,17 +391,7 @@
         "description": "Slett kontoen din og alle tilknyttede data permanent. Denne handlingen er irreversibel og kan ikke angres.",
         "button": "Slett konto"
       }
-    }
-  },
-  "notifications": {
-    "title": "Varslingsinnstillinger",
-    "description": "Tilpass hvordan du mottar varsler for å holde deg informert.",
-    "email": {
-      "title": "E-postvarsler",
-      "description": "Motta oppdateringer og varsler via e-post.",
-      "system": "Systemvarsler",
-      "systemDescription": "Motta varsler om kritiske krisehendelser for å holde deg informert og forberedt."
-   },
+    },
     "notifications": {
       "title": "Varslingsinnstillinger",
       "description": "Tilpass hvordan du mottar varsler for å holde deg informert.",
