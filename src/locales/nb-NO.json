--- conflicted
+++ resolved
@@ -483,12 +483,11 @@
       "food": "Matutdeling"
     }
   },
-<<<<<<< HEAD
   "footer": {
     "title": "Krisefikser.no",
     "description": "En platform for kriseberedskap og informasjonsdeling.",
     "contact-us": "Kontakt oss på: "
-=======
+  },
   "add-poi": {
     "name": "Navn",
     "description": "Beskrivelse",
@@ -505,7 +504,5 @@
     "title": "Språk",
     "select-language": "Velg språk"
 
->>>>>>> 2114747a
   }
-
 }