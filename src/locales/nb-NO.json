{
  "actions": {
    "to-reflect": "for å reflektere",
    "read-more": "Les mer",
    "add-empty-account-to-household": "Legg til en tom bruker i husholdningen",
    "add": "Legg til",
    "switch-household": "Bytt husholdning"
  },
  "login": {
    "login": "Logg inn",
    "signup": "Registrer",
    "forgot-password": "Glemt passord?",
    "re-enter": "Skriv inn på nytt",
    "consent": "Jeg godtar",
    "privacy-policy": "personvernerklæringen.",
    "email-notifs-warning": "at krisefikser.no kan sende meg varsler via e-post.",
    "submit": "Send inn",
    "name": "Navn",
    "first-name": "Fornavn",
    "last-name": "Etternavn",
    "email": "E-post",
    "phone": "Telefonummer",
    "password": "Passord",
    "confirm-password": "Bekreft passord"
  },
  "admin": {
    "administrate": "Administrer",
    "make-new-event": "Legg til en ny hendelse",
    "make-new-POI": "Legg til et nytt interessepunkt",
    "make-new-activity": "Lag en ny aktivitet",
    "edit-event": "Rediger en pågående hendelse",
    "basic-info": "Grunnleggende informasjon",
    "poi-title-placeholder": "Skriv inn tittel på interessepunktet",
    "select-poi-type": "Velg hvilken type interessepunkt dette skal være",
    "description-placeholder": "Skriv litt informasjon som beskriver interessepunktet. Hvor ligger det? Hva kan man finne der?",
    "location-info": "Plassering",
    "address-placeholder": "Eksempelveien 2",
    "hours-contact-info": "Åpningstider og kontaktinformasjon",
    "contact-info-description": "Telefonnummer til en ansvarlig kontaktperson.",
    "form-invalid": "Vennligst fyll ut alle påkrevde felt.",
    "submission-error": "Feil ved lagring av interessepunkt. Prøv igjen senere.",
    "cancel": "Avbryt",
    "submitting": "Lagrer...",
    "submit": "Lagre",
    "map-controls": "Kartkontroller",
    "get-location": "Hent posisjon",
    "reset-map": "Tilbakestill kart",
    "search-location": "Søk etter adresse",
    "enter-address": "Skriv inn adresse",
    "search": "Søk",
    "selected-location": "Valgt plassering",
    "latitude": "Breddegrad",
    "longitude": "Lengdegrad",
    "clear-selection": "Fjern valgt plassering",
    "map-instructions": "Klikk på kartet for å velge plassering for nytt interessepunkt.",
    "getting-location": "Henter posisjon...",
    "location-unavailable": "Stedstjenester er ikke tilgjengelig i nettleseren din.",
    "location-found": "Posisjon funnet.",
    "location-error": "Kunne ikke hente posisjon.",
    "enter-valid-address": "Vennligst skriv inn en gyldig adresse.",
    "searching": "Søker...",
    "address-not-found": "Kunne ikke finne adressen.",
    "search-error": "Feil ved søk etter adresse.",
    "map-reset": "Kart tilbakestilt."
  },
  "errors": {
    "wrong-username-or-password": "Feil brukernavn eller passord",
    "user-exists": "En konto med denne e-posten eksisterer allerede. Vennligst logg inn eller tilbakestill passordet hvis du har glemt det.",
    "login-failed": "Innlogging mislyktes. Vennligst sjekk legitimasjonen din.",
    "passwords-do-not-match": "Passordene stemmer ikke overens.",
    "registration-failed": "Registrering mislyktes. Vennligst prøv igjen."
  },
  "success": {
    "registration-successful": "Registrering vellykket! Du kan nå logge inn.",
    "login-successful": "Innlogging vellykket!"
  },
  "crisis": {
    "crisis-status": "Krisestatus",
    "more-crisis-info": "Les mer om din nåværende krisesituasjon",
    "no-crisis": "Ingen pågående krise"
  },
  "navigation": {
    "home": "Hjem",
    "language": "Språk",
    "before-crisis-page": "Før en krise",
    "activities": "Aktiviteter",
    "admin-panel": "Admin side",
    "new-event": "Ny hendelse",
    "new-POI": "Nytt interessepunkt",
    "new-activity": "Ny aktivivtet",
    "go-back": "Tilbake"
  },
  "time": {
    "after": "etter",
    "before": "før",
    "during": "under"
  },
  "info": {
    "news": "Nyheter",
    "notifications": "Varslinger",
    "nr-of-people-in-household": "Antall personer i husholdningen",
    "info-about-storage": "Les mer om beredskapslageret",
    "current-situation": "Nåværende hendelser"
  },
  "reflect": {
    "reflection": "Reflekter etter krisen",
    "need-help-q": "Trenger du hjelp?",
    "what-2-do-after-crisis": "Hva bør du gjøre etter en krise?"
  },
  "map": {
    "defibrillator": "Hjertestarter",
    "medical-help": "Legehjelp",
    "fire-extinguishing": "Brannslukking",
    "shelter": "Tilfluktsrom",
    "address": "Adresse",
    "opening-hours": "Åpningstider",
    "directions": "Veibeskrivelse",
    "contact": "Kontakt",
    "filter": "Filtrer POIer",
    "my-location": "Bruk min posisjon",
    "your-location": "Din posisjon",
    "getting-location": "Henter din posisjon",
    "distance": "Avstand (meter)",
    "poi-type": "POI Type",
    "all-types": "Alle typer",
    "apply-filter": "Bruk filter",
    "reset-filter": "Nullstill",
    "location-error": "Kunne ikke hente din posisjon. Vennligst sjekk nettleserens tillatelser.",
    "location-success": "Posisjon hentet.",
    "show-filter": "Vis filteralternativer",
    "hide-filter": "Skjul filteralternativer",
    "nearest-shelter": "Finn nærmeste tilfluktsrom",
    "location-needed": "Posisjon er nødvendig for å finne nærmeste tilfluktsrom. Vennligst tillat posisjonstilgang.",
    "location-required": "Posisjon er nødvendig for dette filteret",
    "find-nearest": "Finn nærmeste",
    "show-directions": "Vis veibeskrivelse",
    "close-directions": "Lukk",
    "need-location": "Vennligst aktiver plasseringen din for å vise veibeskrivelse"
  },
  "time-units": {
    "month": "1 måned | {count} måneder",
    "day": "1 dag | {count} dager",
    "hour": "1 time | {count} timer"
  },
  "storage": {
    "food-and-drinks": "Mat og drikke",
    "medicine": "Medisin",
    "storage": "Beredskapslager",
    "your-storage": "Ditt beredskapslager"
  },
  "household": {
    "my-household": "Mitt hushold",
    "no-members-found": "Ingen medlemmer funnet i husholdet.",
    "person": "person",
    "people": "personer",
    "in-household": "i husholdet",
    "add-empty-user": "Legg til tom bruker",
    "name": "Fornavn",
    "enter-name": "Skriv inn fornavn",
    "last-name": "Etternavn",
    "enter-last-name": "Skriv inn etternavn",
    "type": "Type",
    "select-type": "Velg type",
    "adult": "Voksen",
    "child": "Barn",
    "pet": "Kjæledyr",
    "description": "Beskrivelse",
    "additional-info": "Tilleggsinformasjon",
    "save": "Lagre",
    "cancel": "Avbryt",
    "beredskapslager": "Beredskapslager",
    "no-expiring-items": "Ingen varer nær utløpsdato.",
    "days-left": "dager igjen",
    "your-shelter-store": "Ditt beredskapslager",
    "invite-user": "Inviter bruker",
    "email-address": "E-postadresse",
    "enter-email": "Skriv inn e-postadresse",
    "access-level": "Tilgangsnivå",
    "select-access-level": "Velg tilgangsnivå",
    "editor": "Redaktør",
    "viewer": "Seer",
    "personal-message": "Personlig melding",
    "optional-message": "Valgfritt: Legg til en personlig melding",
    "send-invitation": "Send invitasjon",
    "invitation-sent": "Invitasjon sendt",
    "invitation-failed": "Kunne ikke sende invitasjon",
    "add-user-title": "Inviter bruker til hushold",
    "create_new": "Opprett nytt hushold",
    "create_description": "Opprett ditt eget hushold for å håndtere beredskap.",
    "create_button": "Opprett nytt hushold",
    "no-household": "Du har ikke et hushold ennå",
    "no-household-description": "Opprett eller bli med i et hushold for å håndtere beredskap sammen med familie eller venner.",
    "manage-household": "Administrer hushold",
    "leave-household": "Forlat hushold",
    "leave-confirm": "Er du sikker på at du vil forlate dette husholdet?",
    "leave-success": "Du har forlatt husholdet",
    "generate-invitation": "Generer invitasjonskode",
    "copy-invitation": "Kopier invitasjonskode",
    "copied-to-clipboard": "Kopiert til utklippstavlen!",
    "share-invitation": "Del denne koden med noen du vil invitere til husholdet ditt.",
    "users": "Brukere",
    "no-users": "Ingen brukere i dette husholdet ennå",
    "done": "ferdig",
    "manage-members": "administrer medlemmer",

    "create": {
      "title": "Opprett nytt hushold",
      "subtitle": "Sett opp ditt hushold for beredskap",
      "nameLabel": "Husholdsnavn",
      "namePlaceholder": "Skriv inn husholdsnavn",
      "locationLabel": "Sted",
      "locationPlaceholder": "Skriv inn adresse (valgfritt)",
      "descriptionLabel": "Beskrivelse",
      "descriptionPlaceholder": "Skriv inn beskrivelse av husholdet (valgfritt)",
      "submitButton": "Opprett hushold",
      "errors": {
        "nameRequired": "Husholdsnavn er påkrevd",
        "generic": "Kunne ikke opprette hushold"
      }
    },

    "join": {
      "title": "Bli med i hushold",
      "subtitle": "Bli med i et eksisterende hushold med en invitasjonskode",
      "tokenLabel": "Invitasjonskode",
      "tokenPlaceholder": "Skriv inn invitasjonskode",
      "submitButton": "Bli med i hushold",
      "success": "Vellykket blitt med i hushold",
      "errors": {
        "tokenRequired": "Invitasjonskode er påkrevd",
        "invalidToken": "Ugyldig invitasjonskode",
        "generic": "Kunne ikke bli med i hushold"
      }
    }
  },
  "sidebar": {
    "title": "Temaer",
    "themes": {
      "crisisSituations": {
        "title": "Ulike typer krisesituasjoner",
        "pandemic": "Pandemi",
        "war": "Krig",
        "extremeWeather": {
          "title": "Ekstremvær",
          "flood": "Flom",
          "hurricane": "Orkan",
          "drought": "Tørke",
          "heatwave": "Hetebølge"
        },
        "forestFire": "Skogbrann",
        "powerOutage": "Strømbrudd",
        "waterShortage": "Vannmangel",
        "cyberAttack": "Cyberangrep",
        "majorAccident": "Storulykke"
      },
      "preparednessStorage": "Beredskapslager",
      "afterCrisis": "Etter en krise"
    }
  },
  "themes": {
    "crisisSituations": {
      "pandemic": {
        "title": "Informasjon om Pandemi",
        "content": "Under en pandemi er det avgjørende å følge råd fra helsemyndighetene (som [Helsenorge.no](https://www.helsenorge.no/) og FHI) for å begrense smittespredning.\n\n**Viktige tiltak inkluderer:**\n* God hånd- og hostehygiene.\n* Holde avstand til andre.\n* Holde seg hjemme ved sykdom.\n* Sørge for å ha nødvendige medisiner og hygieneartikler tilgjengelig.\n\nVær forberedt på at tjenester som transport og butikker kan bli påvirket. Ha et lager av mat og drikke som anbefalt i egenberedskapsrådene. Følg med på offisiell informasjon og vær kildekritisk.\n\n*Kilde: [DSB - Egenberedskap](https://www.dsb.no/siteassets/sikkerhverdag/egenberedskap/brosjyren/dsb-egenberedskap-bokmal-uu-web_ny.pdf)*"
      },
      "war": {
        "title": "Informasjon om Krig",
        "content": "Selv om Norge er et trygt land, er det viktig å være forberedt på ulike scenarioer, inkludert krigshandlinger. Ved en slik situasjon:\n\n* **Følg myndighetenes råd nøye.** Informasjon vil bli gitt via offisielle kanaler som NRK P1.\n* **Søk informasjon:** Hold deg oppdatert via pålitelige kilder.\n* **Finn dekning:** Orienter deg om nærmeste offentlige tilfluktsrom (sjekk [kart.dsb.no](https://kart.dsb.no)). Hvis ikke tilgjengelig, søk dekning i kjellere eller rom midt i bygninger, unngå vinduer da disse kan knuse.\n* **Ha beredskapslageret klart:** Sørg for at du har nok mat, vann og andre nødvendigheter for minst en uke.\n\n*Kilde: [DSB - Egenberedskap](https://www.dsb.no/siteassets/sikkerhverdag/egenberedskap/brosjyren/dsb-egenberedskap-bokmal-uu-web_ny.pdf)*"
      },
      "extremeWeather": {
        "flood": {
          "title": "Informasjon om Flom",
          "content": "Ved fare for flom:\n\n* **Følg varsler:** Hold deg oppdatert på værvarsler fra [MET Norway (Yr.no)](https://www.yr.no) og flomvarsler fra [NVE (varsom.no)](https://www.varsom.no).\n* **Sikre eiendom:** Fest eller flytt løse gjenstander utendørs. Flytt verdifulle eiendeler og farlige stoffer (kjemikalier, drivstoff) opp fra kjeller og første etasje.\n* **Tett åpninger:** Tett ventiler og sluk for å hindre vanninntrenging.\n* **Vurder evakuering:** Følg råd fra myndighetene om eventuell evakuering.\n* **Unngå flomvann:** Ikke kjør, gå eller svøm i flomvann – det kan være sterk strøm og skjulte farer.\n\n*Kilde: [DSB - Egenberedskap](https://www.dsb.no/siteassets/sikkerhverdag/egenberedskap/brosjyren/dsb-egenberedskap-bokmal-uu-web_ny.pdf) og [varsom.no](https://www.varsom.no)*"
        },
        "hurricane": {
          "title": "Informasjon om Orkan/Sterk Storm",
          "content": "Ved varsel om orkan eller sterk storm:\n\n* **Følg varsler:** Hold deg oppdatert via [MET Norway (Yr.no)](https://www.yr.no).\n* **Sikre løse gjenstander:** Fest hagemøbler, trampoliner, søppelkasser og annet som kan bli tatt av vinden.\n* **Hold deg innendørs:** Unngå unødvendige reiser. Lukk vinduer og dører godt.\n* **Vær forberedt på strømbrudd:** Ha lommelykter, batteriradio, ladet batteribank og eventuell alternativ varmekilde klar. Sørg for at du har nok mat og vann.\n\n*Kilde: [DSB - Egenberedskap](https://www.dsb.no/siteassets/sikkerhverdag/egenberedskap/brosjyren/dsb-egenberedskap-bokmal-uu-web_ny.pdf)*"
        },
        "drought": {
          "title": "Informasjon om Tørke",
          "content": "Under lengre tørkeperioder:\n\n* **Spar på vannet:** Følg eventuelle restriksjoner for vannbruk fra kommunen. Begrens vanning av plen/hage, bilvask etc.\n* **Sjekk brannfare:** Tørke øker brannfaren. Vær oppmerksom på og følg alle restriksjoner rundt bålbrenning.\n* **Overvåk vannkilder:** Hvis du bruker privat brønn, følg med på vannstanden.\n\n*[Kilde: Relevant kommune-/NVE-informasjon]*"
        },
        "heatwave": {
          "title": "Informasjon om Hetebølge",
          "content": "Ved ekstrem varme:\n\n* **Hold deg hydrert:** Drikk rikelig med vann, selv om du ikke føler deg tørst.\n* **Hold deg avkjølt:** Opphold deg innendørs på kjølige steder midt på dagen. Bruk vifte eller klimaanlegg hvis mulig. Ta kjølige dusjer eller bad.\n* **Sjekk sårbare personer:** Se til eldre naboer, spedbarn og personer med kroniske sykdommer.\n* **Forlat aldri barn eller dyr i parkerte biler.**\n\n*[Kilde: Helsenorge.no]*"
        }
      },
      "forestFire": {
        "title": "Informasjon om Skogbrann",
        "content": "For å forebygge og håndtere skogbrannfare:\n\n* **Respekter bålforbud:** Sjekk lokale regler og generelt bålforbud (15. april - 15. september). Vær ekstremt forsiktig med all bruk av åpen ild.\n* **Sjekk farevarsel:** Hold deg oppdatert på [skogbrannfare.met.no](https://skogbrannfare.met.no).\n* **Ha evakueringsplan:** Hvis du bor i et utsatt område, tenk gjennom hvor du kan dra og hva du må ta med deg.\n* **Hold deg informert:** Følg med på informasjon fra lokale myndigheter og brannvesen.\n* **Beskytt boligen:** Lukk vinduer og ventiler for å unngå røykinntrengning. Fjern brennbart materiale nær husveggen.\n\n*Kilde: [DSB - Egenberedskap](https://www.dsb.no/siteassets/sikkerhverdag/egenberedskap/brosjyren/dsb-egenberedskap-bokmal-uu-web_ny.pdf) og [DSB - Skogbrann](https://www.dsb.no/brannsikkerhet/brannberedskap/skogbrann/)*"
      },
      "powerOutage": {
        "title": "Informasjon om Strømbrudd",
        "content": "Ved strømbrudd:\n\n* **Bruk alternative lyskilder:** Lommelykter, batteridrevne lamper eller lysestaver er tryggere enn stearinlys.\n* **Hold kjøleskap/fryser lukket:** En full fryser vil holde maten frossen i ca. 48 timer hvis den ikke åpnes.\n* **Hold deg varm:** Kle deg i lag. Steng av ubrukte rom. Bruk trygge alternative oppvarmingsmetoder hvis tilgjengelig.\n* **Spar på telefonbatteriet:** Bruk telefonen sparsomt. Vurder å ha en powerbank ladet og klar.\n* **Vær forsiktig med aggregater:** Hvis du bruker aggregat, følg alle sikkerhetsinstruksjoner og bruk det aldri innendørs.\n\n*Kilde: [DSB - Egenberedskap](https://www.dsb.no/siteassets/sikkerhverdag/egenberedskap/brosjyren/dsb-egenberedskap-bokmal-uu-web_ny.pdf)*"
      },
      "waterShortage": {
        "title": "Informasjon om Vannmangel",
        "content": "Ved vannmangel eller forurensning:\n\n* **Følg offisielle råd:** Myndighetene kan utstede kokepåbud eller andre instruksjoner.\n* **Bruk nødvannsforsyninger:** Bruk lagret vann eller andre trygge kilder til drikke, matlaging og hygiene.\n* **Spar på vannet:** Minimer bruk til ikke-essensielle formål.\n* **Kjenn til vannrensemetoder:** Vær kjent med metoder som koking, bruk av vannrensingstabletter eller filtrering.\n\n*Kilde: [DSB - Egenberedskap](https://www.dsb.no/siteassets/sikkerhverdag/egenberedskap/brosjyren/dsb-egenberedskap-bokmal-uu-web_ny.pdf)*"
      },
      "cyberAttack": {
        "title": "Informasjon om Cyberangrep",
        "content": "For å beskytte deg mot cybertrusler:\n\n* **Bruk sterke, unike passord:** Lag forskjellige passord for viktige kontoer.\n* **Aktiver tofaktorautentisering:** Dette gir et ekstra sikkerhetslag.\n* **Vær forsiktig med e-poster og lenker:** Ikke klikk på mistenkelige lenker eller last ned vedlegg fra ukjente kilder.\n* **Hold programvare oppdatert:** Installer oppdateringer raskt for å fikse sikkerhetssårbarheter.\n* **Sikkerhetskopier viktige data:** Ta regelmessig backup av viktige filer til en ekstern enhet eller sikker skytjeneste.\n\n*Kilde: [Nasjonal sikkerhetsmyndighet (NSM)](https://www.nsm.no/)*"
      },
      "majorAccident": {
        "title": "Informasjon om Storulykke",
        "content": "Ved en storulykke (industriell, transport, etc.):\n\n* **Følg evakueringsordrer:** Hvis myndighetene ber deg evakuere, gjør det umiddelbart.\n* **Søk ly på stedet hvis pålagt:** Hvis du blir bedt om å holde deg innendørs, lukk vinduer og dører, slå av ventilasjonsanlegg, og flytt til et indre rom om mulig.\n* **Hold deg informert:** Lytt til lokalradio eller sjekk offisielle nettsider for instruksjoner.\n* **Unngå det berørte området:** Hold veier åpne for utrykningskjøretøy.\n\n*Kilde: [DSB](https://www.dsb.no/)*"
      }
    },
    "preparednessStorage": {
      "title": "Beredskapslager",
      "content": "Direktoratet for samfunnssikkerhet og beredskap (DSB) anbefaler at alle husholdninger er selvforsynte i minst tre døgn. Ditt beredskapslager bør inkludere:\n\n**Mat og drikke:**\n* Ni liter vann per person\n* Ikke-bedervelig mat som kan spises uten tilberedning eller med minimal oppvarming\n\n**Medisiner og hygiene:**\n* Nødvendige reseptbelagte medisiner\n* Smertestillende og annen grunnleggende medisin\n* Førstehjelpsutstyr\n* Hygieneprodukter\n* Våtservietter og desinfeksjonsmiddel\n\n**Varme- og lyskilder:**\n* Lommelykter med ekstra batterier\n* Stearinlys, fyrstikker/lighter\n* Varme klær, tepper, soveposer\n* Alternativ varmekilde (hvis mulig)\n\n**Andre viktige gjenstander:**\n* Batteridrevet eller håndsveivradio\n* Ekstra batterier/powerbanker til mobiltelefoner\n* Kontanter i små valører\n* Drivstoff på bilen\n* Papirkopier av viktige dokumenter\n* Grunnleggende verktøy\n\n*Kilde: [DSB - Egenberedskap](https://www.dsb.no/siteassets/sikkerhverdag/egenberedskap/brosjyren/dsb-egenberedskap-bokmal-uu-web_ny.pdf)*"
    },
    "afterCrisis": {
      "title": "Etter en krise",
      "content": "Etter å ha opplevd en krise:\n\n**Ta vare på umiddelbare behov:**\n* Sikre din egen sikkerhet og sikkerheten til de rundt deg\n* Søk medisinsk hjelp om nødvendig\n* Finn trygt ly hvis hjemmet ditt er skadet\n* Kontakt familiemedlemmer for å fortelle at du er trygg\n\n**Start gjenoppbygging:**\n* Dokumenter skader (ta bilder) for forsikringsformål\n* Kontakt forsikringsselskapet ditt\n* Søk om katastrofehjelp hvis tilgjengelig\n* Rengjør og reparer hjemmet ditt når det er trygt å gjøre det\n\n**Mental helse er viktig:**\n* Det er normalt å oppleve stress, angst eller andre emosjonelle reaksjoner\n* Snakk om opplevelsene dine med familie, venner eller fagfolk\n* Ta vare på din fysiske helse (søvn, ernæring, mosjon)\n* Søk profesjonell hjelp om nødvendig\n\n**Lær av erfaringen:**\n* Evaluer beredskapsplanen og forsyningene dine\n* Gjør forbedringer basert på det du har lært\n* Hjelp andre i lokalsamfunnet ditt\n\n*Kilde: [Helsenorge.no og DSB](https://www.dsb.no/)*"
    }
  },
  "infoPage": {
    "aboutThisTheme": "Om dette temaet",
    "themeDescription": "Viktig informasjon for å hjelpe deg med å forberede og reagere.",
    "readMore": "Les mer",
    "emergencyContacts": "Nødkontakter",
    "readMoreTitle": "Ytterligere ressurser",
    "readMoreDescription": "Finn mer detaljert informasjon om dette temaet fra offisielle kilder.",
    "officialWebsites": "Offisielle nettsider",
    "additionalResources": "For mer informasjon, besøk disse offisielle ressursene:",
    "close": "Lukk",
    "emergencyContactsTitle": "Nødkontakter",
    "emergencyContactsDescription": "Viktige kontakter for nødsituasjoner.",
    "generalEmergencyContacts": {
      "title": "Generelle nødnumre",
      "police": "Politi: 112",
      "ambulance": "Ambulanse: 113",
      "fire": "Brannvesen: 110",
      "civilDefense": "Sivilforsvaret: 51 51 51 51"
    },
    "relatedThemes": "Relaterte temaer",
    "selectThemePrompt": "Velg et tema for å lære mer",
    "browseThemesDescription": "Bla gjennom våre informasjonsressurser for å lære om forskjellige krisesituasjoner og hvordan du kan forberede deg.",
    "preparednessStorageBrief": "Lær hvilke forsyninger du bør ha klare for nødsituasjoner.",
    "afterCrisisBrief": "Finn veiledning om gjenoppretting og tilbakevending til normalitet etter en krise.",
    "learnMoreTopic": "Klikk for å lære mer om dette temaet."
  },
  "settings": {
    "title": "Innstillinger",
    "tabs": {
      "account": "Konto",
      "notifications": "Varslinger"
    },
    "account": {
      "title": "Kontoinnstillinger",
      "subtitle": "Konto",
      "description": "Gjør endringer i kontoen din her. Klikk lagre når du er ferdig.",
      "fullName": "Fullt navn",
      "email": "E-post",
      "saveChanges": "Lagre endringer",
      "password": {
        "title": "Passord",
        "description": "Endre passordet ditt her. Etter lagring blir du logget ut.",
        "current": "Nåværende passord",
        "new": "Nytt passord"
      },
      "security": {
        "title": "Kontosikkerhet",
        "description": "Forbedre sikkerheten til kontoen din med totrinnsverifisering, som krever en kode sendt til e-posten din i tillegg til passordet ditt for innlogging.",
        "twoStep": "Slå på totrinnsverifisering"
      },
      "delete": {
        "title": "Slett konto",
        "description": "Slett kontoen din og alle tilknyttede data permanent. Denne handlingen er irreversibel og kan ikke angres.",
        "button": "Slett konto"
      }
    },
    "notifications": {
      "title": "Varslingsinnstillinger",
      "description": "Tilpass hvordan du mottar varsler for å holde deg informert.",
      "email": {
        "title": "E-postvarsler",
        "description": "Motta oppdateringer og varsler via e-post.",
        "system": "Systemvarsler",
        "systemDescription": "Motta varsler om kritiske krisehendelser for å holde deg informert og forberedt."
      },
      "saveChanges": "Lagre endringer"
    },
    "add-event-info": {
      "title": "Dette vil være tittelen på hendelsen din.",
      "coordinates": "Sett inn koordinatene eller adressen til hendelsen din. Du kan også klikke på kartet for å få koordinatene automatisk!",
      "radius": "Sett inn radiusen til hendelsen din i meter. Omtrent hvor stort område vil hendelsen påvirke?",
      "priority": "Prioritetsnivået er viktig, og vil vises som lav (grønn), middels (oransje) og høy (rød) for brukere på kartet.",
      "description": "For eksempel: Hendelsen skjedde på (dato og sted) ... og vil mest sannsynlig vare i (tid)... Det kan bli mangel på (ressurs)...",
      "time": "Tidspunkt for når hendelsen først inntraff.",
      "date": "Dato for når hendelsen først inntraff.",
      "errors": {
        "title": "Tittelen må ha minst 2 tegn og kan ikke overstige 50 tegn.",
        "latitude": "Breddegraden må være mellom -90 og 90.",
        "longitude": "Lengdegraden må være mellom -180 og 180.",
        "radius": "Radiusen må være minst 1 meter og kan ikke overstige 10 000 meter.",
        "priority": "Du må velge en prioritet.",
        "type": "Du må velge hvilket type interessepunkt det er.",
        "description": "Beskrivelsen må være minst 10 tegn og kan ikke overstige 500 tegn.",
        "position-missing": "Du må fylle inn begge koordinatene til hendelsen, eller adressen.",
        "address": "Adressen må ha minst 2 tegn og kan ikke overstige 100 tegn.",
        "contact-info": "Skriv inn et gyldig telefonnummer."
      },
      "titles": {
        "address": "Adresse",
        "title": "Tittel",
        "longitude": "Lengdegrad",
        "latitude": "Breddegrad",
        "radius": "Radius",
        "priority": "Krisenivå",
        "description": "Informasjon",
        "submit": "Lagre",
        "time": "Tidspunkt",
        "date": "Dato",
        "choose-event": "Velg en hendelse"
      },
      "crisis-level": {
        "low": "Lav",
        "medium": "Middels",
        "high": "Høy"
      }
    },
<<<<<<< HEAD
    "POI-type": {
      "defibrillator": "Hjertestarter",
      "shelter": "Tilfluktsrom",
      "water-source": "Vannkilde",
      "food": "Matutdeling"
=======
    "add-POI-info": {
      "info": {
        "title": "Dette vil være tittelen på interessepunktet.",
        "coordinates": "Sett inn koordinatene eller adressen til punktet. Du kan også klikke på kartet for å få koordinatene automatisk!",
        "type": "Velg hvilket type interessepunkt dette skal være.",
        "description": "Skriv litt informasjo som beskriver interessepunktet. Hvor ligger det? Hva kan man finne der?"
      },
      "titles": {
        "type": "Type",
        "open-from": "Åpent fra",
        "open-to": "Åpent til",
        "contact-info": "Kontaktinformasjon"
      },
      "POI-type": {
        "defibrillator": "Hjertestarter",
        "shelter": "Tilfluktsrom",
        "water-source": "Kilde til vann",
        "food": "Matstasjon"
      }
>>>>>>> b6276f0c
    }
  }
}<|MERGE_RESOLUTION|>--- conflicted
+++ resolved
@@ -421,13 +421,12 @@
         "high": "Høy"
       }
     },
-<<<<<<< HEAD
     "POI-type": {
       "defibrillator": "Hjertestarter",
       "shelter": "Tilfluktsrom",
       "water-source": "Vannkilde",
       "food": "Matutdeling"
-=======
+
     "add-POI-info": {
       "info": {
         "title": "Dette vil være tittelen på interessepunktet.",
@@ -440,14 +439,7 @@
         "open-from": "Åpent fra",
         "open-to": "Åpent til",
         "contact-info": "Kontaktinformasjon"
-      },
-      "POI-type": {
-        "defibrillator": "Hjertestarter",
-        "shelter": "Tilfluktsrom",
-        "water-source": "Kilde til vann",
-        "food": "Matstasjon"
-      }
->>>>>>> b6276f0c
+      }
     }
   }
 }