--- conflicted
+++ resolved
@@ -489,12 +489,11 @@
       "food": "Food Distribution"
     }
   },
-<<<<<<< HEAD
   "footer": {
     "title": "Krisefikser.no",
     "description": "A platform for crisis preparedness and information sharing.",
     "contact-us": "Contact us on: "
-=======
+  },
   "add-poi": {
     "name": "Name",
     "description": "Description",
@@ -511,6 +510,5 @@
   "language": {
     "title": "Language",
     "select-language": "Select Language"
->>>>>>> 2114747a
   }
 }