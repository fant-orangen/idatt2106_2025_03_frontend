{
  "actions": {
    "to-reflect": "to reflect",
    "read-more": "Read more",
    "add-empty-account-to-household": "Add a household member",
    "add": "Add",
    "switch-household": "Switch household"
  },
  "login": {
    "login": "Login",
    "signup": "Sign Up",
    "logout": "Logout",
    "forgot-password": "Forgot Password?",
    "re-enter": "Re-enter",
    "consent": "I agree to",
    "privacy-policy": "the privacy policy.",
    "email-notifs-warning": "letting krisefikser.no send me notifications via email.",
    "submit": "Submit",
    "first-name": "First Name",
    "last-name": "Last Name",
    "email": "Email",
    "phone": "Phone",
    "password": "Password",
    "confirm-password": "Confirm Password",
    "confirm-email": "Confirm email",
    "username": "Username",
    "reset-password-description": "Enter your email address below to reset your password.",
    "enter-email": "Enter your email",
    "reset-password": "Reset Password",
    "2fa-login-title": "Two-Step Verification",
    "2fa-login-description": "Enter the verification code sent to your email to complete the login process."
  },
  "reset-password": {
    "title": "Reset Password",
    "code": "Verification Code",
    "new-password": "New Password",
    "confirm-new-password": "Confirm Password",
    "update-button": "Update Password",
    "email-sent": "Email sent",
    "password-updated": "Password Updated",
    "password-update-failed": "Failed to Update Password",
    "token-required": "Verification code is required",
    "password-req-req": "Password must be at least 8 characters, contain a-z, A-Z, 0-9, and special characters",
    "password-req-match": "Passwords must match",
    "invalid-token": "Invalid verification code",
    "validation-error": "Validation error",
    "unexpected-error": "Unexpected error"
  },
  "admin": {
    "administrate": "Administrate",
    "make-new-event": "Add a new event",
    "make-new-POI": "Add a new point of interest",
    "make-new-activity": "Make a new activity",
    "make-new-scenario-theme": "Add a new scenario theme",
    "edit-scenario-theme": "Edit scenario themes",
    "edit-event": "Edit a current event",
    "super-admin": "Super Admin",
    "current-admins": "Current admin users",
    "edit-admin": "Handle admin users",
    "user-notfound": "This user doesn't exist!",
    "administrate-profile": "Administrate profile",
    "delete-user": "Delete user",
    "revoke-rights": "Revoke admin rights",
    "send-pw-link": "Send new password link",
    "new-admin": "Add new admin user",
    "are-you-sure": "Are you sure you want to continue?",
    "give-rights": "Give admin rights to an existing user.",
    "if-continue": "If you continue you will give admin rights to the account with this email address",
    "scenario-theme-details": "Scenario Theme Details",
    "scenario-theme-description": "Create a new scenario theme that can be associated with crisis events",
    "scenario-theme-name": "Theme Name",
    "scenario-theme-name-placeholder": "Enter theme name",
    "scenario-theme-name-description": "A clear, concise name for the scenario theme",
    "scenario-theme-description-label": "Description",
    "scenario-theme-description-placeholder": "Enter a detailed description of this scenario theme",
    "scenario-theme-description-help": "Provide a comprehensive description of what this scenario theme covers",
    "scenario-theme-instructions": "Instructions",
    "scenario-theme-instructions-placeholder": "Enter detailed instructions for handling this type of crisis",
    "scenario-theme-instructions-help": "Provide step-by-step instructions for users to follow during this type of crisis",
    "markdown-supported": "Markdown formatting is supported",
    "create-scenario-theme": "Create Scenario Theme",
    "scenario-theme-created": "Scenario Theme Created",
    "scenario-theme-created-description": "The scenario theme has been successfully created",
    "back-to-admin": "Back to Admin Panel",
    "scenario-theme-name-min-length": "Name must be at least 3 characters",
    "scenario-theme-name-max-length": "Name cannot exceed 100 characters",
    "scenario-theme-description-min-length": "Description must be at least 10 characters",
    "scenario-theme-description-max-length": "Description cannot exceed 1000 characters",
    "scenario-theme-instructions-min-length": "Instructions must be at least 10 characters",
    "scenario-theme-instructions-max-length": "Instructions cannot exceed 5000 characters",
    "edit-scenario-themes": "Edit Scenario Themes",
    "select-scenario-theme": "Select a scenario theme to edit",
    "no-scenario-themes": "No scenario themes found",
    "loading-scenario-themes": "Loading scenario themes...",
    "update-scenario-theme": "Update Scenario Theme",
    "delete-scenario-theme": "Delete Scenario Theme",
    "confirm-delete-scenario-theme": "Are you sure you want to delete this scenario theme? This action cannot be undone.",
    "scenario-theme-updated": "Scenario Theme Updated",
    "scenario-theme-updated-description": "The scenario theme has been successfully updated",
    "scenario-theme-deleted": "Scenario Theme Deleted",
    "scenario-theme-deleted-description": "The scenario theme has been successfully deleted",
    "basic-info": "Basic Information",
    "poi-title-placeholder": "Enter title for the point of interest",
    "select-poi-type": "Select the type of point of interest this should be",
    "description-placeholder": "Write some information describing the point of interest. Where is it located? What can be found there?",
    "location-info": "Location",
    "address-placeholder": "Example Street 2",
    "hours-contact-info": "Opening Hours and Contact Information",
    "contact-info-description": "Phone number for a responsible contact person.",
    "form-invalid": "Please fill out all required fields.",
    "submission-error": "Error saving point of interest. Please try again later.",
    "cancel": "Cancel",
    "submitting": "Saving...",
    "submit": "Save",
    "map-controls": "Map Controls",
    "get-location": "Get Location",
    "reset-map": "Reset Map",
    "search-location": "Search for address",
    "enter-address": "Enter address",
    "search": "Search",
    "selected-location": "Selected Location",
    "latitude": "Latitude",
    "longitude": "Longitude",
    "clear-selection": "Clear Selected Location",
    "map-instructions": "Click on the map to select the location for the new point of interest.",
    "getting-location": "Getting location...",
    "location-unavailable": "Location services are not available in your browser.",
    "location-found": "Location found.",
    "location-error": "Could not get location.",
    "enter-valid-address": "Please enter a valid address.",
    "searching": "Searching...",
    "address-not-found": "Could not find the address.",
    "search-error": "Error searching for address.",
    "map-reset": "Map reset.",
    "edit-POI": "Edit point of interest",
    "poi-details": "POI details"
  },
  "notifications": {
    "notification": "Notification",
    "notifications": "Notifications",
    "new-notification": "New Notification",
    "no-notifications": "No notifications available",
    "no-new-notifications": "No new notifications",
    "all-notifications": "See all notifications",
    "untitled": "Untitled"
  },
  "errors": {
    "wrong-username-or-password": "Incorrect username or password",
    "user-exists": "An account with this email already exists. Please log in or reset your password if you've forgotten it.",
    "login-failed": "Login failed. Please check your credentials.",
    "passwords-do-not-match": "Passwords do not match.",
    "registration-failed": "Registration failed. Please try again.",
    "no-news-available": "No news available",
    "invalid-email": "Invalid email address",
    "unexpected-error": "An unexpected error occurred. Please try again later.",
    "network-error": "Network error. Please check your internet connection."
  },
  "success": {
    "registration-successful": "Registration successful! You can now log in.",
    "login-successful": "Login successful!"
  },
  "crisis": {
    "crisis-status": "Crisis Status",
    "more-crisis-info": "Read more about your current crisis situation",
    "no-crisis": "No ongoing crisis",
    "no_active_crisis": "No active crisis events",
    "title": "Crisis Events",
    "map_view": "Map View",
    "active_events": "Active Events",
    "other_events": "Other active events",
    "more_events": "+ {count} more events",
    "error_loading_events": "Failed to load crisis events",
    "details": "Crisis Details",
    "status_history": "Event History",
    "select_event_for_history": "Select a crisis event to view its history",
    "no_changes": "No history found for this event",
    "loading_more": "Loading more history...",
    "no_more_history": "No more history to load",
    "error_loading_changes": "Failed to load event history",
    "error_loading_details": "Failed to load event details",
    "select_event_for_news": "Select a crisis event to view related news",
    "related_news": "Related News",
    "no_related_news": "No related news found for this event",
    "error_loading_news": "Failed to load related news",
    "coordinates": "Coordinates",
    "radius": "Radius",
    "started": "Started",
    "updated": "Updated",
    "created_by": "Created By",
    "scenario_theme": "Scenario Theme",
    "view_scenario_theme": "View Scenario Theme",
    "previous": "Previous",
    "new": "New",
    "by_user": "By user {user}",
    "change_types": {
      "creation": "Created",
      "level_change": "Severity Changed",
      "description_update": "Description Updated",
      "epicenter_moved": "Location Changed"
    },
    "changes": {
      "created": "Event was created",
      "level_changed": "Severity changed from {old} to {new}",
      "description_updated": "Description updated",
      "location_changed": "Location coordinates updated",
      "unknown": "Unknown change"
    }
  },
  "navigation": {
    "home": "Home",
    "language": "Language",
    "profile": "Profile",
    "before-crisis-page": "Before a crisis",
    "activities": "Activities",
    "admin-panel": "Admin panel",
    "new-event": "New event",
    "new-POI": "New point of interest",
    "new-activity": "New activity",
    "go-back": "Go back",
    "light-mode": "Lightmode",
    "dark-mode": "Darkmode"
  },
  "time": {
    "after": "after",
    "before": "before",
    "during": "during"
  },
  "info": {
    "news": "News",
    "notifications": "Notifications",
    "nr-of-people-in-household": "Number of people in household",
    "info-about-storage": "Read more about emergency storages",
    "current-situation": "Current situation",
    "read-info-preparations": "Read more about how you can prepare for a crisis",
    "info-current-crisis": "Read more about the current crisis"
  },
  "news": {
    "title": "News",
    "loading_more": "Loading more news...",
    "no_more_news": "No more news to load",
    "related_news": "Related News",
    "no_news_found": "No news found",
    "published_at": "Published at",
    "read_more": "Read more"
  },
  "reflect": {
    "reflection": "Reflect after crisis",
    "need-help-q": "Do you need help?",
    "what-2-do-after-crisis": "What should you do after a crisis?"
  },
  "map": {
    "defibrillator": "Defibrillator",
    "medical-help": "Medical Assistance",
    "fire-extinguishing": "Fire Extinguishing",
    "shelter": "Shelter",
    "address": "Address",
    "opening-hours": "Opening Hours",
    "directions": "Directions",
    "contact": "Contact",
    "filter": "Filter POIs",
    "my-location": "Use my location",
    "your-location": "Your location",
    "getting-location": "Getting Your Location",
    "distance": "Distance (meters)",
    "poi-type": "POI Type",
    "all-types": "All Types",
    "apply-filter": "Apply Filter",
    "reset-filter": "Reset",
    "location-error": "Could not get your location. Please check your browser permissions.",
    "location-success": "Location obtained successfully.",
    "show-filter": "Show Filter Options",
    "hide-filter": "Hide Filter Options",
    "nearest-shelter": "Find Nearest Shelter",
    "location-needed": "Location needed to find nearest shelter. Please allow location access.",
    "location-required": "Location required for this filter",
    "find-nearest": "Find Nearest",
    "show-directions": "Show directions",
    "close-directions": "Close",
    "need-location": "Please enable your location to show directions"
  },
  "time-units": {
    "month": "1 month | {count} months",
    "day": "1 day | {count} days",
    "hour": "1 hour | {count} hours"
  },
  "storage": {
    "food-and-drinks": "Food and Drinks",
    "medicine": "Medicine",
    "storage": "Emergency storage",
    "your-storage": "Your emergency storage"
  },
  "household": {
    "my-household": "My Household",
    "no-members-found": "No household members found.",
    "person": "person",
    "people": "people",
    "in-household": "in household",
    "add-empty-user": "Add household member",
    "name": "Name",
    "enter-name": "Enter name",
    "type": "Type",
    "select-type": "Select type",
    "adult": "Adult",
    "child": "Child",
    "pet": "Pet",
    "description": "Description",
    "additional-info": "Additional information",
    "save": "Save",
    "cancel": "Cancel",
    "beredskapslager": "Emergency Storage",
    "no-expiring-items": "No items are about to expire.",
    "days-left": "days left",
    "your-shelter-store": "Your Shelter Store",
    "invite-user": "Invite User",
    "email-address": "Email Address",
    "enter-email": "Enter email address",
    "access-level": "Access Level",
    "select-access-level": "Select access level",
    "editor": "Editor",
    "viewer": "Viewer",
    "personal-message": "Personal Message",
    "optional-message": "Optional: Add a personal message",
    "send-invitation": "Send Invitation",
    "invitation-sent": "Invitation sent successfully",
    "invitation-failed": "Failed to send invitation",
    "add-user-title": "Invite User to Household",
    "create_new": "Create New Household",
    "create_description": "Create your own household to manage your emergency preparedness.",
    "create_button": "Create New Household",
    "no-household": "You don't have a household yet",
    "no-household-description": "Create or join a household to manage your emergency preparedness together with family members or friends.",
    "manage-household": "Manage Household",
    "leave-household": "Leave Household",
    "leave-confirm": "Are you sure you want to leave this household?",
    "leave-success": "You have successfully left the household",
    "generate-invitation": "Generate Invitation Code",
    "copy-invitation": "Copy Invitation Code",
    "copied-to-clipboard": "Copied to clipboard!",
    "share-invitation": "Share this code with someone you want to invite to your household.",
    "users": "Users",
    "no-users": "No users in this household yet",
    "done": "done",
    "manage-members": "manage members",
    "create": {
      "title": "Create New Household",
      "subtitle": "Set up your household for emergency preparedness",
      "nameLabel": "Household Name",
      "namePlaceholder": "Enter household name",
      "locationLabel": "Location",
      "locationPlaceholder": "Enter address (optional)",
      "descriptionLabel": "Description",
      "descriptionPlaceholder": "Enter household description (optional)",
      "submitButton": "Create Household",
      "errors": {
        "nameRequired": "Household name is required",
        "generic": "Failed to create household"
      }
    },
    "join": {
      "title": "Join Household",
      "subtitle": "Join an existing household with an invitation code",
      "tokenLabel": "Invitation Code",
      "tokenPlaceholder": "Enter invitation code",
      "submitButton": "Join Household",
      "success": "Successfully joined household",
      "errors": {
        "tokenRequired": "Invitation code is required",
        "invalidToken": "Invalid invitation code",
        "generic": "Failed to join household"
      }
    }
  },
  "sidebar": {
    "title": "Themes",
    "themes": {
      "crisisSituations": {
        "title": "Different types of crisis situations",
        "pandemic": "Pandemic",
        "war": "War",
        "extremeWeather": {
          "title": "Extreme Weather",
          "flood": "Flood",
          "hurricane": "Hurricane",
          "drought": "Drought",
          "heatwave": "Heatwave"
        },
        "forestFire": "Forest Fire",
        "powerOutage": "Power Outage",
        "waterShortage": "Water Shortage",
        "cyberAttack": "Cyber Attack",
        "majorAccident": "Major Accident"
      },
      "preparednessStorage": "Preparedness Storage",
      "afterCrisis": "After a Crisis"
    }
  },
  "themes": {
    "crisisSituations": {
      "pandemic": {
        "title": "Pandemic Information",
        "content": "During a pandemic, it is crucial to follow advice from health authorities (like [Helsenorge.no](https://www.helsenorge.no/) and FHI) to limit the spread of infection.\n\n**Key measures include:**\n* Good hand and cough hygiene.\n* Maintaining distance from others.\n* Staying home when sick.\n* Ensuring you have necessary medications and hygiene items readily available.\n\nBe prepared for services such as transportation and shops to be affected. Maintain a stock of food and drink as recommended in the self-preparedness guidelines. Follow official information and be critical of sources.\n\n*[Source: DSB - Self-Preparedness](https://www.dsb.no/siteassets/sikkerhverdag/egenberedskap/brosjyren/dsb-egenberedskap-bokmal-uu-web_ny.pdf)*"
      },
      "war": {
        "title": "War Information",
        "content": "Although Norway is a safe country, it's important to be prepared for various scenarios, including acts of war. In such a situation:\n\n* **Follow authorities' advice closely.** Information will be provided through official channels like NRK P1.\n* **Seek information:** Stay updated through reliable sources.\n* **Find cover:** Familiarize yourself with the nearest public shelter (check [kart.dsb.no](https://kart.dsb.no)). If none is available, seek cover in basements or central rooms of buildings, away from windows as they can shatter.\n* **Have your emergency kit ready:** Ensure you have enough food, water, and other necessities for at least one week.\n\n*[Source: DSB - Self-Preparedness](https://www.dsb.no/siteassets/sikkerhverdag/egenberedskap/brosjyren/dsb-egenberedskap-bokmal-uu-web_ny.pdf)*"
      },
      "extremeWeather": {
        "flood": {
          "title": "Flood Information",
          "content": "In case of flood risk:\n\n* **Follow warnings:** Stay updated on weather forecasts from [MET Norway (Yr.no)](https://www.yr.no) and flood warnings from [NVE (varsom.no)](https://www.varsom.no).\n* **Secure property:** Fasten or move loose items outdoors. Move valuable possessions and hazardous materials (chemicals, fuel) up from basements and ground floors.\n* **Seal openings:** Seal vents and drains to prevent water intrusion.\n* **Consider evacuation:** Follow advice from authorities regarding potential evacuation.\n* **Avoid floodwaters:** Do not drive, walk, or swim in floodwaters – currents can be strong, and there may be hidden dangers.\n\n*[Source: DSB - Self-Preparedness](https://www.dsb.no/siteassets/sikkerhverdag/egenberedskap/brosjyren/dsb-egenberedskap-bokmal-uu-web_ny.pdf) and [varsom.no](https://www.varsom.no)*"
        },
        "hurricane": {
          "title": "Hurricane/Severe Storm Information",
          "content": "When a hurricane or severe storm is forecast:\n\n* **Follow forecasts:** Stay updated via [MET Norway (Yr.no)](https://www.yr.no).\n* **Secure loose items:** Fasten garden furniture, trampolines, bins, and anything else that could be blown away.\n* **Stay indoors:** Avoid unnecessary travel. Close windows and doors securely.\n* **Prepare for power outages:** Have flashlights, a battery-powered radio, a charged power bank, and any alternative heat source ready. Ensure you have sufficient food and water.\n\n*[Source: DSB - Self-Preparedness](https://www.dsb.no/siteassets/sikkerhverdag/egenberedskap/brosjyren/dsb-egenberedskap-bokmal-uu-web_ny.pdf)*"
        },
        "drought": {
          "title": "Drought Information",
          "content": "During prolonged drought periods:\n\n* **Conserve water:** Follow any water usage restrictions issued by your municipality. Limit watering lawns/gardens, washing cars, etc.\n* **Check for fire bans:** Drought increases fire risk. Be aware of and adhere to all fire restrictions.\n* **Monitor water sources:** If you rely on private wells, monitor water levels.\n\n*[Source: Relevant Municipal/NVE information]*"
        },
        "heatwave": {
          "title": "Heatwave Information",
          "content": "During extreme heat:\n\n* **Stay hydrated:** Drink plenty of water, even if you don't feel thirsty.\n* **Keep cool:** Stay indoors in cool places during the hottest parts of the day. Use fans or air conditioning if available. Take cool showers or baths.\n* **Check on vulnerable people:** Look out for elderly neighbors, infants, and those with chronic health conditions.\n* **Never leave children or pets in parked cars.**\n\n*[Source: Helsenorge.no]*"
        }
      },
      "forestFire": {
        "title": "Forest Fire Information",
        "content": "To prevent and manage forest fire risks:\n\n* **Respect fire bans:** Check local regulations and the general fire ban period (April 15 - September 15). Be extremely cautious with any open flame.\n* **Check danger levels:** Stay updated on [skogbrannfare.met.no](https://skogbrannfare.met.no).\n* **Have an evacuation plan:** If you live in an area at risk, plan where you can go and what you need to take.\n* **Stay informed:** Follow information from local authorities and the fire department.\n* **Protect your home:** Close windows and vents to prevent smoke from entering. Remove flammable materials from near the house walls.\n\n*[Source: DSB - Self-Preparedness](https://www.dsb.no/siteassets/sikkerhverdag/egenberedskap/brosjyren/dsb-egenberedskap-bokmal-uu-web_ny.pdf) and [DSB - Forest Fire](https://www.dsb.no/brannsikkerhet/brannberedskap/skogbrann/)*"
      },
      "powerOutage": {
        "title": "Power Outage Information",
        "content": "During a power outage:\n\n* **Use alternative light sources:** Flashlights, battery-powered lamps, or glow sticks are safer than candles.\n* **Keep refrigerator/freezer closed:** A full freezer will keep food frozen for about 48 hours if unopened.\n* **Stay warm:** Dress in layers. Close off unused rooms. Use safe alternative heating methods if available.\n* **Conserve phone battery:** Use your phone sparingly. Consider having a power bank charged and ready.\n* **Be careful with generators:** If using a generator, follow all safety instructions and never operate it indoors.\n\n*[Source: DSB - Self-Preparedness](https://www.dsb.no/siteassets/sikkerhverdag/egenberedskap/brosjyren/dsb-egenberedskap-bokmal-uu-web_ny.pdf)*"
      },
      "waterShortage": {
        "title": "Water Shortage Information",
        "content": "In case of water shortage or contamination:\n\n* **Follow official advice:** Authorities may issue boil water advisories or other instructions.\n* **Use emergency water supplies:** Use stored water or other safe sources for drinking, cooking, and hygiene.\n* **Conserve water:** Minimize usage for non-essential purposes.\n* **Know how to purify water:** Be familiar with methods like boiling, using water purification tablets, or filtering.\n\n*[Source: DSB - Self-Preparedness](https://www.dsb.no/siteassets/sikkerhverdag/egenberedskap/brosjyren/dsb-egenberedskap-bokmal-uu-web_ny.pdf)*"
      },
      "cyberAttack": {
        "title": "Cyber Attack Information",
        "content": "To protect yourself from cyber threats:\n\n* **Use strong, unique passwords:** Create different passwords for important accounts.\n* **Enable two-factor authentication:** This adds an extra layer of security.\n* **Be cautious with emails and links:** Don't click on suspicious links or download attachments from unknown sources.\n* **Keep software updated:** Install updates promptly to patch security vulnerabilities.\n* **Back up important data:** Regularly back up important files to an external device or secure cloud service.\n\n*[Source: National Security Authority (NSM)](https://www.nsm.no/)*"
      },
      "majorAccident": {
        "title": "Major Accident Information",
        "content": "In case of a major accident (industrial, transportation, etc.):\n\n* **Follow evacuation orders:** If authorities instruct you to evacuate, do so immediately.\n* **Shelter in place if directed:** If told to stay indoors, close windows and doors, turn off ventilation systems, and move to an interior room if possible.\n* **Stay informed:** Listen to local radio or check official websites for instructions.\n* **Avoid the affected area:** Keep roads clear for emergency vehicles.\n\n*[Source: DSB](https://www.dsb.no/)*"
      }
    },
    "preparednessStorage": {
      "title": "Preparedness Storage",
      "content": "The Norwegian Directorate for Civil Protection (DSB) recommends that all households be self-sufficient for at least three days. Your emergency preparedness storage should include:\n\n**Food and Drink:**\n* Nine liters of water per person\n* Non-perishable food that can be eaten without preparation or with minimal heating\n\n**Medications and Hygiene:**\n* Necessary prescription medications\n* Pain relievers and other basic medicines\n* First aid kit\n* Hygiene products\n* Wet wipes and disinfectant\n\n**Heat and Light Sources:**\n* Flashlights with extra batteries\n* Candles, matches/lighter\n* Warm clothes, blankets, sleeping bags\n* Alternative heating source (if possible)\n\n**Other Important Items:**\n* Battery-powered or hand-crank radio\n* Extra batteries/power banks for mobile phones\n* Cash in small denominations\n* Fuel in the car\n* Paper copies of important documents\n* Basic tools\n\n*[Source: DSB - Self-Preparedness](https://www.dsb.no/siteassets/sikkerhverdag/egenberedskap/brosjyren/dsb-egenberedskap-bokmal-uu-web_ny.pdf)*"
    },
    "afterCrisis": {
      "title": "After a Crisis",
      "content": "After experiencing a crisis:\n\n**Take care of immediate needs:**\n* Ensure your safety and the safety of those around you\n* Seek medical attention if needed\n* Find safe shelter if your home is damaged\n* Contact family members to let them know you're safe\n\n**Begin recovery:**\n* Document damage (take photos) for insurance purposes\n* Contact your insurance company\n* Apply for disaster assistance if available\n* Clean and repair your home when it's safe to do so\n\n**Mental health is important:**\n* It's normal to experience stress, anxiety, or other emotional reactions\n* Talk about your experiences with family, friends, or professionals\n* Take care of your physical health (sleep, nutrition, exercise)\n* Seek professional help if needed\n\n**Learn from the experience:**\n* Evaluate your emergency plan and supplies\n* Make improvements based on what you learned\n* Help others in your community\n\n*[Source: Helsenorge.no and DSB](https://www.dsb.no/)*"
    }
  },
  "invitation": {
    "title": "Household Invitation",
    "description": "You have been invited to join a household. Please respond to this invitation.",
    "from": "From",
    "household": "Household",
    "message": "Message",
    "accept": "Accept",
    "decline": "Decline"
  },
  "infoPage": {
    "aboutThisTheme": "About this theme",
    "themeDescription": "Essential information to help you prepare and respond.",
    "readMore": "Read more",
    "emergencyContacts": "Emergency contacts",
    "readMoreTitle": "Additional Resources",
    "readMoreDescription": "Find more detailed information about this topic from official sources.",
    "officialWebsites": "Official Websites",
    "additionalResources": "For more information, visit these official resources:",
    "close": "Close",
    "emergencyContactsTitle": "Emergency Contacts",
    "emergencyContactsDescription": "Important contacts for emergency situations.",
    "generalEmergencyContacts": {
      "title": "General Emergency Numbers",
      "police": "Police: 112",
      "ambulance": "Ambulance: 113",
      "fire": "Fire Department: 110",
      "civilDefense": "Civil Defense: 51 51 51 51"
    },
    "relatedThemes": "Related Themes",
    "selectThemePrompt": "Select a theme to learn more",
    "browseThemesDescription": "Browse through our information resources to learn about different crisis situations and how to prepare.",
    "preparednessStorageBrief": "Learn what supplies you should have ready for emergencies.",
    "afterCrisisBrief": "Find guidance on recovery and returning to normalcy after a crisis.",
    "learnMoreTopic": "Click to learn more about this topic."
  },
  "settings": {
    "settings": "Settings",
    "title": "Settings",
    "tabs": {
      "account": "Account",
      "notifications": "Notifications"
    },
    "account": {
      "title": "Account Settings",
      "myAccount": "My Account",
      "subtitle": "Account",
      "description": "Make changes to your account here. Click save when you're done.",
      "fullName": "Full name",
      "email": "E-mail",
      "saveChanges": "Save changes",
      "password": {
        "title": "Password",
        "description": "Change your password here. After saving, you'll be logged out.",
        "current": "Current password",
        "new": "New password"
      },
      "security": {
        "title": "Account Security",
        "description": "Enhance your account's security with two-step verification, requiring a code sent to your email in addition to your password for login.",
        "enableTwoStep": "Turn on 2 step verification",
        "disableTwoStep": "Turn off 2 step verification"
      },
      "delete": {
        "title": "Delete Account",
        "description": "Permanently delete your account and all associated data. This action is irreversible and cannot be undone.",
        "button": "Delete Account"
      }
    },
    "notifications": {
      "title": "Notifications Settings",
      "description": "Customize how you receive notifications to stay informed.",
      "email": {
        "title": "Email Notifications",
        "description": "Receive updates and alerts via email.",
        "system": "System Notifications",
        "systemDescription": "Receive notifications about critical crisis events to stay informed and prepared."
      },
      "saveChanges": "Save Changes"
    }
  },
  "add-event-info": {
    "title": "This will be the title of your event.",
    "coordinates": "Insert the coordinates or the address of your event. You can also click on the map to get the coordinates automatically!",
    "radius": "Insert the radius of your event in meters. Approximately how large is the area affected by the event?",
    "priority": "The priority level is important, and will show up as low (green), medium (orange), and high (red) to users on the map.",
    "description": "For example: The event occurred on (date and location) ... and will most likely last for (time)... There might be a shortage of (resource)...",
    "time": "Time when the event first occurred.",
    "date": "Date when the event first occurred.",
    "successfully": "Event Created Successfully",
    "success-message": "Your event has been added to the system.",
    "success-added": "had been added.",
    "go-to-admin": "Go to Admin Panel",
    "errors": {
      "title": "The title must be at least 2 characters long and cannot exceed 50 characters.",
      "latitude": "The latitude must be between -90 and 90.",
      "longitude": "The longitude must be between -180 and 180.",
      "radius": "The radius must be at least 1 meter and cannot exceed 10,000 meters.",
      "priority": "You must select a priority.",
      "type": "You need to choose the type of POI.",
      "description": "The description must be at least 10 characters long and cannot exceed 500 characters.",
      "position-missing": "Choose to enter either the coordinates of the event, or the address.",
      "address": "The address needs to have at least 2 characters and cannot exceed 100 characters.",
      "contact-info": "Make sure to write a valid phone number."
    },
    "titles": {
      "address": "Address",
      "title": "Title",
      "longitude": "Longitude",
      "latitude": "Latitude",
      "radius": "Radius",
      "priority": "Crisis level",
      "description": "Information",
      "submit": "Submit",
      "time": "Time",
      "date": "Date",
      "choose-event": "Choose an event"
    },
    "crisis-level": {
      "low": "Low",
      "medium": "Medium",
      "high": "High"
    }
  },
  "add-POI-info": {
    "info": {
      "title": "This will be the title of your point of interest (POI).",
      "coordinates": "Insert the coordinates or the address of your POI. You can also click on the map to get the coordinates automatically!",
      "type": "Choose what type of POI this is.",
      "description": "Write some information describing the POI. Where is it? What is its purpose?",
      "successfully": "POI Created Successfully",
      "success-message": "Your POI has been added to the system.",
      "success-added": "had been added.",
      "go-to-admin": "Go to Admin Panel",
      "description-placeholder": "Description"
    },
    "titles": {
      "type": "Type",
      "open-from": "Open from",
      "open-to": "Open until",
      "contact-info": "Contact information"
    },
    "POI-type": {
      "defibrillator": "Defibrillator",
      "shelter": "Shelter",
      "water-source": "Water Source",
      "food": "Food Distribution"
    }
  },
  "footer": {
    "title": "Krisefikser.no",
    "description": "A platform for crisis preparedness and information sharing.",
    "contact-us": "Contact us on: "
  },
  "add-poi": {
    "name": "Name",
    "description": "Description",
    "latitude": "Latitude",
    "longitude": "Longitude",
    "opening-hours": "Opening Hours",
    "contact": "Contact Information",
    "type": "Type",
    "submit": "Save",
    "delete": "Delete",
    "confirm-delete": "Are you sure you want to delete this point of interest?",
    "edit-POI": "Edit point of interest"
  },
  "language": {
    "title": "Language",
    "select-language": "Select Language"
  },
<<<<<<< HEAD
  "group": {
    "title": "My Groups",
    "shared-inventory": "Shared emergency inventory",
    "invite-household": "Invite household",
    "switch-group": "Switch group",
    "share-from-inventory": "Share items from your inventory",
    "go-to-groups": "Go to your groups →"
  },
  "scenarioThemes": {
    "title": "Crisis Scenario Themes",
    "noThemesFound": "No scenario themes found",
    "loadError": "Failed to load scenario themes",
    "viewDetails": "View Details",
    "description": "Description",
    "instructions": "Instructions",
    "noDescription": "No description available",
    "noInstructions": "No instructions available",
    "relatedCrises": "Related Crisis Events",
    "noRelatedEvents": "No related crisis events found",
    "themeNotFound": "Scenario theme not found"
  },
  "common": {
    "back": "Back",
    "cancel": "Cancel",
    "delete": "Delete",
    "confirm": "Confirm"
=======

  "gamification": {
    "quizCreator": {
      "title": "Quiz Creator",
      "creatorTitle": "Create a New Quiz",
      "creatorDescription": "Fill in the details below to create a new quiz.",
      "quizName": "Quiz Name",
      "enterTitle": "Enter the quiz title",
      "quizDescription": "Quiz Description",
      "enterDescription": "Enter the quiz description",
      "createQuiz": "Create Quiz"
    }
>>>>>>> 76007945
  }
}<|MERGE_RESOLUTION|>--- conflicted
+++ resolved
@@ -622,7 +622,6 @@
     "title": "Language",
     "select-language": "Select Language"
   },
-<<<<<<< HEAD
   "group": {
     "title": "My Groups",
     "shared-inventory": "Shared emergency inventory",
@@ -649,7 +648,7 @@
     "cancel": "Cancel",
     "delete": "Delete",
     "confirm": "Confirm"
-=======
+  },
 
   "gamification": {
     "quizCreator": {
@@ -662,6 +661,5 @@
       "enterDescription": "Enter the quiz description",
       "createQuiz": "Create Quiz"
     }
->>>>>>> 76007945
   }
 }