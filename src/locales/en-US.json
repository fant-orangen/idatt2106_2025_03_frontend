{
  "actions": {
    "to-reflect": "to reflect",
    "read-more": "Read more",
    "add-empty-account-to-household": "Add a household member",
    "add": "Add",
    "switch-household": "Switch household"
  },
  "login": {
    "login": "Login",
    "signup": "Sign Up",
    "forgot-password": "Forgot Password?",
    "re-enter": "Re-enter",
    "consent": "I agree to",
    "privacy-policy": "the privacy policy.",
    "email-notifs-warning": "letting krisefikser.no send me notifications via email.",
    "submit": "Submit",
    "first-name": "First Name",
    "last-name": "Last Name",
    "email": "Email",
    "phone": "Phone",
    "password": "Password",
    "confirm-password": "Confirm Password",
<<<<<<< HEAD
    "username": "Username"
=======
    "reset-password-description": "Enter your email address below to reset your password.",
    "enter-email": "Enter your email",
    "reset-password": "Reset Password"
>>>>>>> a7b553d4
  },
  "admin": {
    "administrate": "Administrate",
    "make-new-event": "Add a new event",
    "make-new-POI": "Add a new point of interest",
    "make-new-activity": "Make a new activity",
    "edit-event": "Edit a current event",
<<<<<<< HEAD
    "super-admin": "Super Admin",
    "edit-admin": "Handle admin users",
    "edit-profile": "Edit profile",
    "delete-user": "Delete user",
    "revoke-rights": "Revoke admin rights",
    "send-pw-link": "Send new password link",
    "new-admin": "Add new admin user"
=======
    "basic-info": "Basic Information",
    "poi-title-placeholder": "Enter title for the point of interest",
    "select-poi-type": "Select the type of point of interest this should be",
    "description-placeholder": "Write some information describing the point of interest. Where is it located? What can be found there?",
    "location-info": "Location",
    "address-placeholder": "Example Street 2",
    "hours-contact-info": "Opening Hours and Contact Information",
    "contact-info-description": "Phone number for a responsible contact person.",
    "form-invalid": "Please fill out all required fields.",
    "submission-error": "Error saving point of interest. Please try again later.",
    "cancel": "Cancel",
    "submitting": "Saving...",
    "submit": "Save",
    "map-controls": "Map Controls",
    "get-location": "Get Location",
    "reset-map": "Reset Map",
    "search-location": "Search for address",
    "enter-address": "Enter address",
    "search": "Search",
    "selected-location": "Selected Location",
    "latitude": "Latitude",
    "longitude": "Longitude",
    "clear-selection": "Clear Selected Location",
    "map-instructions": "Click on the map to select the location for the new point of interest.",
    "getting-location": "Getting location...",
    "location-unavailable": "Location services are not available in your browser.",
    "location-found": "Location found.",
    "location-error": "Could not get location.",
    "enter-valid-address": "Please enter a valid address.",
    "searching": "Searching...",
    "address-not-found": "Could not find the address.",
    "search-error": "Error searching for address.",
    "map-reset": "Map reset."
  },
  "notifications": {
    "notification": "Notification",
    "notifications": "Notifications",
    "new-notification": "New Notification",
    "no-notifications": "No notifications available",
    "no-new-notifications": "No new notifications",
    "all-notifications": "See all notifications",
    "untitled": "Untitled"
>>>>>>> a7b553d4
  },
  "errors": {
    "wrong-username-or-password": "Incorrect username or password",
    "user-exists": "An account with this email already exists. Please log in or reset your password if you've forgotten it.",
    "login-failed": "Login failed. Please check your credentials.",
    "passwords-do-not-match": "Passwords do not match.",
    "registration-failed": "Registration failed. Please try again.",
    "no-news-available": "No news available"
  },
  "success": {
    "registration-successful": "Registration successful! You can now log in.",
    "login-successful": "Login successful!"
  },
  "crisis": {
    "crisis-status": "Crisis Status",
    "more-crisis-info": "Read more about your current crisis situation",
    "no-crisis": "No ongoing crisis"
  },
  "navigation": {
    "home": "Home",
    "language": "Language",
    "before-crisis-page": "Before a crisis",
    "activities": "Activities",
    "admin-panel": "Admin panel",
    "new-event": "New event",
    "new-POI": "New point of interest",
    "new-activity": "New activity",
    "go-back": "Go back"
  },
  "time": {
    "after": "after",
    "before": "before",
    "during": "during"
  },
  "info": {
    "news": "News",
    "notifications": "Notifications",
    "nr-of-people-in-household": "Number of people in household",
    "info-about-storage": "Read more about emergency storages",
    "current-situation": "Current situation",
    "read-info-preparations": "Read more about how you can prepare for a crisis",
    "info-current-crisis": "Read more about the current crisis"
  },
  "reflect": {
    "reflection": "Reflect after crisis",
    "need-help-q": "Do you need help?",
    "what-2-do-after-crisis": "What should you do after a crisis?"
  },
  "map": {
    "defibrillator": "Defibrillator",
    "medical-help": "Medical Assistance",
    "fire-extinguishing": "Fire Extinguishing",
    "shelter": "Shelter",
    "address": "Address",
    "opening-hours": "Opening Hours",
    "directions": "Directions",
    "contact": "Contact",
    "filter": "Filter POIs",
    "my-location": "Use my location",
    "your-location": "Your location",
    "getting-location": "Getting Your Location",
    "distance": "Distance (meters)",
    "poi-type": "POI Type",
    "all-types": "All Types",
    "apply-filter": "Apply Filter",
    "reset-filter": "Reset",
    "location-error": "Could not get your location. Please check your browser permissions.",
    "location-success": "Location obtained successfully.",
    "show-filter": "Show Filter Options",
    "hide-filter": "Hide Filter Options",
    "nearest-shelter": "Find Nearest Shelter",
    "location-needed": "Location needed to find nearest shelter. Please allow location access.",
    "location-required": "Location required for this filter",
    "find-nearest": "Find Nearest",
    "show-directions": "Show directions",
    "close-directions": "Close",
    "need-location": "Please enable your location to show directions"
  },
  "time-units": {
    "month": "1 month | {count} months",
    "day": "1 day | {count} days",
    "hour": "1 hour | {count} hours"
  },
  "storage": {
    "food-and-drinks": "Food and Drinks",
    "medicine": "Medicine",
    "storage": "Emergency storage",
    "your-storage": "Your emergency storage"
  },
  "household": {
    "my-household": "My Household",
    "no-members-found": "No household members found.",
    "person": "person",
    "people": "people",
    "in-household": "in household",
    "add-empty-user": "Add household member",
    "name": "Name",
    "enter-name": "Enter name",
    "type": "Type",
    "select-type": "Select type",
    "adult": "Adult",
    "child": "Child",
    "pet": "Pet",
    "description": "Description",
    "additional-info": "Additional information",
    "save": "Save",
    "cancel": "Cancel",
    "beredskapslager": "Emergency Storage",
    "no-expiring-items": "No items are about to expire.",
    "days-left": "days left",
    "your-shelter-store": "Your Shelter Store",
    "invite-user": "Invite User",
    "email-address": "Email Address",
    "enter-email": "Enter email address",
    "access-level": "Access Level",
    "select-access-level": "Select access level",
    "editor": "Editor",
    "viewer": "Viewer",
    "personal-message": "Personal Message",
    "optional-message": "Optional: Add a personal message",
    "send-invitation": "Send Invitation",
    "invitation-sent": "Invitation sent successfully",
    "invitation-failed": "Failed to send invitation",
    "add-user-title": "Invite User to Household",
    "create_new": "Create New Household",
    "create_description": "Create your own household to manage your emergency preparedness.",
    "create_button": "Create New Household",
    "no-household": "You don't have a household yet",
    "no-household-description": "Create or join a household to manage your emergency preparedness together with family members or friends.",
    "manage-household": "Manage Household",
    "leave-household": "Leave Household",
    "leave-confirm": "Are you sure you want to leave this household?",
    "leave-success": "You have successfully left the household",
    "generate-invitation": "Generate Invitation Code",
    "copy-invitation": "Copy Invitation Code",
    "copied-to-clipboard": "Copied to clipboard!",
    "share-invitation": "Share this code with someone you want to invite to your household.",
    "users": "Users",
    "no-users": "No users in this household yet",
    "done": "done",
    "manage-members": "manage members",

    "create": {
      "title": "Create New Household",
      "subtitle": "Set up your household for emergency preparedness",
      "nameLabel": "Household Name",
      "namePlaceholder": "Enter household name",
      "locationLabel": "Location",
      "locationPlaceholder": "Enter address (optional)",
      "descriptionLabel": "Description",
      "descriptionPlaceholder": "Enter household description (optional)",
      "submitButton": "Create Household",
      "errors": {
        "nameRequired": "Household name is required",
        "generic": "Failed to create household"
      }
    },

    "join": {
      "title": "Join Household",
      "subtitle": "Join an existing household with an invitation code",
      "tokenLabel": "Invitation Code",
      "tokenPlaceholder": "Enter invitation code",
      "submitButton": "Join Household",
      "success": "Successfully joined household",
      "errors": {
        "tokenRequired": "Invitation code is required",
        "invalidToken": "Invalid invitation code",
        "generic": "Failed to join household"
      }
    }
  },
  "sidebar": {
    "title": "Themes",
    "themes": {
      "crisisSituations": {
        "title": "Different types of crisis situations",
        "pandemic": "Pandemic",
        "war": "War",
        "extremeWeather": {
          "title": "Extreme Weather",
          "flood": "Flood",
          "hurricane": "Hurricane",
          "drought": "Drought",
          "heatwave": "Heatwave"
        },
        "forestFire": "Forest Fire",
        "powerOutage": "Power Outage",
        "waterShortage": "Water Shortage",
        "cyberAttack": "Cyber Attack",
        "majorAccident": "Major Accident"
      },
      "preparednessStorage": "Preparedness Storage",
      "afterCrisis": "After a Crisis"
    }
  },
  "themes": {
    "crisisSituations": {
      "pandemic": {
        "title": "Pandemic Information",
        "content": "During a pandemic, it is crucial to follow advice from health authorities (like [Helsenorge.no](https://www.helsenorge.no/) and FHI) to limit the spread of infection.\n\n**Key measures include:**\n* Good hand and cough hygiene.\n* Maintaining distance from others.\n* Staying home when sick.\n* Ensuring you have necessary medications and hygiene items readily available.\n\nBe prepared for services such as transportation and shops to be affected. Maintain a stock of food and drink as recommended in the self-preparedness guidelines. Follow official information and be critical of sources.\n\n*[Source: DSB - Self-Preparedness](https://www.dsb.no/siteassets/sikkerhverdag/egenberedskap/brosjyren/dsb-egenberedskap-bokmal-uu-web_ny.pdf)*"
      },
      "war": {
        "title": "War Information",
        "content": "Although Norway is a safe country, it's important to be prepared for various scenarios, including acts of war. In such a situation:\n\n* **Follow authorities' advice closely.** Information will be provided through official channels like NRK P1.\n* **Seek information:** Stay updated through reliable sources.\n* **Find cover:** Familiarize yourself with the nearest public shelter (check [kart.dsb.no](https://kart.dsb.no)). If none is available, seek cover in basements or central rooms of buildings, away from windows as they can shatter.\n* **Have your emergency kit ready:** Ensure you have enough food, water, and other necessities for at least one week.\n\n*[Source: DSB - Self-Preparedness](https://www.dsb.no/siteassets/sikkerhverdag/egenberedskap/brosjyren/dsb-egenberedskap-bokmal-uu-web_ny.pdf)*"
      },
      "extremeWeather": {
        "flood": {
          "title": "Flood Information",
          "content": "In case of flood risk:\n\n* **Follow warnings:** Stay updated on weather forecasts from [MET Norway (Yr.no)](https://www.yr.no) and flood warnings from [NVE (varsom.no)](https://www.varsom.no).\n* **Secure property:** Fasten or move loose items outdoors. Move valuable possessions and hazardous materials (chemicals, fuel) up from basements and ground floors.\n* **Seal openings:** Seal vents and drains to prevent water intrusion.\n* **Consider evacuation:** Follow advice from authorities regarding potential evacuation.\n* **Avoid floodwaters:** Do not drive, walk, or swim in floodwaters – currents can be strong, and there may be hidden dangers.\n\n*[Source: DSB - Self-Preparedness](https://www.dsb.no/siteassets/sikkerhverdag/egenberedskap/brosjyren/dsb-egenberedskap-bokmal-uu-web_ny.pdf) and [varsom.no](https://www.varsom.no)*"
        },
        "hurricane": {
          "title": "Hurricane/Severe Storm Information",
          "content": "When a hurricane or severe storm is forecast:\n\n* **Follow forecasts:** Stay updated via [MET Norway (Yr.no)](https://www.yr.no).\n* **Secure loose items:** Fasten garden furniture, trampolines, bins, and anything else that could be blown away.\n* **Stay indoors:** Avoid unnecessary travel. Close windows and doors securely.\n* **Prepare for power outages:** Have flashlights, a battery-powered radio, a charged power bank, and any alternative heat source ready. Ensure you have sufficient food and water.\n\n*[Source: DSB - Self-Preparedness](https://www.dsb.no/siteassets/sikkerhverdag/egenberedskap/brosjyren/dsb-egenberedskap-bokmal-uu-web_ny.pdf)*"
        },
        "drought": {
          "title": "Drought Information",
          "content": "During prolonged drought periods:\n\n* **Conserve water:** Follow any water usage restrictions issued by your municipality. Limit watering lawns/gardens, washing cars, etc.\n* **Check for fire bans:** Drought increases fire risk. Be aware of and adhere to all fire restrictions.\n* **Monitor water sources:** If you rely on private wells, monitor water levels.\n\n*[Source: Relevant Municipal/NVE information]*"
        },
        "heatwave": {
          "title": "Heatwave Information",
          "content": "During extreme heat:\n\n* **Stay hydrated:** Drink plenty of water, even if you don't feel thirsty.\n* **Keep cool:** Stay indoors in cool places during the hottest parts of the day. Use fans or air conditioning if available. Take cool showers or baths.\n* **Check on vulnerable people:** Look out for elderly neighbors, infants, and those with chronic health conditions.\n* **Never leave children or pets in parked cars.**\n\n*[Source: Helsenorge.no]*"
        }
      },
      "forestFire": {
        "title": "Forest Fire Information",
        "content": "To prevent and manage forest fire risks:\n\n* **Respect fire bans:** Check local regulations and the general fire ban period (April 15 - September 15). Be extremely cautious with any open flame.\n* **Check danger levels:** Stay updated on [skogbrannfare.met.no](https://skogbrannfare.met.no).\n* **Have an evacuation plan:** If you live in an area at risk, plan where you can go and what you need to take.\n* **Stay informed:** Follow information from local authorities and the fire department.\n* **Protect your home:** Close windows and vents to prevent smoke from entering. Remove flammable materials from near the house walls.\n\n*[Source: DSB - Self-Preparedness](https://www.dsb.no/siteassets/sikkerhverdag/egenberedskap/brosjyren/dsb-egenberedskap-bokmal-uu-web_ny.pdf) and [DSB - Forest Fire](https://www.dsb.no/brannsikkerhet/brannberedskap/skogbrann/)*"
      },
      "powerOutage": {
        "title": "Power Outage Information",
        "content": "During a power outage:\n\n* **Use alternative light sources:** Flashlights, battery-powered lamps, or glow sticks are safer than candles.\n* **Keep refrigerator/freezer closed:** A full freezer will keep food frozen for about 48 hours if unopened.\n* **Stay warm:** Dress in layers. Close off unused rooms. Use safe alternative heating methods if available.\n* **Conserve phone battery:** Use your phone sparingly. Consider having a power bank charged and ready.\n* **Be careful with generators:** If using a generator, follow all safety instructions and never operate it indoors.\n\n*[Source: DSB - Self-Preparedness](https://www.dsb.no/siteassets/sikkerhverdag/egenberedskap/brosjyren/dsb-egenberedskap-bokmal-uu-web_ny.pdf)*"
      },
      "waterShortage": {
        "title": "Water Shortage Information",
        "content": "In case of water shortage or contamination:\n\n* **Follow official advice:** Authorities may issue boil water advisories or other instructions.\n* **Use emergency water supplies:** Use stored water or other safe sources for drinking, cooking, and hygiene.\n* **Conserve water:** Minimize usage for non-essential purposes.\n* **Know how to purify water:** Be familiar with methods like boiling, using water purification tablets, or filtering.\n\n*[Source: DSB - Self-Preparedness](https://www.dsb.no/siteassets/sikkerhverdag/egenberedskap/brosjyren/dsb-egenberedskap-bokmal-uu-web_ny.pdf)*"
      },
      "cyberAttack": {
        "title": "Cyber Attack Information",
        "content": "To protect yourself from cyber threats:\n\n* **Use strong, unique passwords:** Create different passwords for important accounts.\n* **Enable two-factor authentication:** This adds an extra layer of security.\n* **Be cautious with emails and links:** Don't click on suspicious links or download attachments from unknown sources.\n* **Keep software updated:** Install updates promptly to patch security vulnerabilities.\n* **Back up important data:** Regularly back up important files to an external device or secure cloud service.\n\n*[Source: National Security Authority (NSM)](https://www.nsm.no/)*"
      },
      "majorAccident": {
        "title": "Major Accident Information",
        "content": "In case of a major accident (industrial, transportation, etc.):\n\n* **Follow evacuation orders:** If authorities instruct you to evacuate, do so immediately.\n* **Shelter in place if directed:** If told to stay indoors, close windows and doors, turn off ventilation systems, and move to an interior room if possible.\n* **Stay informed:** Listen to local radio or check official websites for instructions.\n* **Avoid the affected area:** Keep roads clear for emergency vehicles.\n\n*[Source: DSB](https://www.dsb.no/)*"
      }
    },
    "preparednessStorage": {
      "title": "Preparedness Storage",
      "content": "The Norwegian Directorate for Civil Protection (DSB) recommends that all households be self-sufficient for at least three days. Your emergency preparedness storage should include:\n\n**Food and Drink:**\n* Nine liters of water per person\n* Non-perishable food that can be eaten without preparation or with minimal heating\n\n**Medications and Hygiene:**\n* Necessary prescription medications\n* Pain relievers and other basic medicines\n* First aid kit\n* Hygiene products\n* Wet wipes and disinfectant\n\n**Heat and Light Sources:**\n* Flashlights with extra batteries\n* Candles, matches/lighter\n* Warm clothes, blankets, sleeping bags\n* Alternative heating source (if possible)\n\n**Other Important Items:**\n* Battery-powered or hand-crank radio\n* Extra batteries/power banks for mobile phones\n* Cash in small denominations\n* Fuel in the car\n* Paper copies of important documents\n* Basic tools\n\n*[Source: DSB - Self-Preparedness](https://www.dsb.no/siteassets/sikkerhverdag/egenberedskap/brosjyren/dsb-egenberedskap-bokmal-uu-web_ny.pdf)*"
    },
    "afterCrisis": {
      "title": "After a Crisis",
      "content": "After experiencing a crisis:\n\n**Take care of immediate needs:**\n* Ensure your safety and the safety of those around you\n* Seek medical attention if needed\n* Find safe shelter if your home is damaged\n* Contact family members to let them know you're safe\n\n**Begin recovery:**\n* Document damage (take photos) for insurance purposes\n* Contact your insurance company\n* Apply for disaster assistance if available\n* Clean and repair your home when it's safe to do so\n\n**Mental health is important:**\n* It's normal to experience stress, anxiety, or other emotional reactions\n* Talk about your experiences with family, friends, or professionals\n* Take care of your physical health (sleep, nutrition, exercise)\n* Seek professional help if needed\n\n**Learn from the experience:**\n* Evaluate your emergency plan and supplies\n* Make improvements based on what you learned\n* Help others in your community\n\n*[Source: Helsenorge.no and DSB](https://www.dsb.no/)*"
    }
  },
  "invitation": {
    "title": "Household Invitation",
    "description": "You have been invited to join a household. Please respond to this invitation.",
    "from": "From",
    "household": "Household",
    "message": "Message",
    "accept": "Accept",
    "decline": "Decline"
  },
  "infoPage": {
    "aboutThisTheme": "About this theme",
    "themeDescription": "Essential information to help you prepare and respond.",
    "readMore": "Read more",
    "emergencyContacts": "Emergency contacts",
    "readMoreTitle": "Additional Resources",
    "readMoreDescription": "Find more detailed information about this topic from official sources.",
    "officialWebsites": "Official Websites",
    "additionalResources": "For more information, visit these official resources:",
    "close": "Close",
    "emergencyContactsTitle": "Emergency Contacts",
    "emergencyContactsDescription": "Important contacts for emergency situations.",
    "generalEmergencyContacts": {
      "title": "General Emergency Numbers",
      "police": "Police: 112",
      "ambulance": "Ambulance: 113",
      "fire": "Fire Department: 110",
      "civilDefense": "Civil Defense: 51 51 51 51"
    },
    "relatedThemes": "Related Themes",
    "selectThemePrompt": "Select a theme to learn more",
    "browseThemesDescription": "Browse through our information resources to learn about different crisis situations and how to prepare.",
    "preparednessStorageBrief": "Learn what supplies you should have ready for emergencies.",
    "afterCrisisBrief": "Find guidance on recovery and returning to normalcy after a crisis.",
    "learnMoreTopic": "Click to learn more about this topic."
  },
  "settings": {
    "title": "Settings",
    "tabs": {
      "account": "Account",
      "notifications": "Notifications"
    },
    "account": {
      "title": "Account Settings",
      "subtitle": "Account",
      "description": "Make changes to your account here. Click save when you're done.",
      "fullName": "Full name",
      "email": "E-mail",
      "saveChanges": "Save changes",
      "password": {
        "title": "Password",
        "description": "Change your password here. After saving, you'll be logged out.",
        "current": "Current password",
        "new": "New password"
      },
      "security": {
        "title": "Account Security",
        "description": "Enhance your account's security with two-step verification, requiring a code sent to your email in addition to your password for login.",
        "twoStep": "Turn on 2 step verification"
      },
      "delete": {
        "title": "Delete Account",
        "description": "Permanently delete your account and all associated data. This action is irreversible and cannot be undone.",
        "button": "Delete Account"
      }
    },
    "notifications": {
      "title": "Notifications Settings",
      "description": "Customize how you receive notifications to stay informed.",
      "email": {
        "title": "Email Notifications",
        "description": "Receive updates and alerts via email.",
        "system": "System Notifications",
        "systemDescription": "Receive notifications about critical crisis events to stay informed and prepared."
      },
      "saveChanges": "Save Changes"
    }
  },
  "add-event-info": {
    "title": "This will be the title of your event.",
    "coordinates": "Insert the coordinates or the address of your event. You can also click on the map to get the coordinates automatically!",
    "radius": "Insert the radius of your event in meters. Approximately how large is the area affected by the event?",
    "priority": "The priority level is important, and will show up as low (green), medium (orange), and high (red) to users on the map.",
    "description": "For example: The event occurred on (date and location) ... and will most likely last for (time)... There might be a shortage of (resource)...",
    "time": "Time when the event first occurred.",
    "date": "Date when the event first occurred.",
    "errors": {
      "title": "The title must be at least 2 characters long and cannot exceed 50 characters.",
      "latitude": "The latitude must be between -90 and 90.",
      "longitude": "The longitude must be between -180 and 180.",
      "radius": "The radius must be at least 1 meter and cannot exceed 10,000 meters.",
      "priority": "You must select a priority.",
      "type": "You need to choose the type of POI.",
      "description": "The description must be at least 10 characters long and cannot exceed 500 characters.",
      "position-missing": "Choose to enter either the coordinates of the event, or the address.",
      "address": "The address needs to have at least 2 characters and cannot exceed 100 characters.",
      "contact-info": "Make sure to write a valid phone number."
    },
    "titles": {
      "address": "Address",
      "title": "Title",
      "longitude": "Longitude",
      "latitude": "Latitude",
      "radius": "Radius",
      "priority": "Crisis level",
      "description": "Information",
      "submit": "Submit",
      "time": "Time",
      "date": "Date",
      "choose-event": "Choose an event"
    },
    "crisis-level": {
      "low": "Low",
      "medium": "Medium",
      "high": "High"
    }
  },
  "add-POI-info": {
    "info": {
      "title": "This will be the title of your point of interest (POI).",
      "coordinates": "Insert the coordinates or the address of your POI. You can also click on the map to get the coordinates automatically!",
      "type": "Choose what type of POI this is.",
      "description": "Write some information describing the POI. Where is it? What is its purpose?"
    },
    "titles": {
      "type": "Type",
      "open-from": "Open from",
      "open-to": "Open until",
      "contact-info": "Contact information"
    },
    "POI-type": {
    "defibrillator": "Defibrillator",
    "shelter": "Shelter",
    "water-source": "Water Source",
    "food": "Food Distribution"
  }
  }
}<|MERGE_RESOLUTION|>--- conflicted
+++ resolved
@@ -21,13 +21,10 @@
     "phone": "Phone",
     "password": "Password",
     "confirm-password": "Confirm Password",
-<<<<<<< HEAD
-    "username": "Username"
-=======
+    "username": "Username",
     "reset-password-description": "Enter your email address below to reset your password.",
     "enter-email": "Enter your email",
     "reset-password": "Reset Password"
->>>>>>> a7b553d4
   },
   "admin": {
     "administrate": "Administrate",
@@ -35,15 +32,13 @@
     "make-new-POI": "Add a new point of interest",
     "make-new-activity": "Make a new activity",
     "edit-event": "Edit a current event",
-<<<<<<< HEAD
     "super-admin": "Super Admin",
     "edit-admin": "Handle admin users",
     "edit-profile": "Edit profile",
     "delete-user": "Delete user",
     "revoke-rights": "Revoke admin rights",
     "send-pw-link": "Send new password link",
-    "new-admin": "Add new admin user"
-=======
+    "new-admin": "Add new admin user",
     "basic-info": "Basic Information",
     "poi-title-placeholder": "Enter title for the point of interest",
     "select-poi-type": "Select the type of point of interest this should be",
@@ -86,7 +81,6 @@
     "no-new-notifications": "No new notifications",
     "all-notifications": "See all notifications",
     "untitled": "Untitled"
->>>>>>> a7b553d4
   },
   "errors": {
     "wrong-username-or-password": "Incorrect username or password",
