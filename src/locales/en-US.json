--- conflicted
+++ resolved
@@ -15,7 +15,6 @@
     "privacy-policy": "the privacy policy.",
     "email-notifs-warning": "letting krisefikser.no send me notifications via email.",
     "submit": "Submit",
-<<<<<<< HEAD
     "first-name": "First Name",
     "last-name": "Last Name",
     "email": "Email",
@@ -33,13 +32,6 @@
   "success": {
     "registration-successful": "Registration successful! You can now log in.",
     "login-successful": "Login successful!"
-=======
-    "name": "Name"
-  },
-  "errors": {
-    "wrong-username-or-password": "Incorrect username or password",
-    "user-exists": "An account with this email already exists. Please log in or reset your password if you've forgotten it."
->>>>>>> 571cafe2
   },
   "crisis": {
     "crisis-status": "Crisis Status",
@@ -48,13 +40,9 @@
   },
   "navigation": {
     "home": "Home",
-<<<<<<< HEAD
-    "language": "Language"
-=======
     "language": "Language",
     "before-crisis-page": "Before a crisis",
     "activities": "Activities"
->>>>>>> 571cafe2
   },
   "time": {
     "after": "after",
@@ -64,12 +52,8 @@
   "info": {
     "news": "News",
     "notifications": "Notifications",
-<<<<<<< HEAD
-    "nr-of-people-in-household": "Number of people in household"
-=======
     "nr-of-people-in-household": "Number of people in household",
     "info-about-storage": "Read more about emergency storages"
->>>>>>> 571cafe2
   },
   "reflect": {
     "reflection": "Reflect after crisis",
@@ -93,9 +77,6 @@
   "storage": {
     "food-and-drinks": "Food and Drinks",
     "medicine": "Medicine",
-<<<<<<< HEAD
-    "your-storage": "Your emergency storage"
-=======
     "storage": "Emergency storage",
     "your-storage": "Your emergency storage"
   },
@@ -230,6 +211,5 @@
     "preparednessStorageBrief": "Learn what supplies you should have ready for emergencies.",
     "afterCrisisBrief": "Find guidance on recovery and returning to normalcy after a crisis.",
     "learnMoreTopic": "Click to learn more about this topic."
->>>>>>> 571cafe2
   }
 }