{
  "actions": {
    "to-reflect": "to reflect",
    "read-more": "Read more",
    "add-empty-account-to-household": "Add a household member",
    "add": "Add",
    "switch-household": "Switch household"
  },
  "login": {
    "login": "Login",
    "signup": "Sign Up",
    "forgot-password": "Forgot Password?",
    "re-enter": "Re-enter",
    "consent": "I agree to",
    "privacy-policy": "the privacy policy.",
    "email-notifs-warning": "letting krisefikser.no send me notifications via email.",
    "submit": "Submit",
    "first-name": "First Name",
    "last-name": "Last Name",
    "email": "Email",
    "phone": "Phone",
    "password": "Password",
    "confirm-password": "Confirm Password",
    "confirm-email": "Confirm email",
    "username": "Username",
    "reset-password-description": "Enter your email address below to reset your password.",
    "enter-email": "Enter your email",
    "reset-password": "Reset Password",
    "2fa-login-title": "Two-Step Verification",
    "2fa-login-description": "Enter the verification code sent to your email to complete the login process."
  },
  "admin": {
    "administrate": "Administrate",
    "make-new-event": "Add a new event",
    "make-new-POI": "Add a new point of interest",
    "make-new-activity": "Make a new activity",
    "edit-event": "Edit a current event",
    "super-admin": "Super Admin",
    "current-admins": "Current admin users",
    "edit-admin": "Handle admin users",
    "user-notfound": "This user doesn't exist!",
    "administrate-profile": "Administrate profile",
    "delete-user": "Delete user",
    "revoke-rights": "Revoke admin rights",
    "send-pw-link": "Send new password link",
    "new-admin": "Add new admin user",
    "are-you-sure": "Are you sure you want to continue?",
    "give-rights": "Give admin rights to an existing user.",
    "if-continue": "If you continue you will give admin rights to the account with this email address",
    "basic-info": "Basic Information",
    "poi-title-placeholder": "Enter title for the point of interest",
    "select-poi-type": "Select the type of point of interest this should be",
    "description-placeholder": "Write some information describing the point of interest. Where is it located? What can be found there?",
    "location-info": "Location",
    "address-placeholder": "Example Street 2",
    "hours-contact-info": "Opening Hours and Contact Information",
    "contact-info-description": "Phone number for a responsible contact person.",
    "form-invalid": "Please fill out all required fields.",
    "submission-error": "Error saving point of interest. Please try again later.",
    "cancel": "Cancel",
    "submitting": "Saving...",
    "submit": "Save",
    "map-controls": "Map Controls",
    "get-location": "Get Location",
    "reset-map": "Reset Map",
    "search-location": "Search for address",
    "enter-address": "Enter address",
    "search": "Search",
    "selected-location": "Selected Location",
    "latitude": "Latitude",
    "longitude": "Longitude",
    "clear-selection": "Clear Selected Location",
    "map-instructions": "Click on the map to select the location for the new point of interest.",
    "getting-location": "Getting location...",
    "location-unavailable": "Location services are not available in your browser.",
    "location-found": "Location found.",
    "location-error": "Could not get location.",
    "enter-valid-address": "Please enter a valid address.",
    "searching": "Searching...",
    "address-not-found": "Could not find the address.",
    "search-error": "Error searching for address.",
    "map-reset": "Map reset.",
    "poi-details": "POI details"
  },
  "notifications": {
    "notification": "Notification",
    "notifications": "Notifications",
    "new-notification": "New Notification",
    "no-notifications": "No notifications available",
    "no-new-notifications": "No new notifications",
    "all-notifications": "See all notifications",
    "untitled": "Untitled"
  },
  "errors": {
    "wrong-username-or-password": "Incorrect username or password",
    "user-exists": "An account with this email already exists. Please log in or reset your password if you've forgotten it.",
    "login-failed": "Login failed. Please check your credentials.",
    "passwords-do-not-match": "Passwords do not match.",
    "registration-failed": "Registration failed. Please try again.",
    "no-news-available": "No news available"
  },
  "success": {
    "registration-successful": "Registration successful! You can now log in.",
    "login-successful": "Login successful!"
  },
  "crisis": {
    "crisis-status": "Crisis Status",
    "more-crisis-info": "Read more about your current crisis situation",
    "no-crisis": "No ongoing crisis"
  },
  "navigation": {
    "home": "Home",
    "language": "Language",
    "before-crisis-page": "Before a crisis",
    "activities": "Activities",
    "admin-panel": "Admin panel",
    "new-event": "New event",
    "new-POI": "New point of interest",
    "new-activity": "New activity",
    "go-back": "Go back"
  },
  "time": {
    "after": "after",
    "before": "before",
    "during": "during"
  },
  "info": {
    "news": "News",
    "notifications": "Notifications",
    "nr-of-people-in-household": "Number of people in household",
    "info-about-storage": "Read more about emergency storages",
    "current-situation": "Current situation",
    "read-info-preparations": "Read more about how you can prepare for a crisis",
    "info-current-crisis": "Read more about the current crisis"
  },
  "reflect": {
    "reflection": "Reflect after crisis",
    "need-help-q": "Do you need help?",
    "what-2-do-after-crisis": "What should you do after a crisis?"
  },
  "map": {
    "defibrillator": "Defibrillator",
    "medical-help": "Medical Assistance",
    "fire-extinguishing": "Fire Extinguishing",
    "shelter": "Shelter",
    "address": "Address",
    "opening-hours": "Opening Hours",
    "directions": "Directions",
    "contact": "Contact",
    "filter": "Filter POIs",
    "my-location": "Use my location",
    "your-location": "Your location",
    "getting-location": "Getting Your Location",
    "distance": "Distance (meters)",
    "poi-type": "POI Type",
    "all-types": "All Types",
    "apply-filter": "Apply Filter",
    "reset-filter": "Reset",
    "location-error": "Could not get your location. Please check your browser permissions.",
    "location-success": "Location obtained successfully.",
    "show-filter": "Show Filter Options",
    "hide-filter": "Hide Filter Options",
    "nearest-shelter": "Find Nearest Shelter",
    "location-needed": "Location needed to find nearest shelter. Please allow location access.",
    "location-required": "Location required for this filter",
    "find-nearest": "Find Nearest",
    "show-directions": "Show directions",
    "close-directions": "Close",
    "need-location": "Please enable your location to show directions"
  },
  "time-units": {
    "month": "1 month | {count} months",
    "day": "1 day | {count} days",
    "hour": "1 hour | {count} hours"
  },
  "storage": {
    "food-and-drinks": "Food and Drinks",
    "medicine": "Medicine",
    "storage": "Emergency storage",
    "your-storage": "Your emergency storage"
  },
  "household": {
    "my-household": "My Household",
    "no-members-found": "No household members found.",
    "person": "person",
    "people": "people",
    "in-household": "in household",
    "add-empty-user": "Add household member",
    "name": "Name",
    "enter-name": "Enter name",
    "type": "Type",
    "select-type": "Select type",
    "adult": "Adult",
    "child": "Child",
    "pet": "Pet",
    "description": "Description",
    "additional-info": "Additional information",
    "save": "Save",
    "cancel": "Cancel",
    "beredskapslager": "Emergency Storage",
    "no-expiring-items": "No items are about to expire.",
    "days-left": "days left",
    "your-shelter-store": "Your Shelter Store",
    "invite-user": "Invite User",
    "email-address": "Email Address",
    "enter-email": "Enter email address",
    "access-level": "Access Level",
    "select-access-level": "Select access level",
    "editor": "Editor",
    "viewer": "Viewer",
    "personal-message": "Personal Message",
    "optional-message": "Optional: Add a personal message",
    "send-invitation": "Send Invitation",
    "invitation-sent": "Invitation sent successfully",
    "invitation-failed": "Failed to send invitation",
    "add-user-title": "Invite User to Household",
    "create_new": "Create New Household",
    "create_description": "Create your own household to manage your emergency preparedness.",
    "create_button": "Create New Household",
    "no-household": "You don't have a household yet",
    "no-household-description": "Create or join a household to manage your emergency preparedness together with family members or friends.",
    "manage-household": "Manage Household",
    "leave-household": "Leave Household",
    "leave-confirm": "Are you sure you want to leave this household?",
    "leave-success": "You have successfully left the household",
    "generate-invitation": "Generate Invitation Code",
    "copy-invitation": "Copy Invitation Code",
    "copied-to-clipboard": "Copied to clipboard!",
    "share-invitation": "Share this code with someone you want to invite to your household.",
    "users": "Users",
    "no-users": "No users in this household yet",
    "done": "done",
    "manage-members": "manage members",

    "create": {
      "title": "Create New Household",
      "subtitle": "Set up your household for emergency preparedness",
      "nameLabel": "Household Name",
      "namePlaceholder": "Enter household name",
      "locationLabel": "Location",
      "locationPlaceholder": "Enter address (optional)",
      "descriptionLabel": "Description",
      "descriptionPlaceholder": "Enter household description (optional)",
      "submitButton": "Create Household",
      "errors": {
        "nameRequired": "Household name is required",
        "generic": "Failed to create household"
      }
    },

    "join": {
      "title": "Join Household",
      "subtitle": "Join an existing household with an invitation code",
      "tokenLabel": "Invitation Code",
      "tokenPlaceholder": "Enter invitation code",
      "submitButton": "Join Household",
      "success": "Successfully joined household",
      "errors": {
        "tokenRequired": "Invitation code is required",
        "invalidToken": "Invalid invitation code",
        "generic": "Failed to join household"
      }
    }
  },
  "sidebar": {
    "title": "Themes",
    "themes": {
      "crisisSituations": {
        "title": "Different types of crisis situations",
        "pandemic": "Pandemic",
        "war": "War",
        "extremeWeather": {
          "title": "Extreme Weather",
          "flood": "Flood",
          "hurricane": "Hurricane",
          "drought": "Drought",
          "heatwave": "Heatwave"
        },
        "forestFire": "Forest Fire",
        "powerOutage": "Power Outage",
        "waterShortage": "Water Shortage",
        "cyberAttack": "Cyber Attack",
        "majorAccident": "Major Accident"
      },
      "preparednessStorage": "Preparedness Storage",
      "afterCrisis": "After a Crisis"
    }
  },
  "themes": {
    "crisisSituations": {
      "pandemic": {
        "title": "Pandemic Information",
        "content": "During a pandemic, it is crucial to follow advice from health authorities (like [Helsenorge.no](https://www.helsenorge.no/) and FHI) to limit the spread of infection.\n\n**Key measures include:**\n* Good hand and cough hygiene.\n* Maintaining distance from others.\n* Staying home when sick.\n* Ensuring you have necessary medications and hygiene items readily available.\n\nBe prepared for services such as transportation and shops to be affected. Maintain a stock of food and drink as recommended in the self-preparedness guidelines. Follow official information and be critical of sources.\n\n*[Source: DSB - Self-Preparedness](https://www.dsb.no/siteassets/sikkerhverdag/egenberedskap/brosjyren/dsb-egenberedskap-bokmal-uu-web_ny.pdf)*"
      },
      "war": {
        "title": "War Information",
        "content": "Although Norway is a safe country, it's important to be prepared for various scenarios, including acts of war. In such a situation:\n\n* **Follow authorities' advice closely.** Information will be provided through official channels like NRK P1.\n* **Seek information:** Stay updated through reliable sources.\n* **Find cover:** Familiarize yourself with the nearest public shelter (check [kart.dsb.no](https://kart.dsb.no)). If none is available, seek cover in basements or central rooms of buildings, away from windows as they can shatter.\n* **Have your emergency kit ready:** Ensure you have enough food, water, and other necessities for at least one week.\n\n*[Source: DSB - Self-Preparedness](https://www.dsb.no/siteassets/sikkerhverdag/egenberedskap/brosjyren/dsb-egenberedskap-bokmal-uu-web_ny.pdf)*"
      },
      "extremeWeather": {
        "flood": {
          "title": "Flood Information",
          "content": "In case of flood risk:\n\n* **Follow warnings:** Stay updated on weather forecasts from [MET Norway (Yr.no)](https://www.yr.no) and flood warnings from [NVE (varsom.no)](https://www.varsom.no).\n* **Secure property:** Fasten or move loose items outdoors. Move valuable possessions and hazardous materials (chemicals, fuel) up from basements and ground floors.\n* **Seal openings:** Seal vents and drains to prevent water intrusion.\n* **Consider evacuation:** Follow advice from authorities regarding potential evacuation.\n* **Avoid floodwaters:** Do not drive, walk, or swim in floodwaters – currents can be strong, and there may be hidden dangers.\n\n*[Source: DSB - Self-Preparedness](https://www.dsb.no/siteassets/sikkerhverdag/egenberedskap/brosjyren/dsb-egenberedskap-bokmal-uu-web_ny.pdf) and [varsom.no](https://www.varsom.no)*"
        },
        "hurricane": {
          "title": "Hurricane/Severe Storm Information",
          "content": "When a hurricane or severe storm is forecast:\n\n* **Follow forecasts:** Stay updated via [MET Norway (Yr.no)](https://www.yr.no).\n* **Secure loose items:** Fasten garden furniture, trampolines, bins, and anything else that could be blown away.\n* **Stay indoors:** Avoid unnecessary travel. Close windows and doors securely.\n* **Prepare for power outages:** Have flashlights, a battery-powered radio, a charged power bank, and any alternative heat source ready. Ensure you have sufficient food and water.\n\n*[Source: DSB - Self-Preparedness](https://www.dsb.no/siteassets/sikkerhverdag/egenberedskap/brosjyren/dsb-egenberedskap-bokmal-uu-web_ny.pdf)*"
        },
        "drought": {
          "title": "Drought Information",
          "content": "During prolonged drought periods:\n\n* **Conserve water:** Follow any water usage restrictions issued by your municipality. Limit watering lawns/gardens, washing cars, etc.\n* **Check for fire bans:** Drought increases fire risk. Be aware of and adhere to all fire restrictions.\n* **Monitor water sources:** If you rely on private wells, monitor water levels.\n\n*[Source: Relevant Municipal/NVE information]*"
        },
        "heatwave": {
          "title": "Heatwave Information",
          "content": "During extreme heat:\n\n* **Stay hydrated:** Drink plenty of water, even if you don't feel thirsty.\n* **Keep cool:** Stay indoors in cool places during the hottest parts of the day. Use fans or air conditioning if available. Take cool showers or baths.\n* **Check on vulnerable people:** Look out for elderly neighbors, infants, and those with chronic health conditions.\n* **Never leave children or pets in parked cars.**\n\n*[Source: Helsenorge.no]*"
        }
      },
      "forestFire": {
        "title": "Forest Fire Information",
        "content": "To prevent and manage forest fire risks:\n\n* **Respect fire bans:** Check local regulations and the general fire ban period (April 15 - September 15). Be extremely cautious with any open flame.\n* **Check danger levels:** Stay updated on [skogbrannfare.met.no](https://skogbrannfare.met.no).\n* **Have an evacuation plan:** If you live in an area at risk, plan where you can go and what you need to take.\n* **Stay informed:** Follow information from local authorities and the fire department.\n* **Protect your home:** Close windows and vents to prevent smoke from entering. Remove flammable materials from near the house walls.\n\n*[Source: DSB - Self-Preparedness](https://www.dsb.no/siteassets/sikkerhverdag/egenberedskap/brosjyren/dsb-egenberedskap-bokmal-uu-web_ny.pdf) and [DSB - Forest Fire](https://www.dsb.no/brannsikkerhet/brannberedskap/skogbrann/)*"
      },
      "powerOutage": {
        "title": "Power Outage Information",
        "content": "During a power outage:\n\n* **Use alternative light sources:** Flashlights, battery-powered lamps, or glow sticks are safer than candles.\n* **Keep refrigerator/freezer closed:** A full freezer will keep food frozen for about 48 hours if unopened.\n* **Stay warm:** Dress in layers. Close off unused rooms. Use safe alternative heating methods if available.\n* **Conserve phone battery:** Use your phone sparingly. Consider having a power bank charged and ready.\n* **Be careful with generators:** If using a generator, follow all safety instructions and never operate it indoors.\n\n*[Source: DSB - Self-Preparedness](https://www.dsb.no/siteassets/sikkerhverdag/egenberedskap/brosjyren/dsb-egenberedskap-bokmal-uu-web_ny.pdf)*"
      },
      "waterShortage": {
        "title": "Water Shortage Information",
        "content": "In case of water shortage or contamination:\n\n* **Follow official advice:** Authorities may issue boil water advisories or other instructions.\n* **Use emergency water supplies:** Use stored water or other safe sources for drinking, cooking, and hygiene.\n* **Conserve water:** Minimize usage for non-essential purposes.\n* **Know how to purify water:** Be familiar with methods like boiling, using water purification tablets, or filtering.\n\n*[Source: DSB - Self-Preparedness](https://www.dsb.no/siteassets/sikkerhverdag/egenberedskap/brosjyren/dsb-egenberedskap-bokmal-uu-web_ny.pdf)*"
      },
      "cyberAttack": {
        "title": "Cyber Attack Information",
        "content": "To protect yourself from cyber threats:\n\n* **Use strong, unique passwords:** Create different passwords for important accounts.\n* **Enable two-factor authentication:** This adds an extra layer of security.\n* **Be cautious with emails and links:** Don't click on suspicious links or download attachments from unknown sources.\n* **Keep software updated:** Install updates promptly to patch security vulnerabilities.\n* **Back up important data:** Regularly back up important files to an external device or secure cloud service.\n\n*[Source: National Security Authority (NSM)](https://www.nsm.no/)*"
      },
      "majorAccident": {
        "title": "Major Accident Information",
        "content": "In case of a major accident (industrial, transportation, etc.):\n\n* **Follow evacuation orders:** If authorities instruct you to evacuate, do so immediately.\n* **Shelter in place if directed:** If told to stay indoors, close windows and doors, turn off ventilation systems, and move to an interior room if possible.\n* **Stay informed:** Listen to local radio or check official websites for instructions.\n* **Avoid the affected area:** Keep roads clear for emergency vehicles.\n\n*[Source: DSB](https://www.dsb.no/)*"
      }
    },
    "preparednessStorage": {
      "title": "Preparedness Storage",
      "content": "The Norwegian Directorate for Civil Protection (DSB) recommends that all households be self-sufficient for at least three days. Your emergency preparedness storage should include:\n\n**Food and Drink:**\n* Nine liters of water per person\n* Non-perishable food that can be eaten without preparation or with minimal heating\n\n**Medications and Hygiene:**\n* Necessary prescription medications\n* Pain relievers and other basic medicines\n* First aid kit\n* Hygiene products\n* Wet wipes and disinfectant\n\n**Heat and Light Sources:**\n* Flashlights with extra batteries\n* Candles, matches/lighter\n* Warm clothes, blankets, sleeping bags\n* Alternative heating source (if possible)\n\n**Other Important Items:**\n* Battery-powered or hand-crank radio\n* Extra batteries/power banks for mobile phones\n* Cash in small denominations\n* Fuel in the car\n* Paper copies of important documents\n* Basic tools\n\n*[Source: DSB - Self-Preparedness](https://www.dsb.no/siteassets/sikkerhverdag/egenberedskap/brosjyren/dsb-egenberedskap-bokmal-uu-web_ny.pdf)*"
    },
    "afterCrisis": {
      "title": "After a Crisis",
      "content": "After experiencing a crisis:\n\n**Take care of immediate needs:**\n* Ensure your safety and the safety of those around you\n* Seek medical attention if needed\n* Find safe shelter if your home is damaged\n* Contact family members to let them know you're safe\n\n**Begin recovery:**\n* Document damage (take photos) for insurance purposes\n* Contact your insurance company\n* Apply for disaster assistance if available\n* Clean and repair your home when it's safe to do so\n\n**Mental health is important:**\n* It's normal to experience stress, anxiety, or other emotional reactions\n* Talk about your experiences with family, friends, or professionals\n* Take care of your physical health (sleep, nutrition, exercise)\n* Seek professional help if needed\n\n**Learn from the experience:**\n* Evaluate your emergency plan and supplies\n* Make improvements based on what you learned\n* Help others in your community\n\n*[Source: Helsenorge.no and DSB](https://www.dsb.no/)*"
    }
  },
  "invitation": {
    "title": "Household Invitation",
    "description": "You have been invited to join a household. Please respond to this invitation.",
    "from": "From",
    "household": "Household",
    "message": "Message",
    "accept": "Accept",
    "decline": "Decline"
  },
  "infoPage": {
    "aboutThisTheme": "About this theme",
    "themeDescription": "Essential information to help you prepare and respond.",
    "readMore": "Read more",
    "emergencyContacts": "Emergency contacts",
    "readMoreTitle": "Additional Resources",
    "readMoreDescription": "Find more detailed information about this topic from official sources.",
    "officialWebsites": "Official Websites",
    "additionalResources": "For more information, visit these official resources:",
    "close": "Close",
    "emergencyContactsTitle": "Emergency Contacts",
    "emergencyContactsDescription": "Important contacts for emergency situations.",
    "generalEmergencyContacts": {
      "title": "General Emergency Numbers",
      "police": "Police: 112",
      "ambulance": "Ambulance: 113",
      "fire": "Fire Department: 110",
      "civilDefense": "Civil Defense: 51 51 51 51"
    },
    "relatedThemes": "Related Themes",
    "selectThemePrompt": "Select a theme to learn more",
    "browseThemesDescription": "Browse through our information resources to learn about different crisis situations and how to prepare.",
    "preparednessStorageBrief": "Learn what supplies you should have ready for emergencies.",
    "afterCrisisBrief": "Find guidance on recovery and returning to normalcy after a crisis.",
    "learnMoreTopic": "Click to learn more about this topic."
  },
  "settings": {
    "title": "Settings",
    "tabs": {
      "account": "Account",
      "notifications": "Notifications"
    },
    "account": {
      "title": "Account Settings",
      "subtitle": "Account",
      "description": "Make changes to your account here. Click save when you're done.",
      "fullName": "Full name",
      "email": "E-mail",
      "saveChanges": "Save changes",
      "password": {
        "title": "Password",
        "description": "Change your password here. After saving, you'll be logged out.",
        "current": "Current password",
        "new": "New password"
      },
      "security": {
        "title": "Account Security",
        "description": "Enhance your account's security with two-step verification, requiring a code sent to your email in addition to your password for login.",
        "enableTwoStep": "Turn on 2 step verification",
        "disableTwoStep": "Turn off 2 step verification"
      },
      "delete": {
        "title": "Delete Account",
        "description": "Permanently delete your account and all associated data. This action is irreversible and cannot be undone.",
        "button": "Delete Account"
      }
    },
    "notifications": {
      "title": "Notifications Settings",
      "description": "Customize how you receive notifications to stay informed.",
      "email": {
        "title": "Email Notifications",
        "description": "Receive updates and alerts via email.",
        "system": "System Notifications",
        "systemDescription": "Receive notifications about critical crisis events to stay informed and prepared."
      },
      "saveChanges": "Save Changes"
    }
  },
  "add-event-info": {
    "title": "This will be the title of your event.",
    "coordinates": "Insert the coordinates or the address of your event. You can also click on the map to get the coordinates automatically!",
    "radius": "Insert the radius of your event in meters. Approximately how large is the area affected by the event?",
    "priority": "The priority level is important, and will show up as low (green), medium (orange), and high (red) to users on the map.",
    "description": "For example: The event occurred on (date and location) ... and will most likely last for (time)... There might be a shortage of (resource)...",
    "time": "Time when the event first occurred.",
    "date": "Date when the event first occurred.",
    "successfully": "Event Created Successfully",
    "success-message": "Your event has been added to the system.",
    "success-added":"had been added.",
    "go-to-admin": "Go to Admin Panel",
    "errors": {
      "title": "The title must be at least 2 characters long and cannot exceed 50 characters.",
      "latitude": "The latitude must be between -90 and 90.",
      "longitude": "The longitude must be between -180 and 180.",
      "radius": "The radius must be at least 1 meter and cannot exceed 10,000 meters.",
      "priority": "You must select a priority.",
      "type": "You need to choose the type of POI.",
      "description": "The description must be at least 10 characters long and cannot exceed 500 characters.",
      "position-missing": "Choose to enter either the coordinates of the event, or the address.",
      "address": "The address needs to have at least 2 characters and cannot exceed 100 characters.",
      "contact-info": "Make sure to write a valid phone number."
    },
    "titles": {
      "address": "Address",
      "title": "Title",
      "longitude": "Longitude",
      "latitude": "Latitude",
      "radius": "Radius",
      "priority": "Crisis level",
      "description": "Information",
      "submit": "Submit",
      "time": "Time",
      "date": "Date",
      "choose-event": "Choose an event"
    },
    "crisis-level": {
      "low": "Low",
      "medium": "Medium",
      "high": "High"
    }
  },
  "add-POI-info": {
    "info": {
      "title": "This will be the title of your point of interest (POI).",
      "coordinates": "Insert the coordinates or the address of your POI. You can also click on the map to get the coordinates automatically!",
      "type": "Choose what type of POI this is.",
      "description": "Write some information describing the POI. Where is it? What is its purpose?",
      "successfully": "POI Created Successfully",
      "success-message": "Your POI has been added to the system.",
      "success-added":"had been added.",
      "go-to-admin": "Go to Admin Panel",
      "description-placeholder": "Description"
    },
    "titles": {
      "type": "Type",
      "open-from": "Open from",
      "open-to": "Open until",
      "contact-info": "Contact information"
    },
    "POI-type": {
      "defibrillator": "Defibrillator",
      "shelter": "Shelter",
      "water-source": "Water Source",
      "food": "Food Distribution"
    }
  },
<<<<<<< HEAD
  "footer": {
    "title": "Krisefikser.no",
    "description": "A platform for crisis preparedness and information sharing.",
    "contact-us": "Contact us on: "
=======
  "language": {
    "title": "Language",
    "select-language": "Select Language"
>>>>>>> fdf3d7b5
  }
}<|MERGE_RESOLUTION|>--- conflicted
+++ resolved
@@ -490,15 +490,13 @@
       "food": "Food Distribution"
     }
   },
-<<<<<<< HEAD
+  "language": {
+    "title": "Language",
+    "select-language": "Select Language"
+  },
   "footer": {
     "title": "Krisefikser.no",
     "description": "A platform for crisis preparedness and information sharing.",
     "contact-us": "Contact us on: "
-=======
-  "language": {
-    "title": "Language",
-    "select-language": "Select Language"
->>>>>>> fdf3d7b5
   }
 }