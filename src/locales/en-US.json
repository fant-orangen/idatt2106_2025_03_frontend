--- conflicted
+++ resolved
@@ -467,12 +467,9 @@
       "water-source": "Water Source",
       "food": "Food Distribution"
     }
-<<<<<<< HEAD
   },
   "language": {
     "title": "Language",
     "select-language": "Select Language"
-=======
->>>>>>> 693862aa
   }
 }