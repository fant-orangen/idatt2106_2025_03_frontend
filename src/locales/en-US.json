{
  "actions": {
    "to-reflect": "to reflect",
    "read-more": "Read more",
    "add-empty-account-to-household": "Add an empty user to the household",
    "add": "Add",
    "switch-household": "Switch household"
  },
  "login": {
    "login": "Login",
    "signup": "Sign Up",
    "forgot-password": "Forgot Password?",
    "re-enter": "Re-enter",
    "consent": "I agree to",
    "privacy-policy": "the privacy policy.",
    "email-notifs-warning": "letting krisefikser.no send me notifications via email.",
    "submit": "Submit",
    "first-name": "First Name",
    "last-name": "Last Name",
    "email": "Email",
    "phone": "Phone",
    "password": "Password",
    "confirm-password": "Confirm Password"
  },
  "admin": {
    "administrate": "Administrate",
    "make-new-event": "Add a new event",
    "make-new-POI": "Add a new point of interest",
    "make-new-activity": "Make a new activity",
    "edit-event": "Edit a current event"
  },
  "errors": {
    "wrong-username-or-password": "Incorrect username or password",
    "user-exists": "An account with this email already exists. Please log in or reset your password if you've forgotten it.",
    "login-failed": "Login failed. Please check your credentials.",
    "passwords-do-not-match": "Passwords do not match.",
    "registration-failed": "Registration failed. Please try again."
  },
  "success": {
    "registration-successful": "Registration successful! You can now log in.",
    "login-successful": "Login successful!"
  },
  "crisis": {
    "crisis-status": "Crisis Status",
    "more-crisis-info": "Read more about your current crisis situation",
    "no-crisis": "No ongoing crisis"
  },
  "navigation": {
    "home": "Home",
    "language": "Language",
    "before-crisis-page": "Before a crisis",
    "activities": "Activities",
    "admin-panel": "Admin panel",
    "new-event": "New event",
    "new-POI": "New point of interest",
    "new-activity": "New activity",
    "go-back": "Go back"
  },
  "time": {
    "after": "after",
    "before": "before",
    "during": "during"
  },
  "info": {
    "news": "News",
    "notifications": "Notifications",
    "nr-of-people-in-household": "Number of people in household",
    "info-about-storage": "Read more about emergency storages",
    "current-situation": "Current situation"
  },
  "reflect": {
    "reflection": "Reflect after crisis",
    "need-help-q": "Do you need help?",
    "what-2-do-after-crisis": "What should you do after a crisis?"
  },
  "map": {
    "defibrillator": "Defibrillator",
    "medical-help": "Medical Assistance",
    "fire-extinguishing": "Fire Extinguishing",
    "shelter": "Shelter",
    "address": "Address",
    "opening-hours": "Opening Hours",
    "directions": "Directions",
    "contact": "Contact",
    "filter": "Filter POIs",
    "my-location": "Use my location",
    "your-location": "Your location",
    "getting-location": "Getting Your Location",
    "distance": "Distance (meters)",
    "poi-type": "POI Type",
    "all-types": "All Types",
    "apply-filter": "Apply Filter",
    "reset-filter": "Reset",
    "location-error": "Could not get your location. Please check your browser permissions.",
    "location-success": "Location obtained successfully.",
    "show-filter": "Show Filter Options",
    "hide-filter": "Hide Filter Options",
    "nearest-shelter": "Find Nearest Shelter",
    "location-needed": "Location needed to find nearest shelter. Please allow location access.",
    "location-required": "Location required for this filter",
    "find-nearest": "Find Nearest",
    "show-directions": "Show directions",
    "close-directions": "Close",
    "need-location": "Please enable your location to show directions"
  },
  "time-units": {
    "month": "1 month | {count} months",
    "day": "1 day | {count} days",
    "hour": "1 hour | {count} hours"
  },
  "storage": {
    "food-and-drinks": "Food and Drinks",
    "medicine": "Medicine",
    "storage": "Emergency storage",
    "your-storage": "Your emergency storage"
  },
  "household": {
    "my-household": "My Household",
    "no-members-found": "No household members found.",
    "person": "person",
    "people": "people",
    "in-household": "in household",
    "add-empty-user": "Add Empty User",
    "name": "Name",
    "enter-name": "Enter name",
    "last-name": "Last Name",
    "enter-last-name": "Enter last name",
    "type": "Type",
    "select-type": "Select type",
    "adult": "Adult",
    "child": "Child",
    "pet": "Pet",
    "description": "Description",
    "additional-info": "Additional information",
    "save": "Save",
    "cancel": "Cancel",
    "beredskapslager": "Emergency Storage",
    "no-expiring-items": "No items are about to expire.",
    "days-left": "days left",
<<<<<<< HEAD
    "your-shelter-store": "Your Shelter Store"
=======
    "your-shelter-store": "Your Shelter Store",
    "invite-user": "Invite User",
    "email-address": "Email Address",
    "enter-email": "Enter email address",
    "access-level": "Access Level",
    "select-access-level": "Select access level",
    "editor": "Editor",
    "viewer": "Viewer",
    "personal-message": "Personal Message",
    "optional-message": "Optional: Add a personal message",
    "send-invitation": "Send Invitation",
    "invitation-sent": "Invitation sent successfully",
    "invitation-failed": "Failed to send invitation",
    "add-user-title": "Invite User to Household",
    "create_new": "Create New Household",
    "create_description": "Create your own household to manage your emergency preparedness.",
    "create_button": "Create New Household",
    "no-household": "You don't have a household yet",
    "no-household-description": "Create or join a household to manage your emergency preparedness together with family members or friends.",
    "manage-household": "Manage Household",
    "leave-household": "Leave Household",
    "leave-confirm": "Are you sure you want to leave this household?",
    "leave-success": "You have successfully left the household",
    "generate-invitation": "Generate Invitation Code",
    "copy-invitation": "Copy Invitation Code",
    "copied-to-clipboard": "Copied to clipboard!",
    "share-invitation": "Share this code with someone you want to invite to your household.",
    "users": "Users",
    "no-users": "No users in this household yet",

    "create": {
      "title": "Create New Household",
      "subtitle": "Set up your household for emergency preparedness",
      "nameLabel": "Household Name",
      "namePlaceholder": "Enter household name",
      "locationLabel": "Location",
      "locationPlaceholder": "Enter address (optional)",
      "descriptionLabel": "Description",
      "descriptionPlaceholder": "Enter household description (optional)",
      "submitButton": "Create Household",
      "errors": {
        "nameRequired": "Household name is required",
        "generic": "Failed to create household"
      }
    },

    "join": {
      "title": "Join Household",
      "subtitle": "Join an existing household with an invitation code",
      "tokenLabel": "Invitation Code",
      "tokenPlaceholder": "Enter invitation code",
      "submitButton": "Join Household",
      "success": "Successfully joined household",
      "errors": {
        "tokenRequired": "Invitation code is required",
        "invalidToken": "Invalid invitation code",
        "generic": "Failed to join household"
      }
    }
>>>>>>> fc148f93
  },
  "sidebar": {
    "title": "Themes",
    "themes": {
      "crisisSituations": {
        "title": "Different types of crisis situations",
        "pandemic": "Pandemic",
        "war": "War",
        "extremeWeather": {
          "title": "Extreme Weather",
          "flood": "Flood",
          "hurricane": "Hurricane",
          "drought": "Drought",
          "heatwave": "Heatwave"
        },
        "forestFire": "Forest Fire",
        "powerOutage": "Power Outage",
        "waterShortage": "Water Shortage",
        "cyberAttack": "Cyber Attack",
        "majorAccident": "Major Accident"
      },
      "preparednessStorage": "Preparedness Storage",
      "afterCrisis": "After a Crisis"
    }
  },
  "themes": {
    "crisisSituations": {
      "pandemic": {
        "title": "Pandemic Information",
        "content": "During a pandemic, it is crucial to follow advice from health authorities (like [Helsenorge.no](https://www.helsenorge.no/) and FHI) to limit the spread of infection.\n\n**Key measures include:**\n* Good hand and cough hygiene.\n* Maintaining distance from others.\n* Staying home when sick.\n* Ensuring you have necessary medications and hygiene items readily available.\n\nBe prepared for services such as transportation and shops to be affected. Maintain a stock of food and drink as recommended in the self-preparedness guidelines. Follow official information and be critical of sources.\n\n*[Source: DSB - Self-Preparedness](https://www.dsb.no/siteassets/sikkerhverdag/egenberedskap/brosjyren/dsb-egenberedskap-bokmal-uu-web_ny.pdf)*"
      },
      "war": {
        "title": "War Information",
        "content": "Although Norway is a safe country, it's important to be prepared for various scenarios, including acts of war. In such a situation:\n\n* **Follow authorities' advice closely.** Information will be provided through official channels like NRK P1.\n* **Seek information:** Stay updated through reliable sources.\n* **Find cover:** Familiarize yourself with the nearest public shelter (check [kart.dsb.no](https://kart.dsb.no)). If none is available, seek cover in basements or central rooms of buildings, away from windows as they can shatter.\n* **Have your emergency kit ready:** Ensure you have enough food, water, and other necessities for at least one week.\n\n*[Source: DSB - Self-Preparedness](https://www.dsb.no/siteassets/sikkerhverdag/egenberedskap/brosjyren/dsb-egenberedskap-bokmal-uu-web_ny.pdf)*"
      },
      "extremeWeather": {
        "flood": {
          "title": "Flood Information",
          "content": "In case of flood risk:\n\n* **Follow warnings:** Stay updated on weather forecasts from [MET Norway (Yr.no)](https://www.yr.no) and flood warnings from [NVE (varsom.no)](https://www.varsom.no).\n* **Secure property:** Fasten or move loose items outdoors. Move valuable possessions and hazardous materials (chemicals, fuel) up from basements and ground floors.\n* **Seal openings:** Seal vents and drains to prevent water intrusion.\n* **Consider evacuation:** Follow advice from authorities regarding potential evacuation.\n* **Avoid floodwaters:** Do not drive, walk, or swim in floodwaters – currents can be strong, and there may be hidden dangers.\n\n*[Source: DSB - Self-Preparedness](https://www.dsb.no/siteassets/sikkerhverdag/egenberedskap/brosjyren/dsb-egenberedskap-bokmal-uu-web_ny.pdf) and [varsom.no](https://www.varsom.no)*"
        },
        "hurricane": {
          "title": "Hurricane/Severe Storm Information",
          "content": "When a hurricane or severe storm is forecast:\n\n* **Follow forecasts:** Stay updated via [MET Norway (Yr.no)](https://www.yr.no).\n* **Secure loose items:** Fasten garden furniture, trampolines, bins, and anything else that could be blown away.\n* **Stay indoors:** Avoid unnecessary travel. Close windows and doors securely.\n* **Prepare for power outages:** Have flashlights, a battery-powered radio, a charged power bank, and any alternative heat source ready. Ensure you have sufficient food and water.\n\n*[Source: DSB - Self-Preparedness](https://www.dsb.no/siteassets/sikkerhverdag/egenberedskap/brosjyren/dsb-egenberedskap-bokmal-uu-web_ny.pdf)*"
        },
        "drought": {
          "title": "Drought Information",
          "content": "During prolonged drought periods:\n\n* **Conserve water:** Follow any water usage restrictions issued by your municipality. Limit watering lawns/gardens, washing cars, etc.\n* **Check for fire bans:** Drought increases fire risk. Be aware of and adhere to all fire restrictions.\n* **Monitor water sources:** If you rely on private wells, monitor water levels.\n\n*[Source: Relevant Municipal/NVE information]*"
        },
        "heatwave": {
          "title": "Heatwave Information",
          "content": "During extreme heat:\n\n* **Stay hydrated:** Drink plenty of water, even if you don't feel thirsty.\n* **Keep cool:** Stay indoors in cool places during the hottest parts of the day. Use fans or air conditioning if available. Take cool showers or baths.\n* **Check on vulnerable people:** Look out for elderly neighbors, infants, and those with chronic health conditions.\n* **Never leave children or pets in parked cars.**\n\n*[Source: Helsenorge.no]*"
        }
      },
      "forestFire": {
        "title": "Forest Fire Information",
        "content": "To prevent and manage forest fire risks:\n\n* **Respect fire bans:** Check local regulations and the general fire ban period (April 15 - September 15). Be extremely cautious with any open flame.\n* **Check danger levels:** Stay updated on [skogbrannfare.met.no](https://skogbrannfare.met.no).\n* **Have an evacuation plan:** If you live in an area at risk, plan where you can go and what you need to take.\n* **Stay informed:** Follow information from local authorities and the fire department.\n* **Protect your home:** Close windows and vents to prevent smoke from entering. Remove flammable materials from near the house walls.\n\n*[Source: DSB - Self-Preparedness](https://www.dsb.no/siteassets/sikkerhverdag/egenberedskap/brosjyren/dsb-egenberedskap-bokmal-uu-web_ny.pdf) and [DSB - Forest Fire](https://www.dsb.no/brannsikkerhet/brannberedskap/skogbrann/)*"
      },
      "powerOutage": {
        "title": "Power Outage Information",
        "content": "During a power outage:\n\n* **Use alternative light sources:** Flashlights, battery-powered lamps, or glow sticks are safer than candles.\n* **Keep refrigerator/freezer closed:** A full freezer will keep food frozen for about 48 hours if unopened.\n* **Stay warm:** Dress in layers. Close off unused rooms. Use safe alternative heating methods if available.\n* **Conserve phone battery:** Use your phone sparingly. Consider having a power bank charged and ready.\n* **Be careful with generators:** If using a generator, follow all safety instructions and never operate it indoors.\n\n*[Source: DSB - Self-Preparedness](https://www.dsb.no/siteassets/sikkerhverdag/egenberedskap/brosjyren/dsb-egenberedskap-bokmal-uu-web_ny.pdf)*"
      },
      "waterShortage": {
        "title": "Water Shortage Information",
        "content": "In case of water shortage or contamination:\n\n* **Follow official advice:** Authorities may issue boil water advisories or other instructions.\n* **Use emergency water supplies:** Use stored water or other safe sources for drinking, cooking, and hygiene.\n* **Conserve water:** Minimize usage for non-essential purposes.\n* **Know how to purify water:** Be familiar with methods like boiling, using water purification tablets, or filtering.\n\n*[Source: DSB - Self-Preparedness](https://www.dsb.no/siteassets/sikkerhverdag/egenberedskap/brosjyren/dsb-egenberedskap-bokmal-uu-web_ny.pdf)*"
      },
      "cyberAttack": {
        "title": "Cyber Attack Information",
        "content": "To protect yourself from cyber threats:\n\n* **Use strong, unique passwords:** Create different passwords for important accounts.\n* **Enable two-factor authentication:** This adds an extra layer of security.\n* **Be cautious with emails and links:** Don't click on suspicious links or download attachments from unknown sources.\n* **Keep software updated:** Install updates promptly to patch security vulnerabilities.\n* **Back up important data:** Regularly back up important files to an external device or secure cloud service.\n\n*[Source: National Security Authority (NSM)](https://www.nsm.no/)*"
      },
      "majorAccident": {
        "title": "Major Accident Information",
        "content": "In case of a major accident (industrial, transportation, etc.):\n\n* **Follow evacuation orders:** If authorities instruct you to evacuate, do so immediately.\n* **Shelter in place if directed:** If told to stay indoors, close windows and doors, turn off ventilation systems, and move to an interior room if possible.\n* **Stay informed:** Listen to local radio or check official websites for instructions.\n* **Avoid the affected area:** Keep roads clear for emergency vehicles.\n\n*[Source: DSB](https://www.dsb.no/)*"
      }
    },
    "preparednessStorage": {
      "title": "Preparedness Storage",
      "content": "The Norwegian Directorate for Civil Protection (DSB) recommends that all households be self-sufficient for at least three days. Your emergency preparedness storage should include:\n\n**Food and Drink:**\n* Nine liters of water per person\n* Non-perishable food that can be eaten without preparation or with minimal heating\n\n**Medications and Hygiene:**\n* Necessary prescription medications\n* Pain relievers and other basic medicines\n* First aid kit\n* Hygiene products\n* Wet wipes and disinfectant\n\n**Heat and Light Sources:**\n* Flashlights with extra batteries\n* Candles, matches/lighter\n* Warm clothes, blankets, sleeping bags\n* Alternative heating source (if possible)\n\n**Other Important Items:**\n* Battery-powered or hand-crank radio\n* Extra batteries/power banks for mobile phones\n* Cash in small denominations\n* Fuel in the car\n* Paper copies of important documents\n* Basic tools\n\n*[Source: DSB - Self-Preparedness](https://www.dsb.no/siteassets/sikkerhverdag/egenberedskap/brosjyren/dsb-egenberedskap-bokmal-uu-web_ny.pdf)*"
    },
    "afterCrisis": {
      "title": "After a Crisis",
      "content": "After experiencing a crisis:\n\n**Take care of immediate needs:**\n* Ensure your safety and the safety of those around you\n* Seek medical attention if needed\n* Find safe shelter if your home is damaged\n* Contact family members to let them know you're safe\n\n**Begin recovery:**\n* Document damage (take photos) for insurance purposes\n* Contact your insurance company\n* Apply for disaster assistance if available\n* Clean and repair your home when it's safe to do so\n\n**Mental health is important:**\n* It's normal to experience stress, anxiety, or other emotional reactions\n* Talk about your experiences with family, friends, or professionals\n* Take care of your physical health (sleep, nutrition, exercise)\n* Seek professional help if needed\n\n**Learn from the experience:**\n* Evaluate your emergency plan and supplies\n* Make improvements based on what you learned\n* Help others in your community\n\n*[Source: Helsenorge.no and DSB](https://www.dsb.no/)*"
    }
  },
  "invitation": {
    "title": "Household Invitation",
    "description": "You have been invited to join a household. Please respond to this invitation.",
    "from": "From",
    "household": "Household",
    "message": "Message",
    "accept": "Accept",
    "decline": "Decline"
  },
  "infoPage": {
    "aboutThisTheme": "About this theme",
    "themeDescription": "Essential information to help you prepare and respond.",
    "readMore": "Read more",
    "emergencyContacts": "Emergency contacts",
    "readMoreTitle": "Additional Resources",
    "readMoreDescription": "Find more detailed information about this topic from official sources.",
    "officialWebsites": "Official Websites",
    "additionalResources": "For more information, visit these official resources:",
    "close": "Close",
    "emergencyContactsTitle": "Emergency Contacts",
    "emergencyContactsDescription": "Important contacts for emergency situations.",
    "generalEmergencyContacts": {
      "title": "General Emergency Numbers",
      "police": "Police: 112",
      "ambulance": "Ambulance: 113",
      "fire": "Fire Department: 110",
      "civilDefense": "Civil Defense: 51 51 51 51"
    },
    "relatedThemes": "Related Themes",
    "selectThemePrompt": "Select a theme to learn more",
    "browseThemesDescription": "Browse through our information resources to learn about different crisis situations and how to prepare.",
    "preparednessStorageBrief": "Learn what supplies you should have ready for emergencies.",
    "afterCrisisBrief": "Find guidance on recovery and returning to normalcy after a crisis.",
    "learnMoreTopic": "Click to learn more about this topic."
  },
<<<<<<< HEAD
  "settings": {
    "title": "Settings",
    "tabs": {
      "account": "Account",
      "notifications": "Notifications"
    },
    "account": {
      "title": "Account Settings",
      "subtitle": "Account",
      "description": "Make changes to your account here. Click save when you're done.",
      "fullName": "Full name",
      "email": "E-mail",
      "saveChanges": "Save changes",
      "password": {
        "title": "Password",
        "description": "Change your password here. After saving, you'll be logged out.",
        "current": "Current password",
        "new": "New password"
      },
      "security": {
        "title": "Account Security",
        "description": "Enhance your account's security with two-step verification, requiring a code sent to your email in addition to your password for login.",
        "twoStep": "Turn on 2 step verification"
      },
      "delete": {
        "title": "Delete Account",
        "description": "Permanently delete your account and all associated data. This action is irreversible and cannot be undone.",
        "button": "Delete Account"
      }
    },
    "notifications": {
      "title": "Notifications Settings",
      "description": "Customize how you receive notifications to stay informed.",
      "email": {
        "title": "Email Notifications",
        "description": "Receive updates and alerts via email.",
        "system": "System Notifications",
        "systemDescription": "Receive notifications about critical crisis events to stay informed and prepared."
      },
      "saveChanges": "Save Changes"
=======
  "add-event-info": {
    "title": "This will be the title of your event.",
    "coordinates": "Insert the coordinates or the address of your event. You can also click on the map to get the coordinates automatically!",
    "radius": "Insert the radius of your event in meters. Approximately how large is the area affected by the event?",
    "priority": "The priority level is important, and will show up as low (green), medium (orange), and high (red) to users on the map.",
    "description": "For example: The event occurred on (date and location) ... and will most likely last for (time)... There might be a shortage of (resource)...",
    "time": "Time when the event first occurred.",
    "date": "Date when the event first occurred.",
    "errors": {
      "title": "The title must be at least 2 characters long and cannot exceed 50 characters.",
      "latitude": "The latitude must be between -90 and 90.",
      "longitude": "The longitude must be between -180 and 180.",
      "radius": "The radius must be at least 1 meter and cannot exceed 10,000 meters.",
      "priority": "You must select a priority.",
      "type": "You need to choose the type of POI.",
      "description": "The description must be at least 10 characters long and cannot exceed 500 characters.",
      "position-missing": "Choose to enter either the coordinates of the event, or the address.",
      "address": "The address needs to have at least 2 characters and cannot exceed 100 characters.",
      "contact-info": "Make sure to write a valid phone number."
      },
    "titles": {
      "address":"Address",
      "title": "Title",
      "longitude": "Longitude",
      "latitude": "Latitude",
      "radius":"Radius",
      "priority": "Crisis level",
      "description": "Information",
      "submit":"Submit",
      "time": "Time",
      "date": "Date",
      "choose-event": "Choose an event"
    },
    "crisis-level": {
      "low": "Low",
      "medium": "Medium",
      "high": "High"
    }
  },
  "add-POI-info": {
    "info": {
      "title": "This will be the title of your point of interest (POI).",
      "coordinates": "Insert the coordinates or the address of your POI. You can also click on the map to get the coordinates automatically!",
      "type": "Choose what type of POI this is.",
      "description": "Write some information describing the POI. Where is it? What is its purpose?"
    },
    "titles": {
      "type": "Type",
      "open-from": "Open from",
      "open-to": "Open until",
      "contact-info": "Contact information"
    },
    "POI-type": {
      "defibrillator": "Defibrillator",
      "shelter": "Shelter",
      "water-source": "Water scource",
      "food": "Food station"
>>>>>>> fc148f93
    }
  }
}<|MERGE_RESOLUTION|>--- conflicted
+++ resolved
@@ -137,9 +137,6 @@
     "beredskapslager": "Emergency Storage",
     "no-expiring-items": "No items are about to expire.",
     "days-left": "days left",
-<<<<<<< HEAD
-    "your-shelter-store": "Your Shelter Store"
-=======
     "your-shelter-store": "Your Shelter Store",
     "invite-user": "Invite User",
     "email-address": "Email Address",
@@ -199,7 +196,6 @@
         "generic": "Failed to join household"
       }
     }
->>>>>>> fc148f93
   },
   "sidebar": {
     "title": "Themes",
@@ -318,7 +314,6 @@
     "afterCrisisBrief": "Find guidance on recovery and returning to normalcy after a crisis.",
     "learnMoreTopic": "Click to learn more about this topic."
   },
-<<<<<<< HEAD
   "settings": {
     "title": "Settings",
     "tabs": {
@@ -359,65 +354,65 @@
         "systemDescription": "Receive notifications about critical crisis events to stay informed and prepared."
       },
       "saveChanges": "Save Changes"
-=======
-  "add-event-info": {
-    "title": "This will be the title of your event.",
-    "coordinates": "Insert the coordinates or the address of your event. You can also click on the map to get the coordinates automatically!",
-    "radius": "Insert the radius of your event in meters. Approximately how large is the area affected by the event?",
-    "priority": "The priority level is important, and will show up as low (green), medium (orange), and high (red) to users on the map.",
-    "description": "For example: The event occurred on (date and location) ... and will most likely last for (time)... There might be a shortage of (resource)...",
-    "time": "Time when the event first occurred.",
-    "date": "Date when the event first occurred.",
-    "errors": {
-      "title": "The title must be at least 2 characters long and cannot exceed 50 characters.",
-      "latitude": "The latitude must be between -90 and 90.",
-      "longitude": "The longitude must be between -180 and 180.",
-      "radius": "The radius must be at least 1 meter and cannot exceed 10,000 meters.",
-      "priority": "You must select a priority.",
-      "type": "You need to choose the type of POI.",
-      "description": "The description must be at least 10 characters long and cannot exceed 500 characters.",
-      "position-missing": "Choose to enter either the coordinates of the event, or the address.",
-      "address": "The address needs to have at least 2 characters and cannot exceed 100 characters.",
-      "contact-info": "Make sure to write a valid phone number."
-      },
-    "titles": {
-      "address":"Address",
-      "title": "Title",
-      "longitude": "Longitude",
-      "latitude": "Latitude",
-      "radius":"Radius",
-      "priority": "Crisis level",
-      "description": "Information",
-      "submit":"Submit",
-      "time": "Time",
-      "date": "Date",
-      "choose-event": "Choose an event"
-    },
-    "crisis-level": {
-      "low": "Low",
-      "medium": "Medium",
-      "high": "High"
-    }
-  },
-  "add-POI-info": {
-    "info": {
-      "title": "This will be the title of your point of interest (POI).",
-      "coordinates": "Insert the coordinates or the address of your POI. You can also click on the map to get the coordinates automatically!",
-      "type": "Choose what type of POI this is.",
-      "description": "Write some information describing the POI. Where is it? What is its purpose?"
-    },
-    "titles": {
-      "type": "Type",
-      "open-from": "Open from",
-      "open-to": "Open until",
-      "contact-info": "Contact information"
-    },
-    "POI-type": {
-      "defibrillator": "Defibrillator",
-      "shelter": "Shelter",
-      "water-source": "Water scource",
-      "food": "Food station"
->>>>>>> fc148f93
+    },
+    "add-event-info": {
+      "title": "This will be the title of your event.",
+      "coordinates": "Insert the coordinates or the address of your event. You can also click on the map to get the coordinates automatically!",
+      "radius": "Insert the radius of your event in meters. Approximately how large is the area affected by the event?",
+      "priority": "The priority level is important, and will show up as low (green), medium (orange), and high (red) to users on the map.",
+      "description": "For example: The event occurred on (date and location) ... and will most likely last for (time)... There might be a shortage of (resource)...",
+      "time": "Time when the event first occurred.",
+      "date": "Date when the event first occurred.",
+      "errors": {
+        "title": "The title must be at least 2 characters long and cannot exceed 50 characters.",
+        "latitude": "The latitude must be between -90 and 90.",
+        "longitude": "The longitude must be between -180 and 180.",
+        "radius": "The radius must be at least 1 meter and cannot exceed 10,000 meters.",
+        "priority": "You must select a priority.",
+        "type": "You need to choose the type of POI.",
+        "description": "The description must be at least 10 characters long and cannot exceed 500 characters.",
+        "position-missing": "Choose to enter either the coordinates of the event, or the address.",
+        "address": "The address needs to have at least 2 characters and cannot exceed 100 characters.",
+        "contact-info": "Make sure to write a valid phone number."
+      },
+      "titles": {
+        "address": "Address",
+        "title": "Title",
+        "longitude": "Longitude",
+        "latitude": "Latitude",
+        "radius": "Radius",
+        "priority": "Crisis level",
+        "description": "Information",
+        "submit": "Submit",
+        "time": "Time",
+        "date": "Date",
+        "choose-event": "Choose an event"
+      },
+      "crisis-level": {
+        "low": "Low",
+        "medium": "Medium",
+        "high": "High"
+      }
+    },
+    "add-POI-info": {
+      "info": {
+        "title": "This will be the title of your point of interest (POI).",
+        "coordinates": "Insert the coordinates or the address of your POI. You can also click on the map to get the coordinates automatically!",
+        "type": "Choose what type of POI this is.",
+        "description": "Write some information describing the POI. Where is it? What is its purpose?"
+      },
+      "titles": {
+        "type": "Type",
+        "open-from": "Open from",
+        "open-to": "Open until",
+        "contact-info": "Contact information"
+      },
+      "POI-type": {
+        "defibrillator": "Defibrillator",
+        "shelter": "Shelter",
+        "water-source": "Water scource",
+        "food": "Food station"
+      }
     }
   }
 }