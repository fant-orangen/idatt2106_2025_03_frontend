--- conflicted
+++ resolved
@@ -1,246 +1,4 @@
 {
-<<<<<<< HEAD
-  "login": "Login",
-  "signup": "Sign Up",
-  "home": "Home",
-  "language": "Language",
-  "crisis-status": "Crisis Status",
-  "no-crisis": "No ongoing crisis",
-  "more-crisis-info": "Read more about your current crisis situation",
-  "before": "before",
-  "during": "during",
-  "after": "after",
-
-  "sidebar": {
-    "title": "Themes",
-    "themes": {
-      "crisisSituations": {
-        "title": "Different types of crisis situations",
-        "pandemic": "Pandemic",
-        "war": "War",
-        "extremeWeather": {
-          "title": "Extreme Weather",
-          "flood": "Flood",
-          "hurricane": "Hurricane",
-          "drought": "Drought",
-          "heatwave": "Heatwave"
-        },
-        "forestFire": "Forest Fire",
-        "powerOutage": "Power Outage",
-        "waterShortage": "Water Shortage",
-        "cyberAttack": "Cyber Attack",
-        "majorAccident": "Major Accident"
-      },
-      "preparednessStorage": "Preparedness Storage",
-      "afterCrisis": "After a Crisis"
-    }
-  },
-  "themes": {
-    "crisisSituations": {
-      "pandemic": {
-        "title": "Pandemic Information",
-        "content": "During a pandemic, it is crucial to follow advice from health authorities (like [Helsenorge.no](https://www.helsenorge.no/) and FHI) to limit the spread of infection.\n\n**Key measures include:**\n* Good hand and cough hygiene.\n* Maintaining distance from others.\n* Staying home when sick.\n* Ensuring you have necessary medications and hygiene items readily available.\n\nBe prepared for services such as transportation and shops to be affected. Maintain a stock of food and drink as recommended in the self-preparedness guidelines. Follow official information and be critical of sources.\n\n*[Source: DSB - Self-Preparedness](https://www.dsb.no/siteassets/sikkerhverdag/egenberedskap/brosjyren/dsb-egenberedskap-bokmal-uu-web_ny.pdf)*"
-      },
-      "war": {
-        "title": "War Information",
-        "content": "Although Norway is a safe country, it's important to be prepared for various scenarios, including acts of war. In such a situation:\n\n* **Follow authorities' advice closely.** Information will be provided through official channels like NRK P1.\n* **Seek information:** Stay updated through reliable sources.\n* **Find cover:** Familiarize yourself with the nearest public shelter (check [kart.dsb.no](https://kart.dsb.no)). If none is available, seek cover in basements or central rooms of buildings, away from windows as they can shatter.\n* **Have your emergency kit ready:** Ensure you have enough food, water, and other necessities for at least one week.\n\n*[Source: DSB - Self-Preparedness](https://www.dsb.no/siteassets/sikkerhverdag/egenberedskap/brosjyren/dsb-egenberedskap-bokmal-uu-web_ny.pdf)*"
-      },
-      "extremeWeather": {
-        "flood": {
-          "title": "Flood Information",
-          "content": "In case of flood risk:\n\n* **Follow warnings:** Stay updated on weather forecasts from [MET Norway (Yr.no)](https://www.yr.no) and flood warnings from [NVE (varsom.no)](https://www.varsom.no).\n* **Secure property:** Fasten or move loose items outdoors. Move valuable possessions and hazardous materials (chemicals, fuel) up from basements and ground floors.\n* **Seal openings:** Seal vents and drains to prevent water intrusion.\n* **Consider evacuation:** Follow advice from authorities regarding potential evacuation.\n* **Avoid floodwaters:** Do not drive, walk, or swim in floodwaters – currents can be strong, and there may be hidden dangers.\n\n*[Source: DSB - Self-Preparedness](https://www.dsb.no/siteassets/sikkerhverdag/egenberedskap/brosjyren/dsb-egenberedskap-bokmal-uu-web_ny.pdf) and [varsom.no](https://www.varsom.no)*"
-        },
-        "hurricane": {
-          "title": "Hurricane/Severe Storm Information",
-          "content": "When a hurricane or severe storm is forecast:\n\n* **Follow forecasts:** Stay updated via [MET Norway (Yr.no)](https://www.yr.no).\n* **Secure loose items:** Fasten garden furniture, trampolines, bins, and anything else that could be blown away.\n* **Stay indoors:** Avoid unnecessary travel. Close windows and doors securely.\n* **Prepare for power outages:** Have flashlights, a battery-powered radio, a charged power bank, and any alternative heat source ready. Ensure you have sufficient food and water.\n\n*[Source: DSB - Self-Preparedness](https://www.dsb.no/siteassets/sikkerhverdag/egenberedskap/brosjyren/dsb-egenberedskap-bokmal-uu-web_ny.pdf)*"
-        },
-        "drought": {
-          "title": "Drought Information",
-          "content": "During prolonged drought periods:\n\n* **Conserve water:** Follow any water usage restrictions issued by your municipality. Limit watering lawns/gardens, washing cars, etc.\n* **Check for fire bans:** Drought increases fire risk. Be aware of and adhere to all fire restrictions.\n* **Monitor water sources:** If you rely on private wells, monitor water levels.\n\n*[Source: Relevant Municipal/NVE information]*"
-        },
-        "heatwave": {
-          "title": "Heatwave Information",
-          "content": "During extreme heat:\n\n* **Stay hydrated:** Drink plenty of water, even if you don't feel thirsty.\n* **Keep cool:** Stay indoors in cool places during the hottest parts of the day. Use fans or air conditioning if available. Take cool showers or baths.\n* **Check on vulnerable people:** Look out for elderly neighbors, infants, and those with chronic health conditions.\n* **Never leave children or pets in parked cars.**\n\n*[Source: Helsenorge.no]*"
-        }
-      },
-      "forestFire": {
-        "title": "Forest Fire Information",
-        "content": "To prevent and manage forest fire risks:\n\n* **Respect fire bans:** Check local regulations and the general fire ban period (April 15 - September 15). Be extremely cautious with any open flame.\n* **Check danger levels:** Stay updated on [skogbrannfare.met.no](https://skogbrannfare.met.no).\n* **Have an evacuation plan:** If you live in an area at risk, plan where you can go and what you need to take.\n* **Stay informed:** Follow information from local authorities and the fire department.\n* **Protect your home:** Close windows and vents to prevent smoke from entering. Remove flammable materials from near the house walls.\n\n*[Source: DSB - Self-Preparedness](https://www.dsb.no/siteassets/sikkerhverdag/egenberedskap/brosjyren/dsb-egenberedskap-bokmal-uu-web_ny.pdf) and [DSB - Forest Fire](https://www.dsb.no/brannsikkerhet/brannberedskap/skogbrann/)*"
-      },
-      "powerOutage": {
-        "title": "Power Outage Information",
-        "content": "If the power goes out:\n\n* **Check circuit breakers:** First, check if the outage is only in your home.\n* **Report the outage:** Notify your power company.\n* **Stay informed:** Use a battery-powered radio for updates.\n* **Keep warm/cool:** Dress in layers. Close off unused rooms.\n* **Food safety:** Keep refrigerators and freezers closed as much as possible. Use perishable food first.\n* **Use flashlights:** Avoid using candles due to fire risk.\n* **Have backup power:** Keep power banks charged for phones.\n\n*[Source: DSB - Self-Preparedness](https://www.dsb.no/siteassets/sikkerhverdag/egenberedskap/brosjyren/dsb-egenberedskap-bokmal-uu-web_ny.pdf)*"
-      },
-      "waterShortage": {
-        "title": "Water Shortage/Contamination Information",
-        "content": "If tap water becomes unavailable or unsafe:\n\n* **Use stored water:** Rely on your emergency water supply (aim for 20 liters per person).\n* **Boil water notice:** If authorities issue a boil water advisory, boil all water for drinking, cooking, and brushing teeth for at least one minute.\n* **Conserve water:** Limit flushing toilets and take short showers if water is available but restricted.\n* **Stay informed:** Listen for updates from your local water utility and municipality.\n\n*[Source: DSB - Self-Preparedness](https://www.dsb.no/siteassets/sikkerhverdag/egenberedskap/brosjyren/dsb-egenberedskap-bokmal-uu-web_ny.pdf) and Local Municipality]*"
-      },
-      "cyberAttack": {
-        "title": "Cyber Attack Information",
-        "content": "Cyber attacks can disrupt essential services (power, banking, communication).\n\n* **Be prepared for disruptions:** Have offline backups of important information and some cash available.\n* **Secure your devices:** Use strong, unique passwords, enable multi-factor authentication, and keep software updated.\n* **Be skeptical:** Be wary of suspicious emails, messages, or calls asking for personal information (phishing).\n* **Stay informed:** Follow advice from the National Cyber Security Centre (NCSC) and official news sources.\n\n*[Source: NCSC.no / NSM.no]*"
-      },
-      "majorAccident": {
-        "title": "Major Accident Information (e.g., Chemical Spill, Transport)",
-        "content": "In case of a major accident nearby:\n\n* **Follow instructions immediately:** Listen to emergency services (police, fire department) and follow their directions (e.g., shelter in place, evacuate).\n* **Shelter in place:** If told to stay indoors, close all windows and doors, turn off ventilation systems (HVAC, fans).\n* **Evacuation:** If told to evacuate, follow designated routes. Take your emergency kit if possible.\n* **Stay informed:** Use a battery-powered radio for updates.\n\n*[Source: DSB / Local Emergency Services]*"
-      }
-    },
-    "preparednessStorage": {
-      "title": "Preparedness Storage Information",
-      "content": "The authorities recommend that all households be prepared to manage on their own for at least one week during a crisis situation. This is called self-preparedness.\n\n**Your emergency kit should include:**\n* **Drinking Water:** Approx. 20 liters per person (for drinking, cooking, hygiene).\n* **Food:** Non-perishable food items that can be stored at room temperature and require little or no cooking (e.g., crackers, oatmeal, pasta, rice, canned vegetables/meals, spreads, dried fruit, nuts, biscuits).\n* **Medicines and First Aid:** Necessary medications for at least 7 days, a first-aid kit, pain relievers, iodine tablets (for those under 40, pregnant, breastfeeding).\n* **Hygiene Items:** Wet wipes, hand sanitizer, toilet paper, diapers, sanitary pads/tampons, etc.\n* **Warmth and Light:** Warm clothes, blankets/sleeping bags, candles, matches/lighter, flashlight/headlamp with extra batteries.\n* **Information:** Battery-powered DAB radio, charged power bank, list of important phone numbers.\n* **Other:** Some cash, multiple payment cards, possibly a camping stove or gas burner with fuel.\n\n*[Source: DSB - Self-Preparedness](https://www.dsb.no/siteassets/sikkerhverdag/egenberedskap/brosjyren/dsb-egenberedskap-bokmal-uu-web_ny.pdf)*"
-    },
-    "afterCrisis": {
-      "title": "After a Crisis Information",
-      "content": "The period after a crisis can be challenging.\n\n* **Take care of yourself and others:** It's normal to experience strong emotions. Talk to family, friends, or neighbors.\n* **Maintain routines:** Stick to daily routines as much as possible.\n* **Help out:** Assist others in your community if you are able.\n* **Documentation:** Keep receipts and take photos of damage for potential insurance claims.\n* **Stay informed:** Follow information from authorities regarding cleanup, repairs, and service restoration.\n* **Reflection and Learning:** Think about what worked well and what could have been done differently. Use the experience to adjust and improve your self-preparedness.\n\n*[Source: DSB - Self-Preparedness](https://www.dsb.no/siteassets/sikkerhverdag/egenberedskap/brosjyren/dsb-egenberedskap-bokmal-uu-web_ny.pdf)*"
-    }
-  },
-  "infoPage": {
-    "selectThemePrompt": "Please select a theme from the sidebar to view information.",
-    "aboutThisTheme": "About this theme",
-    "themeDescription": "Essential information to help you prepare and respond.",
-    "readMore": "Read more",
-    "emergencyContacts": "Emergency contacts",
-    "relatedThemes": "Related themes",
-    "browseThemesDescription": "Browse through our information resources to learn about different crisis situations and how to prepare.",
-    "preparednessStorageBrief": "Learn how to prepare your home with essential supplies for emergencies.",
-    "afterCrisisBrief": "Find guidance on recovery and returning to normalcy after a crisis event.",
-    "learnMoreTopic": "Click to learn more about this topic.",
-    "close": "Close",
-    "readMoreTitle": "Additional Resources",
-    "readMoreDescription": "Find more detailed information and official resources about this topic.",
-    "emergencyContactsTitle": "Emergency Contacts",
-    "emergencyContactsDescription": "Important contacts for emergency situations.",
-    "officialWebsites": "Official Websites",
-    "additionalResources": "Additional Resources",
-    "generalEmergencyContacts": {
-      "title": "General Emergency Numbers",
-      "police": "Police: 112",
-      "ambulance": "Ambulance: 113",
-      "fire": "Fire Department: 110",
-      "civilDefense": "Civil Defense: 51 51 66 00"
-    },
-    "themeSpecificResources": {
-      "pandemic": {
-        "websites": [
-          {
-            "name": "Norwegian Institute of Public Health (FHI)",
-            "url": "https://www.fhi.no/en/",
-            "description": "Official health authority with updated information on disease outbreaks and prevention measures."
-          },
-          {
-            "name": "Helsenorge",
-            "url": "https://www.helsenorge.no/en/",
-            "description": "Official health information portal with guidance on health services during pandemics."
-          },
-          {
-            "name": "World Health Organization (WHO)",
-            "url": "https://www.who.int/",
-            "description": "Global health authority with pandemic information and international guidelines."
-          }
-        ],
-        "contacts": [
-          {
-            "name": "Health Information Line",
-            "contact": "815 55 015",
-            "description": "For general health advice and information."
-          },
-          {
-            "name": "Municipal Health Services",
-            "contact": "Check your local municipality website",
-            "description": "For local pandemic response and testing information."
-          }
-        ]
-      },
-      "war": {
-        "websites": [
-          {
-            "name": "Norwegian Directorate for Civil Protection (DSB)",
-            "url": "https://www.dsb.no/",
-            "description": "Information on civil protection and emergency preparedness."
-          },
-          {
-            "name": "Norwegian Armed Forces",
-            "url": "https://www.forsvaret.no/en",
-            "description": "Official information from the Norwegian military."
-          }
-        ],
-        "contacts": [
-          {
-            "name": "Civil Defense",
-            "contact": "51 51 66 00",
-            "description": "For information about civil protection measures."
-          }
-        ]
-      },
-      "flood": {
-        "websites": [
-          {
-            "name": "Norwegian Water Resources and Energy Directorate (NVE)",
-            "url": "https://www.nve.no/",
-            "description": "Flood warnings and water resource management."
-          },
-          {
-            "name": "Varsom.no",
-            "url": "https://www.varsom.no/",
-            "description": "Official warning service for floods, landslides, and avalanches."
-          }
-        ],
-        "contacts": [
-          {
-            "name": "NVE Flood Warning",
-            "contact": "22 95 95 95",
-            "description": "For flood-related inquiries and reporting."
-          }
-        ]
-      },
-      "forestFire": {
-        "websites": [
-          {
-            "name": "Norwegian Meteorological Institute - Forest Fire Warning",
-            "url": "https://www.yr.no/nb/skogbrannfare",
-            "description": "Current forest fire danger levels across Norway."
-          },
-          {
-            "name": "DSB - Fire Safety",
-            "url": "https://www.dsb.no/brannsikkerhet/",
-            "description": "Information on fire prevention and safety."
-          }
-        ],
-        "contacts": [
-          {
-            "name": "Report a Forest Fire",
-            "contact": "110",
-            "description": "Emergency number for reporting fires."
-          }
-        ]
-      },
-      "powerOutage": {
-        "websites": [
-          {
-            "name": "Norwegian Water Resources and Energy Directorate (NVE)",
-            "url": "https://www.nve.no/",
-            "description": "Information on energy supply and regulations."
-          }
-        ],
-        "contacts": [
-          {
-            "name": "Local Power Company",
-            "contact": "Check your power bill for contact information",
-            "description": "Report outages and get status updates."
-          }
-        ]
-      },
-      "preparednessStorage": {
-        "websites": [
-          {
-            "name": "DSB - Self-preparedness",
-            "url": "https://www.sikkerhverdag.no/en/emergency-preparedness/",
-            "description": "Official guidelines on emergency preparedness for households."
-          }
-        ],
-        "contacts": []
-      }
-    }
-=======
   "actions": {
     "to-reflect": "to reflect",
     "read-more": "Read more",
@@ -305,6 +63,5 @@
     "food-and-drinks": "Food and Drinks",
     "medicine": "Medicine",
     "your-storage": "Your emergency storage"
->>>>>>> 64396996
   }
 }