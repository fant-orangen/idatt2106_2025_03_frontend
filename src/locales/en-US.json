--- conflicted
+++ resolved
@@ -41,17 +41,14 @@
   "errors": {
     "wrong-username-or-password": "Incorrect username or password",
     "user-exists": "An account with this email already exists. Please log in or reset your password if you've forgotten it.",
-<<<<<<< HEAD
-    "no-news-available": "No news available"
-=======
     "login-failed": "Login failed. Please check your credentials.",
     "passwords-do-not-match": "Passwords do not match.",
-    "registration-failed": "Registration failed. Please try again."
+    "registration-failed": "Registration failed. Please try again.",
+    "no-news-available": "No news available"
   },
   "success": {
     "registration-successful": "Registration successful! You can now log in.",
     "login-successful": "Login successful!"
->>>>>>> d6990d06
   },
   "crisis": {
     "crisis-status": "Crisis Status",
