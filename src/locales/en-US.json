{
  "actions": {
    "to-reflect": "to reflect",
    "read-more": "Read more",
    "add-empty-account-to-household": "Add a household member",
    "add": "Add",
    "switch-household": "Switch household"
  },
  "login": {
    "login": "Login",
    "signup": "Sign Up",
    "forgot-password": "Forgot Password?",
    "re-enter": "Re-enter",
    "consent": "I agree to",
    "privacy-policy": "the privacy policy.",
    "email-notifs-warning": "letting krisefikser.no send me notifications via email.",
    "submit": "Submit",
    "first-name": "First Name",
    "last-name": "Last Name",
    "email": "Email",
    "phone": "Phone",
    "password": "Password",
    "confirm-password": "Confirm Password",
    "confirm-email": "Confirm email",
    "username": "Username",
    "reset-password-description": "Enter your email address below to reset your password.",
    "enter-email": "Enter your email",
    "reset-password": "Reset Password",
    "2fa-login-title": "Two-Step Verification",
    "2fa-login-description": "Enter the verification code sent to your email to complete the login process."
  },
  "admin": {
    "administrate": "Administrate",
    "make-new-event": "Add a new event",
    "make-new-POI": "Add a new point of interest",
    "make-new-activity": "Make a new activity",
    "edit-event": "Edit a current event",
    "super-admin": "Super Admin",
    "current-admins": "Current admin users",
    "edit-admin": "Handle admin users",
    "user-notfound": "This user doesn't exist!",
    "administrate-profile": "Administrate profile",
    "delete-user": "Delete user",
    "revoke-rights": "Revoke admin rights",
    "send-pw-link": "Send new password link",
    "new-admin": "Add new admin user",
    "are-you-sure": "Are you sure you want to continue?",
    "give-rights": "Give admin rights to an existing user.",
    "if-continue": "If you continue you will give admin rights to the account with this email address",
    "basic-info": "Basic Information",
    "poi-title-placeholder": "Enter title for the point of interest",
    "select-poi-type": "Select the type of point of interest this should be",
    "description-placeholder": "Write some information describing the point of interest. Where is it located? What can be found there?",
    "location-info": "Location",
    "address-placeholder": "Example Street 2",
    "hours-contact-info": "Opening Hours and Contact Information",
    "contact-info-description": "Phone number for a responsible contact person.",
    "form-invalid": "Please fill out all required fields.",
    "submission-error": "Error saving point of interest. Please try again later.",
    "cancel": "Cancel",
    "submitting": "Saving...",
    "submit": "Save",
    "map-controls": "Map Controls",
    "get-location": "Get Location",
    "reset-map": "Reset Map",
    "search-location": "Search for address",
    "enter-address": "Enter address",
    "search": "Search",
    "selected-location": "Selected Location",
    "latitude": "Latitude",
    "longitude": "Longitude",
    "clear-selection": "Clear Selected Location",
    "map-instructions": "Click on the map to select the location for the new point of interest.",
    "getting-location": "Getting location...",
    "location-unavailable": "Location services are not available in your browser.",
    "location-found": "Location found.",
    "location-error": "Could not get location.",
    "enter-valid-address": "Please enter a valid address.",
    "searching": "Searching...",
    "address-not-found": "Could not find the address.",
    "search-error": "Error searching for address.",
    "map-reset": "Map reset.",
<<<<<<< HEAD
=======
    "edit-POI": "Edit point of interest",
>>>>>>> 3d7279ec
    "poi-details": "POI details"
  },
  "notifications": {
    "notification": "Notification",
    "notifications": "Notifications",
    "new-notification": "New Notification",
    "no-notifications": "No notifications available",
    "no-new-notifications": "No new notifications",
    "all-notifications": "See all notifications",
    "untitled": "Untitled"
  },
  "errors": {
    "wrong-username-or-password": "Incorrect username or password",
    "user-exists": "An account with this email already exists. Please log in or reset your password if you've forgotten it.",
    "login-failed": "Login failed. Please check your credentials.",
    "passwords-do-not-match": "Passwords do not match.",
    "registration-failed": "Registration failed. Please try again.",
    "no-news-available": "No news available"
  },
  "success": {
    "registration-successful": "Registration successful! You can now log in.",
    "login-successful": "Login successful!"
  },
  "crisis": {
    "crisis-status": "Crisis Status",
    "more-crisis-info": "Read more about your current crisis situation",
    "no-crisis": "No ongoing crisis",
<<<<<<< HEAD
    "color": {
      "green": "green",
      "yellow": "yellow",
      "red": "red"
=======
    "no_active_crisis": "No active crisis events",
    "title": "Crisis Events",
    "map_view": "Map View",
    "active_events": "Active Events",
    "other_events": "Other active events",
    "more_events": "+ {count} more events",
    "error_loading_events": "Failed to load crisis events",
    "details": "Crisis Details",
    "status_history": "Event History",
    "select_event_for_history": "Select a crisis event to view its history",
    "no_changes": "No history found for this event",
    "loading_more": "Loading more history...",
    "no_more_history": "No more history to load",
    "error_loading_changes": "Failed to load event history",
    "error_loading_details": "Failed to load event details",
    "select_event_for_news": "Select a crisis event to view related news",
    "related_news": "Related News",
    "no_related_news": "No related news found for this event",
    "error_loading_news": "Failed to load related news",
    "coordinates": "Coordinates",
    "radius": "Radius",
    "started": "Started",
    "updated": "Updated",
    "created_by": "Created By",
    "previous": "Previous",
    "new": "New",
    "by_user": "By user {user}",
    "change_types": {
      "creation": "Created",
      "level_change": "Severity Changed",
      "description_update": "Description Updated",
      "epicenter_moved": "Location Changed"
    },
    "changes": {
      "created": "Event was created",
      "level_changed": "Severity changed from {old} to {new}",
      "description_updated": "Description updated",
      "location_changed": "Location coordinates updated",
      "unknown": "Unknown change"
>>>>>>> 3d7279ec
    }
  },
  "navigation": {
    "home": "Home",
    "language": "Language",
    "before-crisis-page": "Before a crisis",
    "activities": "Activities",
    "admin-panel": "Admin panel",
    "new-event": "New event",
    "new-POI": "New point of interest",
    "new-activity": "New activity",
    "go-back": "Go back"
  },
  "time": {
    "after": "after",
    "before": "before",
    "during": "during"
  },
  "info": {
    "news": "News",
    "notifications": "Notifications",
    "nr-of-people-in-household": "Number of people in household",
    "info-about-storage": "Read more about emergency storages",
    "current-situation": "Current situation",
    "read-info-preparations": "Read more about how you can prepare for a crisis",
    "info-current-crisis": "Read more about the current crisis"
  },
  "news": {
    "title": "News",
    "loading_more": "Loading more news...",
    "no_more_news": "No more news to load",
    "related_news": "Related News",
    "no_news_found": "No news found",
    "published_at": "Published at",
    "read_more": "Read more"
  },
  "reflect": {
    "reflection": "Reflect after crisis",
    "need-help-q": "Do you need help?",
    "what-2-do-after-crisis": "What should you do after a crisis?"
  },
  "map": {
    "defibrillator": "Defibrillator",
    "medical-help": "Medical Assistance",
    "fire-extinguishing": "Fire Extinguishing",
    "shelter": "Shelter",
    "address": "Address",
    "opening-hours": "Opening Hours",
    "directions": "Directions",
    "contact": "Contact",
    "filter": "Filter POIs",
    "my-location": "Use my location",
    "your-location": "Your location",
    "getting-location": "Getting Your Location",
    "distance": "Distance (meters)",
    "poi-type": "POI Type",
    "all-types": "All Types",
    "apply-filter": "Apply Filter",
    "reset-filter": "Reset",
    "location-error": "Could not get your location. Please check your browser permissions.",
    "location-success": "Location obtained successfully.",
    "show-filter": "Show Filter Options",
    "hide-filter": "Hide Filter Options",
    "nearest-shelter": "Find Nearest Shelter",
    "location-needed": "Location needed to find nearest shelter. Please allow location access.",
    "location-required": "Location required for this filter",
    "find-nearest": "Find Nearest",
    "show-directions": "Show directions",
    "close-directions": "Close",
    "need-location": "Please enable your location to show directions"
  },
  "time-units": {
    "month": "1 month | {count} months",
    "day": "1 day | {count} days",
    "hour": "1 hour | {count} hours"
  },
  "storage": {
    "food-and-drinks": "Food and Drinks",
    "medicine": "Medicine",
    "storage": "Emergency storage",
    "your-storage": "Your emergency storage"
  },
  "household": {
    "my-household": "My Household",
    "no-members-found": "No household members found.",
    "person": "person",
    "people": "people",
    "in-household": "in household",
    "add-empty-user": "Add household member",
    "name": "Name",
    "enter-name": "Enter name",
    "type": "Type",
    "select-type": "Select type",
    "adult": "Adult",
    "child": "Child",
    "pet": "Pet",
    "description": "Description",
    "additional-info": "Additional information",
    "save": "Save",
    "cancel": "Cancel",
    "beredskapslager": "Emergency Storage",
    "no-expiring-items": "No items are about to expire.",
    "days-left": "days left",
    "your-shelter-store": "Your Shelter Store",
    "invite-user": "Invite User",
    "email-address": "Email Address",
    "enter-email": "Enter email address",
    "access-level": "Access Level",
    "select-access-level": "Select access level",
    "editor": "Editor",
    "viewer": "Viewer",
    "personal-message": "Personal Message",
    "optional-message": "Optional: Add a personal message",
    "send-invitation": "Send Invitation",
    "invitation-sent": "Invitation sent successfully",
    "invitation-failed": "Failed to send invitation",
    "add-user-title": "Invite User to Household",
    "create_new": "Create New Household",
    "create_description": "Create your own household to manage your emergency preparedness.",
    "create_button": "Create New Household",
    "no-household": "You don't have a household yet",
    "no-household-description": "Create or join a household to manage your emergency preparedness together with family members or friends.",
    "manage-household": "Manage Household",
    "leave-household": "Leave Household",
    "leave-confirm": "Are you sure you want to leave this household?",
    "leave-success": "You have successfully left the household",
    "generate-invitation": "Generate Invitation Code",
    "copy-invitation": "Copy Invitation Code",
    "copied-to-clipboard": "Copied to clipboard!",
    "share-invitation": "Share this code with someone you want to invite to your household.",
    "users": "Users",
    "no-users": "No users in this household yet",
    "done": "done",
    "manage-members": "manage members",
    "create": {
      "title": "Create New Household",
      "subtitle": "Set up your household for emergency preparedness",
      "nameLabel": "Household Name",
      "namePlaceholder": "Enter household name",
      "locationLabel": "Location",
      "locationPlaceholder": "Enter address (optional)",
      "descriptionLabel": "Description",
      "descriptionPlaceholder": "Enter household description (optional)",
      "submitButton": "Create Household",
      "errors": {
        "nameRequired": "Household name is required",
        "generic": "Failed to create household"
      }
    },
    "join": {
      "title": "Join Household",
      "subtitle": "Join an existing household with an invitation code",
      "tokenLabel": "Invitation Code",
      "tokenPlaceholder": "Enter invitation code",
      "submitButton": "Join Household",
      "success": "Successfully joined household",
      "errors": {
        "tokenRequired": "Invitation code is required",
        "invalidToken": "Invalid invitation code",
        "generic": "Failed to join household"
      }
    }
  },
  "sidebar": {
    "title": "Themes",
    "themes": {
      "crisisSituations": {
        "title": "Different types of crisis situations",
        "pandemic": "Pandemic",
        "war": "War",
        "extremeWeather": {
          "title": "Extreme Weather",
          "flood": "Flood",
          "hurricane": "Hurricane",
          "drought": "Drought",
          "heatwave": "Heatwave"
        },
        "forestFire": "Forest Fire",
        "powerOutage": "Power Outage",
        "waterShortage": "Water Shortage",
        "cyberAttack": "Cyber Attack",
        "majorAccident": "Major Accident"
      },
      "preparednessStorage": "Preparedness Storage",
      "afterCrisis": "After a Crisis"
    }
  },
  "themes": {
    "crisisSituations": {
      "pandemic": {
        "title": "Pandemic Information",
        "content": "During a pandemic, it is crucial to follow advice from health authorities (like [Helsenorge.no](https://www.helsenorge.no/) and FHI) to limit the spread of infection.\n\n**Key measures include:**\n* Good hand and cough hygiene.\n* Maintaining distance from others.\n* Staying home when sick.\n* Ensuring you have necessary medications and hygiene items readily available.\n\nBe prepared for services such as transportation and shops to be affected. Maintain a stock of food and drink as recommended in the self-preparedness guidelines. Follow official information and be critical of sources.\n\n*[Source: DSB - Self-Preparedness](https://www.dsb.no/siteassets/sikkerhverdag/egenberedskap/brosjyren/dsb-egenberedskap-bokmal-uu-web_ny.pdf)*"
      },
      "war": {
        "title": "War Information",
        "content": "Although Norway is a safe country, it's important to be prepared for various scenarios, including acts of war. In such a situation:\n\n* **Follow authorities' advice closely.** Information will be provided through official channels like NRK P1.\n* **Seek information:** Stay updated through reliable sources.\n* **Find cover:** Familiarize yourself with the nearest public shelter (check [kart.dsb.no](https://kart.dsb.no)). If none is available, seek cover in basements or central rooms of buildings, away from windows as they can shatter.\n* **Have your emergency kit ready:** Ensure you have enough food, water, and other necessities for at least one week.\n\n*[Source: DSB - Self-Preparedness](https://www.dsb.no/siteassets/sikkerhverdag/egenberedskap/brosjyren/dsb-egenberedskap-bokmal-uu-web_ny.pdf)*"
      },
      "extremeWeather": {
        "flood": {
          "title": "Flood Information",
          "content": "In case of flood risk:\n\n* **Follow warnings:** Stay updated on weather forecasts from [MET Norway (Yr.no)](https://www.yr.no) and flood warnings from [NVE (varsom.no)](https://www.varsom.no).\n* **Secure property:** Fasten or move loose items outdoors. Move valuable possessions and hazardous materials (chemicals, fuel) up from basements and ground floors.\n* **Seal openings:** Seal vents and drains to prevent water intrusion.\n* **Consider evacuation:** Follow advice from authorities regarding potential evacuation.\n* **Avoid floodwaters:** Do not drive, walk, or swim in floodwaters – currents can be strong, and there may be hidden dangers.\n\n*[Source: DSB - Self-Preparedness](https://www.dsb.no/siteassets/sikkerhverdag/egenberedskap/brosjyren/dsb-egenberedskap-bokmal-uu-web_ny.pdf) and [varsom.no](https://www.varsom.no)*"
        },
        "hurricane": {
          "title": "Hurricane/Severe Storm Information",
          "content": "When a hurricane or severe storm is forecast:\n\n* **Follow forecasts:** Stay updated via [MET Norway (Yr.no)](https://www.yr.no).\n* **Secure loose items:** Fasten garden furniture, trampolines, bins, and anything else that could be blown away.\n* **Stay indoors:** Avoid unnecessary travel. Close windows and doors securely.\n* **Prepare for power outages:** Have flashlights, a battery-powered radio, a charged power bank, and any alternative heat source ready. Ensure you have sufficient food and water.\n\n*[Source: DSB - Self-Preparedness](https://www.dsb.no/siteassets/sikkerhverdag/egenberedskap/brosjyren/dsb-egenberedskap-bokmal-uu-web_ny.pdf)*"
        },
        "drought": {
          "title": "Drought Information",
          "content": "During prolonged drought periods:\n\n* **Conserve water:** Follow any water usage restrictions issued by your municipality. Limit watering lawns/gardens, washing cars, etc.\n* **Check for fire bans:** Drought increases fire risk. Be aware of and adhere to all fire restrictions.\n* **Monitor water sources:** If you rely on private wells, monitor water levels.\n\n*[Source: Relevant Municipal/NVE information]*"
        },
        "heatwave": {
          "title": "Heatwave Information",
          "content": "During extreme heat:\n\n* **Stay hydrated:** Drink plenty of water, even if you don't feel thirsty.\n* **Keep cool:** Stay indoors in cool places during the hottest parts of the day. Use fans or air conditioning if available. Take cool showers or baths.\n* **Check on vulnerable people:** Look out for elderly neighbors, infants, and those with chronic health conditions.\n* **Never leave children or pets in parked cars.**\n\n*[Source: Helsenorge.no]*"
        }
      },
      "forestFire": {
        "title": "Forest Fire Information",
        "content": "To prevent and manage forest fire risks:\n\n* **Respect fire bans:** Check local regulations and the general fire ban period (April 15 - September 15). Be extremely cautious with any open flame.\n* **Check danger levels:** Stay updated on [skogbrannfare.met.no](https://skogbrannfare.met.no).\n* **Have an evacuation plan:** If you live in an area at risk, plan where you can go and what you need to take.\n* **Stay informed:** Follow information from local authorities and the fire department.\n* **Protect your home:** Close windows and vents to prevent smoke from entering. Remove flammable materials from near the house walls.\n\n*[Source: DSB - Self-Preparedness](https://www.dsb.no/siteassets/sikkerhverdag/egenberedskap/brosjyren/dsb-egenberedskap-bokmal-uu-web_ny.pdf) and [DSB - Forest Fire](https://www.dsb.no/brannsikkerhet/brannberedskap/skogbrann/)*"
      },
      "powerOutage": {
        "title": "Power Outage Information",
        "content": "During a power outage:\n\n* **Use alternative light sources:** Flashlights, battery-powered lamps, or glow sticks are safer than candles.\n* **Keep refrigerator/freezer closed:** A full freezer will keep food frozen for about 48 hours if unopened.\n* **Stay warm:** Dress in layers. Close off unused rooms. Use safe alternative heating methods if available.\n* **Conserve phone battery:** Use your phone sparingly. Consider having a power bank charged and ready.\n* **Be careful with generators:** If using a generator, follow all safety instructions and never operate it indoors.\n\n*[Source: DSB - Self-Preparedness](https://www.dsb.no/siteassets/sikkerhverdag/egenberedskap/brosjyren/dsb-egenberedskap-bokmal-uu-web_ny.pdf)*"
      },
      "waterShortage": {
        "title": "Water Shortage Information",
        "content": "In case of water shortage or contamination:\n\n* **Follow official advice:** Authorities may issue boil water advisories or other instructions.\n* **Use emergency water supplies:** Use stored water or other safe sources for drinking, cooking, and hygiene.\n* **Conserve water:** Minimize usage for non-essential purposes.\n* **Know how to purify water:** Be familiar with methods like boiling, using water purification tablets, or filtering.\n\n*[Source: DSB - Self-Preparedness](https://www.dsb.no/siteassets/sikkerhverdag/egenberedskap/brosjyren/dsb-egenberedskap-bokmal-uu-web_ny.pdf)*"
      },
      "cyberAttack": {
        "title": "Cyber Attack Information",
        "content": "To protect yourself from cyber threats:\n\n* **Use strong, unique passwords:** Create different passwords for important accounts.\n* **Enable two-factor authentication:** This adds an extra layer of security.\n* **Be cautious with emails and links:** Don't click on suspicious links or download attachments from unknown sources.\n* **Keep software updated:** Install updates promptly to patch security vulnerabilities.\n* **Back up important data:** Regularly back up important files to an external device or secure cloud service.\n\n*[Source: National Security Authority (NSM)](https://www.nsm.no/)*"
      },
      "majorAccident": {
        "title": "Major Accident Information",
        "content": "In case of a major accident (industrial, transportation, etc.):\n\n* **Follow evacuation orders:** If authorities instruct you to evacuate, do so immediately.\n* **Shelter in place if directed:** If told to stay indoors, close windows and doors, turn off ventilation systems, and move to an interior room if possible.\n* **Stay informed:** Listen to local radio or check official websites for instructions.\n* **Avoid the affected area:** Keep roads clear for emergency vehicles.\n\n*[Source: DSB](https://www.dsb.no/)*"
      }
    },
    "preparednessStorage": {
      "title": "Preparedness Storage",
      "content": "The Norwegian Directorate for Civil Protection (DSB) recommends that all households be self-sufficient for at least three days. Your emergency preparedness storage should include:\n\n**Food and Drink:**\n* Nine liters of water per person\n* Non-perishable food that can be eaten without preparation or with minimal heating\n\n**Medications and Hygiene:**\n* Necessary prescription medications\n* Pain relievers and other basic medicines\n* First aid kit\n* Hygiene products\n* Wet wipes and disinfectant\n\n**Heat and Light Sources:**\n* Flashlights with extra batteries\n* Candles, matches/lighter\n* Warm clothes, blankets, sleeping bags\n* Alternative heating source (if possible)\n\n**Other Important Items:**\n* Battery-powered or hand-crank radio\n* Extra batteries/power banks for mobile phones\n* Cash in small denominations\n* Fuel in the car\n* Paper copies of important documents\n* Basic tools\n\n*[Source: DSB - Self-Preparedness](https://www.dsb.no/siteassets/sikkerhverdag/egenberedskap/brosjyren/dsb-egenberedskap-bokmal-uu-web_ny.pdf)*"
    },
    "afterCrisis": {
      "title": "After a Crisis",
      "content": "After experiencing a crisis:\n\n**Take care of immediate needs:**\n* Ensure your safety and the safety of those around you\n* Seek medical attention if needed\n* Find safe shelter if your home is damaged\n* Contact family members to let them know you're safe\n\n**Begin recovery:**\n* Document damage (take photos) for insurance purposes\n* Contact your insurance company\n* Apply for disaster assistance if available\n* Clean and repair your home when it's safe to do so\n\n**Mental health is important:**\n* It's normal to experience stress, anxiety, or other emotional reactions\n* Talk about your experiences with family, friends, or professionals\n* Take care of your physical health (sleep, nutrition, exercise)\n* Seek professional help if needed\n\n**Learn from the experience:**\n* Evaluate your emergency plan and supplies\n* Make improvements based on what you learned\n* Help others in your community\n\n*[Source: Helsenorge.no and DSB](https://www.dsb.no/)*"
    }
  },
  "invitation": {
    "title": "Household Invitation",
    "description": "You have been invited to join a household. Please respond to this invitation.",
    "from": "From",
    "household": "Household",
    "message": "Message",
    "accept": "Accept",
    "decline": "Decline"
  },
  "infoPage": {
    "aboutThisTheme": "About this theme",
    "themeDescription": "Essential information to help you prepare and respond.",
    "readMore": "Read more",
    "emergencyContacts": "Emergency contacts",
    "readMoreTitle": "Additional Resources",
    "readMoreDescription": "Find more detailed information about this topic from official sources.",
    "officialWebsites": "Official Websites",
    "additionalResources": "For more information, visit these official resources:",
    "close": "Close",
    "emergencyContactsTitle": "Emergency Contacts",
    "emergencyContactsDescription": "Important contacts for emergency situations.",
    "generalEmergencyContacts": {
      "title": "General Emergency Numbers",
      "police": "Police: 112",
      "ambulance": "Ambulance: 113",
      "fire": "Fire Department: 110",
      "civilDefense": "Civil Defense: 51 51 51 51"
    },
    "relatedThemes": "Related Themes",
    "selectThemePrompt": "Select a theme to learn more",
    "browseThemesDescription": "Browse through our information resources to learn about different crisis situations and how to prepare.",
    "preparednessStorageBrief": "Learn what supplies you should have ready for emergencies.",
    "afterCrisisBrief": "Find guidance on recovery and returning to normalcy after a crisis.",
    "learnMoreTopic": "Click to learn more about this topic."
  },
  "settings": {
    "title": "Settings",
    "tabs": {
      "account": "Account",
      "notifications": "Notifications"
    },
    "account": {
      "title": "Account Settings",
      "subtitle": "Account",
      "description": "Make changes to your account here. Click save when you're done.",
      "fullName": "Full name",
      "email": "E-mail",
      "saveChanges": "Save changes",
      "password": {
        "title": "Password",
        "description": "Change your password here. After saving, you'll be logged out.",
        "current": "Current password",
        "new": "New password"
      },
      "security": {
        "title": "Account Security",
        "description": "Enhance your account's security with two-step verification, requiring a code sent to your email in addition to your password for login.",
        "enableTwoStep": "Turn on 2 step verification",
        "disableTwoStep": "Turn off 2 step verification"
      },
      "delete": {
        "title": "Delete Account",
        "description": "Permanently delete your account and all associated data. This action is irreversible and cannot be undone.",
        "button": "Delete Account"
      }
    },
    "notifications": {
      "title": "Notifications Settings",
      "description": "Customize how you receive notifications to stay informed.",
      "email": {
        "title": "Email Notifications",
        "description": "Receive updates and alerts via email.",
        "system": "System Notifications",
        "systemDescription": "Receive notifications about critical crisis events to stay informed and prepared."
      },
      "saveChanges": "Save Changes"
    }
  },
  "add-event-info": {
    "title": "This will be the title of your event.",
    "coordinates": "Insert the coordinates or the address of your event. You can also click on the map to get the coordinates automatically!",
    "radius": "Insert the radius of your event in meters. Approximately how large is the area affected by the event?",
    "priority": "The priority level is important, and will show up as low (green), medium (orange), and high (red) to users on the map.",
    "description": "For example: The event occurred on (date and location) ... and will most likely last for (time)... There might be a shortage of (resource)...",
    "time": "Time when the event first occurred.",
    "date": "Date when the event first occurred.",
    "successfully": "Event Created Successfully",
    "success-message": "Your event has been added to the system.",
<<<<<<< HEAD
    "success-added":"had been added.",
=======
    "success-added": "had been added.",
>>>>>>> 3d7279ec
    "go-to-admin": "Go to Admin Panel",
    "errors": {
      "title": "The title must be at least 2 characters long and cannot exceed 50 characters.",
      "latitude": "The latitude must be between -90 and 90.",
      "longitude": "The longitude must be between -180 and 180.",
      "radius": "The radius must be at least 1 meter and cannot exceed 10,000 meters.",
      "priority": "You must select a priority.",
      "type": "You need to choose the type of POI.",
      "description": "The description must be at least 10 characters long and cannot exceed 500 characters.",
      "position-missing": "Choose to enter either the coordinates of the event, or the address.",
      "address": "The address needs to have at least 2 characters and cannot exceed 100 characters.",
      "contact-info": "Make sure to write a valid phone number."
    },
    "titles": {
      "address": "Address",
      "title": "Title",
      "longitude": "Longitude",
      "latitude": "Latitude",
      "radius": "Radius",
      "priority": "Crisis level",
      "description": "Information",
      "submit": "Submit",
      "time": "Time",
      "date": "Date",
      "choose-event": "Choose an event",
      "deactivate": "Deactivate event",
      "active": "Active status"
    },
    "crisis-level": {
      "low": "Low",
      "medium": "Medium",
      "high": "High",
      "green": "Low",
      "yellow": "Medium",
      "red": "High"
    },
    "active": {
      "true": "active",
      "false": "inactive",
      "description": "Deactivate the event to change the status to inactive!"
    }
  },
  "add-POI-info": {
    "info": {
      "title": "This will be the title of your point of interest (POI).",
      "coordinates": "Insert the coordinates or the address of your POI. You can also click on the map to get the coordinates automatically!",
      "type": "Choose what type of POI this is.",
      "description": "Write some information describing the POI. Where is it? What is its purpose?",
      "successfully": "POI Created Successfully",
      "success-message": "Your POI has been added to the system.",
<<<<<<< HEAD
      "success-added":"had been added.",
=======
      "success-added": "had been added.",
>>>>>>> 3d7279ec
      "go-to-admin": "Go to Admin Panel",
      "description-placeholder": "Description"
    },
    "titles": {
      "type": "Type",
      "open-from": "Open from",
      "open-to": "Open until",
      "contact-info": "Contact information"
    },
    "POI-type": {
      "defibrillator": "Defibrillator",
      "shelter": "Shelter",
      "water-source": "Water Source",
      "food": "Food Distribution"
    }
  },
<<<<<<< HEAD
=======
  "footer": {
    "title": "Krisefikser.no",
    "description": "A platform for crisis preparedness and information sharing.",
    "contact-us": "Contact us on: "
  },
  "add-poi": {
    "name": "Name",
    "description": "Description",
    "latitude": "Latitude",
    "longitude": "Longitude",
    "opening-hours": "Opening Hours",
    "contact": "Contact Information",
    "type": "Type",
    "submit": "Save",
    "delete": "Delete",
    "confirm-delete": "Are you sure you want to delete this point of interest?",
    "edit-POI": "Edit point of interest"
  },
>>>>>>> 3d7279ec
  "language": {
    "title": "Language",
    "select-language": "Select Language"
  }
}<|MERGE_RESOLUTION|>--- conflicted
+++ resolved
@@ -80,10 +80,7 @@
     "address-not-found": "Could not find the address.",
     "search-error": "Error searching for address.",
     "map-reset": "Map reset.",
-<<<<<<< HEAD
-=======
     "edit-POI": "Edit point of interest",
->>>>>>> 3d7279ec
     "poi-details": "POI details"
   },
   "notifications": {
@@ -111,12 +108,11 @@
     "crisis-status": "Crisis Status",
     "more-crisis-info": "Read more about your current crisis situation",
     "no-crisis": "No ongoing crisis",
-<<<<<<< HEAD
     "color": {
       "green": "green",
       "yellow": "yellow",
       "red": "red"
-=======
+    },
     "no_active_crisis": "No active crisis events",
     "title": "Crisis Events",
     "map_view": "Map View",
@@ -156,7 +152,6 @@
       "description_updated": "Description updated",
       "location_changed": "Location coordinates updated",
       "unknown": "Unknown change"
->>>>>>> 3d7279ec
     }
   },
   "navigation": {
@@ -490,11 +485,7 @@
     "date": "Date when the event first occurred.",
     "successfully": "Event Created Successfully",
     "success-message": "Your event has been added to the system.",
-<<<<<<< HEAD
-    "success-added":"had been added.",
-=======
     "success-added": "had been added.",
->>>>>>> 3d7279ec
     "go-to-admin": "Go to Admin Panel",
     "errors": {
       "title": "The title must be at least 2 characters long and cannot exceed 50 characters.",
@@ -545,11 +536,7 @@
       "description": "Write some information describing the POI. Where is it? What is its purpose?",
       "successfully": "POI Created Successfully",
       "success-message": "Your POI has been added to the system.",
-<<<<<<< HEAD
-      "success-added":"had been added.",
-=======
       "success-added": "had been added.",
->>>>>>> 3d7279ec
       "go-to-admin": "Go to Admin Panel",
       "description-placeholder": "Description"
     },
@@ -566,8 +553,6 @@
       "food": "Food Distribution"
     }
   },
-<<<<<<< HEAD
-=======
   "footer": {
     "title": "Krisefikser.no",
     "description": "A platform for crisis preparedness and information sharing.",
@@ -586,7 +571,6 @@
     "confirm-delete": "Are you sure you want to delete this point of interest?",
     "edit-POI": "Edit point of interest"
   },
->>>>>>> 3d7279ec
   "language": {
     "title": "Language",
     "select-language": "Select Language"
