--- conflicted
+++ resolved
@@ -597,13 +597,6 @@
     "title": "Language",
     "select-language": "Select Language"
   },
-<<<<<<< HEAD
-  "common": {
-    "back": "Back",
-    "cancel": "Cancel",
-    "delete": "Delete",
-    "confirm": "Confirm"
-=======
   "scenarioThemes": {
     "title": "Crisis Scenario Themes",
     "noThemesFound": "No scenario themes found",
@@ -618,7 +611,9 @@
     "themeNotFound": "Scenario theme not found"
   },
   "common": {
-    "back": "Back"
->>>>>>> 47a174fa
+    "back": "Back",
+    "cancel": "Cancel",
+    "delete": "Delete",
+    "confirm": "Confirm"
   }
 }