--- conflicted
+++ resolved
@@ -1,13 +1,5 @@
 <script setup lang="ts">
 import HeaderNavbar from './components/HeaderNavbar.vue'
-<<<<<<< HEAD
-import {RouterView} from 'vue-router'
-</script>
-
-<template>
-  <HeaderNavbar />
-  <RouterView />
-=======
 import { RouterView } from 'vue-router'
 </script>
 
@@ -17,7 +9,6 @@
     <RouterView />
   </div>
 
->>>>>>> 8f57b1f4
 </template>
 
 <style scoped></style>