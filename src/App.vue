<script setup lang="ts">
import HeaderNavbar from './components/HeaderNavbar.vue'
<<<<<<< HEAD
import router from '@/router/index.ts'
import BeforeCrisis from './components/pages/BeforeCrisis.vue'
</script>

<template>
  <HeaderNavbar />

  <router-view>
  </router-view>
=======
import { RouterView } from 'vue-router'
</script>

<template>
  <div class="bg-background text-foreground min-h-screen">
    <HeaderNavbar />
    <RouterView />
  </div>
>>>>>>> 8a8184c3
</template>

<style scoped></style><|MERGE_RESOLUTION|>--- conflicted
+++ resolved
@@ -1,16 +1,5 @@
 <script setup lang="ts">
 import HeaderNavbar from './components/HeaderNavbar.vue'
-<<<<<<< HEAD
-import router from '@/router/index.ts'
-import BeforeCrisis from './components/pages/BeforeCrisis.vue'
-</script>
-
-<template>
-  <HeaderNavbar />
-
-  <router-view>
-  </router-view>
-=======
 import { RouterView } from 'vue-router'
 </script>
 
@@ -19,7 +8,7 @@
     <HeaderNavbar />
     <RouterView />
   </div>
->>>>>>> 8a8184c3
+
 </template>
 
 <style scoped></style>