<template>
  <div class="flex gap-6 p-6 flex-col md:flex-row">

    <!-- Sidebar -->
    <aside class="bg-sidebar text-sidebar-foreground rounded-lg p-4 w-full shadow flex flex-col h-full max-h-[calc(100vh-6rem)]  md:w-64">
      <h2 class="text-xl font-bold mb-4">{{ t('group.title') }}</h2>

      <!-- Scrollbar for list of groups -->
      <ScrollArea  class="space-y-3 overflow-y-auto gap-2 pr-1 flex-1">
        <ul class="space-y-2">
          <li
              v-for="group in groups"
              :key="group.id"
              class="flex items-center px-3 py-2 rounded-lg hover:opacity-80 transition cursor-pointer"
              :class="{
                  'bg-black text-accent dark:bg-white ': currentGroupId === group.groupId,
                  'hover:bg-sidebar-primary/15 ': currentGroupId !== group.groupId
                }"
              @click="switchToGroup(group.groupId)"
          >
            <span class="i-heroicons-home w-5 h-5" /> {{ group.name }}
          </li>
        </ul>
      </ScrollArea>

      <!-- Button for inviting household -->
      <Button
          v-if="isAdmin"
          @click="inviteHousehold"
          variant="outline"
          class="mt-4 hover:cursor-pointer hover:bg-sidebar-primary/15"
      >
        {{ t('group.invite-household') }}
      </Button>

      <!-- Create group button -->
      <div v-if="isAdmin" class="mt-8 border-t border-sidebar-border pt-4">
        <Button
            @click="showCreateGroupDialog = true"
            variant="outline"
            class="mt-4 w-full hover:cursor-pointer hover:bg-sidebar-primary/15 dark:hover:bg-sidebar-primary/10"
        >
          {{ t('group.create-group') }}
        </Button>
      </div>

      <!-- Households in group -->
      <div class="mt-4">
        <h3 class="text-lg font-semibold mb-2">{{ t('group.households') }}</h3>
        <ScrollArea class="max-h-48 overflow-y-auto pr-1">
          <ul class="space-y-2">
            <li
                v-for="household in households"
                :key="household.id"
                class="flex items-center gap-2 px-3 py-2 rounded-lg bg-sidebar-secondary text-sidebar-secondary-foreground text-sm"
            >
              <House class="w-5 h-5" />
              <div>
                <p class="font-medium">{{ household.name }}</p>
                <p class="text-xs opacity-80">{{ household.populationCount }} {{ t('group.residents') }}</p>
              </div>
            </li>
          </ul>
        </ScrollArea>
      </div>
    </aside>

    <!-- Main content -->
    <main class="flex-1">
      <div class="flex justify-between items-center mb-6">
        <h2 class="text-2xl font-bold">{{ t('group.shared-inventory') }}</h2>
        <Button
            v-if="isAdmin && currentGroupId"
            @click="confirmDialog()"
            class="text-sm text-white bg-destructive hover:cursor-pointer hover:bg-destructive/70"
        >
          {{ t('group.leave-group') }}
        </Button>
      </div>

      <!-- Inventory Search Bar -->
      <div class="bg-muted rounded-lg shadow-md p-4 mb-6">
        <InventorySearchBar
            class="mb-6"
            @update:search="searchText = $event"
        />
      </div>

      <!-- Group Inventory -->
      <div v-if="currentGroupId" class="bg-card rounded-lg shadow-md p-6">
        <GroupInventory
            :group-id="currentGroupId"
            :search-text="searchText"
        />
      </div>
    </main>
  </div>
  <InviteHouseholdDialog
      :open="showInviteDialog"
      :group-id="selectedGroupId || 0"
      @update:open="showInviteDialog = $event"
  />
  <CreateGroupDialog
      :open="showCreateGroupDialog"
      @update:open="showCreateGroupDialog = $event"
      @group-created="refreshGroups"
  />
<<<<<<< HEAD
  <LeaveGroupDialog
      :open="showLeaveGroupDialog"
      @update:open="showLeaveGroupDialog = $event"
      @confirm="performLeaveGroup"
  />
=======

  <Dialog v-model:open="openDialog">
    <DialogContent>
      <DialogHeader>
        <DialogTitle>Er du sikker?</DialogTitle>
      </DialogHeader>
      <p>Denne handlingen kan ikke angres. 
        <br>Hvis du vil inn i en gruppe må du bli invitert eller lage din egen.
      </p>
      <Button type="button" variant="destructive" class="w-full" @click="leaveCurrentGroup()">
        Forlat
      </Button>
    </DialogContent>
  </Dialog>
>>>>>>> c6bc90a3
</template>


<script setup lang="ts">
import { ref, onMounted, computed, watch } from 'vue';
import { groupService } from '@/services/api/GroupService';
import { useGroupStore } from '@/stores/GroupStore';
import { useI18n } from 'vue-i18n'
import InventorySearchBar from '@/components/inventory/InventorySearchBar.vue';
import GroupInventory from '@/components/group/GroupInventory.vue';
import type { ProductType } from '@/models/Product';
import type { Household } from '@/models/Group';
import { isCurrentUserHouseholdAdmin } from '@/services/HouseholdService';
import { House } from 'lucide-vue-next';
import { Button } from '@/components/ui/button';
import { ScrollArea } from '@/components/ui/scroll-area';
import InviteHouseholdDialog from '@/components/group/InviteHouseholdDialog.vue';
import CreateGroupDialog from '@/components/group/CreateGroupDialog.vue';
<<<<<<< HEAD
import LeaveGroupDialog from '@/components/group/LeaveGroupDialog.vue';


=======
import { toast } from 'vue-sonner'
import { Dialog, DialogContent, DialogHeader, DialogTitle } from '@/components/ui/dialog'
>>>>>>> c6bc90a3

const { t } = useI18n();
const groupStore = useGroupStore();

interface Group {
  id: number;
  name: string;
  groupId: number;
}

const groups = ref<Group[]>([]);
const households = ref<Household[]>([]);
const searchText = ref('');
const currentGroupId = computed(() => groupStore.currentGroupId);
const isAdmin = ref(false);
const showInviteDialog = ref(false);
const showCreateGroupDialog = ref(false);
const showLeaveGroupDialog = ref(false);
const selectedGroupId = ref<number | null>(null);
const openDialog = ref(false);

// Check if user is household admin when component mounts
onMounted(async () => {
  try {
    isAdmin.value = await isCurrentUserHouseholdAdmin();
  } catch (error) {
    console.error('Error checking admin status:', error);
    isAdmin.value = false;
  }

  const response = await groupService.getCurrentUserGroups();
  if (response?.content?.length > 0) {
    groups.value = response.content.map(group => ({
      id: group.id,
      name: group.name,
      groupId: group.id
    }));
    // Set the first group as current
    if (groups.value[0]) {
      switchToGroup(groups.value[0].groupId);
    }
  }
});

// Watch for changes in search text and current group ID
watch([searchText, currentGroupId], async ([newSearchText, newGroupId]) => {
  if (!newGroupId) return;

  try {
    let response;
    if (newSearchText.trim() === '') {
      // If search is empty, get all product types
      response = await groupService.getContributedProductTypes(
          { groupId: newGroupId },
          0,
          20
      );
    } else {
      // If there's a search term, use the search endpoint
      response = await groupService.searchContributedProductTypes(
          newGroupId,
          newSearchText,
          0,
          20
      );
    }

    // Update the store with the new product types
    if (response?.content) {
      const productTypes = response.content.map((pt: ProductType) => ({
        name: pt.name,
        id: pt.id
      }));
      groupStore.clearProductTypeIds(); // Clear existing before adding new
      groupStore.addProductTypeIds(productTypes);
    }
  } catch (error) {
    console.error('Error fetching product types:', error);
  }
}, { immediate: true });

// Watch for changes in current group ID to update households
watch(currentGroupId, async (newGroupId) => {
  if (!newGroupId) {
    households.value = [];
    return;
  }

  try {
    const response = await groupService.getCurrentHouseholdsInGroup(newGroupId);
    if (Array.isArray(response)) {
      households.value = response as Household[];
    } else {
      households.value = [];
    }
  } catch (error) {
    console.error('Error fetching households:', error);
    households.value = [];
  }
}, { immediate: true });

function switchToGroup(groupId: number) {
  groupStore.setCurrentGroup(groupId);
}

function inviteHousehold() {
  selectedGroupId.value = currentGroupId.value;
  showInviteDialog.value = true;
}

function leaveCurrentGroup() {
  if (!currentGroupId.value) return;
  showLeaveGroupDialog.value = true;
}

<<<<<<< HEAD
async function performLeaveGroup() {
  if (!currentGroupId.value) return;

=======
>>>>>>> c6bc90a3
  try {
    await groupService.leaveGroup(currentGroupId.value);
    callToast('Du har blitt fjernet fra gruppa!')
    openDialog.value = false
    // Remove the group from the list
    groups.value = groups.value.filter(g => g.groupId !== currentGroupId.value);

    // Switch to another group if available, otherwise clear current group
    if (groups.value.length > 0) {
      switchToGroup(groups.value[0].groupId);
    } else {
      groupStore.clearCurrentGroup();
    }
  } catch (error) {
    console.error('Error leaving group:', error);
    errorToast('Det oppstod en feil ved forsøk på å forlate gruppen');
  }
}

async function refreshGroups() {
  try {
    const response = await groupService.getCurrentUserGroups();
    if (response?.content?.length > 0) {
      groups.value = response.content.map(group => ({
        id: group.id,
        name: group.name,
        groupId: group.id
      }));
      if (groups.value.length && !currentGroupId.value) {
        switchToGroup(groups.value[0].groupId);
      }
    }
  } catch (error) {
    console.error('Error refreshing groups:', error);
  }
}

function confirmDialog() {
  openDialog.value = true
}

function callToast(message: string) {
  toast.success(message)
}

function errorToast(message: string) {
  toast.error(message)
}
</script><|MERGE_RESOLUTION|>--- conflicted
+++ resolved
@@ -105,28 +105,12 @@
       @update:open="showCreateGroupDialog = $event"
       @group-created="refreshGroups"
   />
-<<<<<<< HEAD
   <LeaveGroupDialog
       :open="showLeaveGroupDialog"
       @update:open="showLeaveGroupDialog = $event"
       @confirm="performLeaveGroup"
   />
-=======
-
-  <Dialog v-model:open="openDialog">
-    <DialogContent>
-      <DialogHeader>
-        <DialogTitle>Er du sikker?</DialogTitle>
-      </DialogHeader>
-      <p>Denne handlingen kan ikke angres. 
-        <br>Hvis du vil inn i en gruppe må du bli invitert eller lage din egen.
-      </p>
-      <Button type="button" variant="destructive" class="w-full" @click="leaveCurrentGroup()">
-        Forlat
-      </Button>
-    </DialogContent>
-  </Dialog>
->>>>>>> c6bc90a3
+
 </template>
 
 
@@ -145,14 +129,8 @@
 import { ScrollArea } from '@/components/ui/scroll-area';
 import InviteHouseholdDialog from '@/components/group/InviteHouseholdDialog.vue';
 import CreateGroupDialog from '@/components/group/CreateGroupDialog.vue';
-<<<<<<< HEAD
 import LeaveGroupDialog from '@/components/group/LeaveGroupDialog.vue';
 
-
-=======
-import { toast } from 'vue-sonner'
-import { Dialog, DialogContent, DialogHeader, DialogTitle } from '@/components/ui/dialog'
->>>>>>> c6bc90a3
 
 const { t } = useI18n();
 const groupStore = useGroupStore();
@@ -268,12 +246,9 @@
   showLeaveGroupDialog.value = true;
 }
 
-<<<<<<< HEAD
 async function performLeaveGroup() {
   if (!currentGroupId.value) return;
 
-=======
->>>>>>> c6bc90a3
   try {
     await groupService.leaveGroup(currentGroupId.value);
     callToast('Du har blitt fjernet fra gruppa!')
