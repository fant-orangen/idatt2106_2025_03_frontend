--- conflicted
+++ resolved
@@ -1,573 +1,4 @@
 <template>
-<<<<<<< HEAD
-	<div class="m-5">
-	  <Breadcrumb>
-		<BreadcrumbList>
-		  <BreadcrumbItem>
-			<BreadcrumbLink href="/admin-panel">
-			  {{ $t('navigation.admin-panel') }}
-			</BreadcrumbLink>
-		  </BreadcrumbItem>
-		  <BreadcrumbSeparator />
-		  <BreadcrumbItem>
-			<BreadcrumbPage href="/add-new-event">{{ $t('navigation.new-event') }}</BreadcrumbPage>
-		  </BreadcrumbItem>
-		</BreadcrumbList>
-	  </Breadcrumb>
-	</div>
-  
-	<h1 class="text-4xl text-center mb-8">{{ $t('admin.make-new-event') }}:</h1>
-  
-	<div class="grid lg:grid-cols-2 grid-cols-1 gap-8 max-w-7xl mx-auto my-8 p-5">
-	  <div class="p-5 bg-background rounded-lg shadow-md flex flex-col">
-		<form @submit="onSubmit" class="flex-grow flex flex-col justify-between">
-		  <FormField v-slot="{ componentField, meta, errorMessage }" name="title">
-			<FormItem>
-			  <FormLabel>{{ $t('add-event-info.titles.title') }}</FormLabel>
-			  <FormControl>
-				<Input type="text" :placeholder="$t('add-event-info.titles.title')" v-bind="componentField" />
-			  </FormControl>
-			  <FormDescription>{{ $t('add-event-info.title') }}</FormDescription>
-			  <FormMessage v-if="meta.touched && errorMessage">{{ errorMessage }}</FormMessage>
-			</FormItem>
-		  </FormField>
-		  <br />
-  
-		  <div class="mb-4 pb-2.5 border-b border-border">
-			<h2 class="text-xl font-semibold m-0">{{ $t('admin.location-info') || 'Plassering' }}</h2>
-		  </div>
-  
-		  <div class="flex sm:flex-row flex-col sm:gap-4 gap-2.5 mb-4">
-			<FormField v-slot="{ componentField, meta, errorMessage }" name="latitude">
-			  <FormItem class="flex-1">
-				<FormLabel>{{ $t('add-event-info.titles.latitude') }}</FormLabel>
-				<FormControl>
-				  <Input type="number" step="0.000001" placeholder="latitude" v-bind="componentField" readonly />
-				</FormControl>
-				<FormMessage v-if="meta.touched && errorMessage">{{ errorMessage }}</FormMessage>
-			  </FormItem>
-			</FormField>
-  
-			<FormField v-slot="{ componentField, meta, errorMessage }" name="longitude">
-			  <FormItem class="flex-1">
-				<FormLabel>{{ $t('add-event-info.titles.longitude') }}</FormLabel>
-				<FormControl>
-				  <Input type="number" step="0.000001" placeholder="longitude" v-bind="componentField" readonly />
-				</FormControl>
-				<FormMessage v-if="meta.touched && errorMessage">{{ errorMessage }}</FormMessage>
-			  </FormItem>
-			</FormField>
-		  </div>
-  
-		  <FormField v-slot="{ componentField, meta, errorMessage }" name="address">
-			<FormItem>
-			  <FormLabel>{{ $t('add-event-info.titles.address') }}</FormLabel>
-			  <FormControl>
-				<Input type="text" :placeholder="$t('admin.address-placeholder') || 'Eksempelveien 2'" v-bind="componentField" />
-			  </FormControl>
-			  <FormDescription>{{ $t('add-event-info.coordinates') }}</FormDescription>
-			  <FormMessage v-if="meta.touched && errorMessage">{{ errorMessage }}</FormMessage>
-			</FormItem>
-		  </FormField>
-		  <br />
-  
-		  <div class="mb-4 pb-2.5 border-b border-border">
-			<h2 class="text-xl font-semibold m-0">{{ $t('admin.basic-info') || 'Hendelsesdetaljer' }}</h2>
-		  </div>
-  
-		  <FormField v-slot="{ componentField, meta, errorMessage }" name="radius">
-			<FormItem>
-			  <FormLabel>{{ $t('add-event-info.titles.radius') }}</FormLabel>
-			  <FormControl>
-				<Input type="number" placeholder="meters" v-bind="componentField" />
-			  </FormControl>
-			  <FormDescription>{{ $t('add-event-info.radius') }}</FormDescription>
-			  <FormMessage v-if="meta.touched && errorMessage">{{ errorMessage }}</FormMessage>
-			</FormItem>
-		  </FormField>
-		  <br />
-  
-		  <div class="flex sm:flex-row flex-col sm:gap-4 gap-2.5 mb-4">
-			<FormField v-slot="{ componentField, meta, errorMessage }" name="time">
-			  <FormItem class="flex-1">
-				<FormLabel>{{ $t('add-event-info.titles.time') }}</FormLabel>
-				<FormControl>
-				  <Input type="time" v-bind="componentField" />
-				</FormControl>
-				<FormDescription>{{ $t('add-event-info.time') }}</FormDescription>
-				<FormMessage v-if="meta.touched && errorMessage">{{ errorMessage }}</FormMessage>
-			  </FormItem>
-			</FormField>
-  
-			<FormField v-slot="{ componentField, meta, errorMessage }" name="date">
-			  <FormItem class="flex-1">
-				<FormLabel>{{ $t('add-event-info.titles.date') }}</FormLabel>
-				<FormControl>
-				  <Input type="date" v-bind="componentField" />
-				</FormControl>
-				<FormDescription>{{ $t('add-event-info.date') }}</FormDescription>
-				<FormMessage v-if="meta.touched && errorMessage">{{ errorMessage }}</FormMessage>
-			  </FormItem>
-			</FormField>
-		  </div>
-		  <br />
-  
-		  <FormField v-slot="{ componentField, meta, errorMessage }" name="priority">
-			<FormItem>
-			  <FormLabel>{{ $t('add-event-info.titles.priority') }}</FormLabel>
-			  <Select v-bind="componentField">
-				<FormControl>
-				  <SelectTrigger style="cursor: pointer;">
-					<SelectValue :placeholder="$t('add-event-info.titles.priority') || 'Velg et krisenivå'" />
-				  </SelectTrigger>
-				</FormControl>
-				<SelectContent>
-				  <SelectGroup>
-					<SelectItem value="Low">{{ $t('add-event-info.crisis-level.low') }}</SelectItem>
-					<SelectItem value="Medium">{{ $t('add-event-info.crisis-level.medium') }}</SelectItem>
-					<SelectItem value="High">{{ $t('add-event-info.crisis-level.high') }}</SelectItem>
-				  </SelectGroup>
-				</SelectContent>
-			  </Select>
-			  <FormDescription>{{ $t('add-event-info.priority') }}</FormDescription>
-			  <FormMessage v-if="meta.touched && errorMessage">{{ errorMessage }}</FormMessage>
-			</FormItem>
-		  </FormField>
-		  <br />
-  
-		  <FormField v-slot="{ componentField, meta, errorMessage }" name="description">
-			<FormItem>
-			  <FormLabel>{{ $t('add-event-info.titles.description') }}:</FormLabel>
-			  <FormControl>
-				<Textarea :placeholder="$t('add-event-info.description')" v-bind="componentField"></Textarea>
-			  </FormControl>
-			  <FormDescription>{{ $t('add-event-info.description') }}</FormDescription>
-			  <FormMessage v-if="meta.touched && errorMessage">{{ errorMessage }}</FormMessage>
-			</FormItem>
-		  </FormField>
-		  <br />
-  
-		  <Button type="submit">{{ $t('add-event-info.titles.submit') }}</Button>
-		</form>
-	  </div>
-  
-	  <div class="flex flex-col lg:order-none order-first lg:mb-0 mb-8">
-		<AdminMapController
-		  :mapComponent="mapComponentInstance"
-		  @location-selected="handleLocationSelected"
-		  @location-cleared="handleLocationCleared"
-		/>
-		<div class="flex-grow lg:min-h-[500px] min-h-[400px] rounded-lg overflow-hidden border border-gray-300 shadow-md">
-		  <MapComponent
-			ref="mapComponent"
-			:adminMode="true"
-			:centerLat="initialCenter.lat"
-			:centerLon="initialCenter.lng"
-			:initialZoom="6"
-			@map-clicked="handleMapClick"
-		  />
-		</div>
-	  </div>
-	</div>
-  
-	<Dialog :open="isSuccessDialogOpen" @update:open="isSuccessDialogOpen = $event">
-	  <DialogContent
-		class="
-		fixed top-1/2 left-1/2
-		transform -translate-x-1/2 -translate-y-1/2
-		w-full max-w-md
-		max-h-[80vh] overflow-auto
-		bg-white rounded-lg p-6
-		z-[1001]
-	  "
-	  >
-		<DialogHeader>
-		  <DialogTitle>{{ $t('add-event-info.successfully') }}</DialogTitle>
-		  <DialogDescription>
-			{{ $t('add-event-info.success-message') }}
-		  </DialogDescription>
-		</DialogHeader>
-		<div class="py-4">
-		  <div class="flex items-center gap-2 mb-4">
-			<div class="h-8 w-8 rounded-full bg-green-100 flex items-center justify-center">
-			  <svg xmlns="http://www.w3.org/2000/svg" width="20" height="20" viewBox="0 0 24 24" fill="none" stroke="currentColor" stroke-width="2" stroke-linecap="round" stroke-linejoin="round" class="text-green-600">
-				<path d="M20 6L9 17l-5-5"></path>
-			  </svg>
-			</div>
-			<p class="text-lg">
-			  <strong>{{ createdEventName }}</strong> {{ $t('add-event-info.success-added') }}
-			</p>
-		  </div>
-		</div>
-		<DialogFooter>
-		  <Button @click="navigateToAdminPanel">{{ $t('add-event-info.go-to-admin') }}</Button>
-		</DialogFooter>
-	  </DialogContent>
-	</Dialog>
-  </template>
-  
-  <script setup lang="ts">
-  /**
-   * @fileoverview This file defines the AdminAddNewEvent Vue component.
-   * It provides an administrative interface for adding new crisis events to the system.
-   * It utilizes VeeValidate for form handling and validation, Zod for schema definition,
-   * and integrates with MapComponent and AdminMapController for location selection.
-   * API calls are made via the AdminServices module.
-   */
-  
-  import { ref, computed, watch } from 'vue';
-  import { createEvent } from '@/services/api/AdminServices'; // API service for creating events
-  import router from '@/router/index.ts'; // Vue router instance
-  import { Button } from '@/components/ui/button'; // UI Button component
-  import { useForm } from 'vee-validate'; // Form handling library
-  import { toTypedSchema } from '@vee-validate/zod'; // VeeValidate Zod adapter
-  import * as z from 'zod'; // Schema validation library
-  import { useI18n } from 'vue-i18n'; // Internationalization library
-  import { Input } from '@/components/ui/input'; // UI Input component
-  import { Textarea } from '@/components/ui/textarea'; // UI Textarea component
-  import {
-	FormControl,
-	FormDescription,
-	FormField,
-	FormItem,
-	FormLabel,
-	FormMessage,
-  } from '@/components/ui/form'; // UI Form components
-  import {
-	Breadcrumb,
-	BreadcrumbItem,
-	BreadcrumbLink,
-	BreadcrumbList,
-	BreadcrumbPage,
-	BreadcrumbSeparator,
-  } from '@/components/ui/breadcrumb'; // UI Breadcrumb components
-  import {
-	Select,
-	SelectContent,
-	SelectGroup,
-	SelectItem,
-	SelectTrigger,
-	SelectValue,
-  } from '@/components/ui/select'; // UI Select components
-  import {
-	Dialog,
-	DialogContent,
-	// DialogOverlay, // Typically not directly used with DialogContent
-	DialogDescription,
-	DialogFooter,
-	DialogHeader,
-	DialogTitle,
-  } from '@/components/ui/dialog'; // UI Dialog components
-  import MapComponent from '@/components/map/MapComponent.vue'; // Custom Map component
-  import AdminMapController from '@/components/admin/AdminMapController.vue'; // Custom Map controller component
-  import * as L from 'leaflet'; // Leaflet library for map interactions
-  
-  /**
-   * Represents geographical coordinates.
-   * @interface Location
-   * @property {number} lat - Latitude.
-   * @property {number} lng - Longitude.
-   */
-  interface Location {
-	lat: number;
-	lng: number;
-  }
-  
-  /**
-   * Represents the event object emitted when the map is clicked.
-   * @interface MapClickEvent
-   * @property {object} latlng - Contains latitude and longitude.
-   * @property {number} latlng.lat - Latitude of the click event.
-   * @property {number} latlng.lng - Longitude of the click event.
-   */
-  interface MapClickEvent {
-	latlng: {
-	  lat: number;
-	  lng: number;
-	};
-  }
-  
-  // --- State and Initialization ---
-  const { t } = useI18n(); // i18n instance
-  
-  // Map related state
-  const mapComponent = ref<InstanceType<typeof MapComponent> | null>(null); // Ref to the map component
-  const tempMarker = ref<L.Marker | null>(null); // Ref to the temporary marker on the map
-  const initialCenter: Location = { lat: 63.4305, lng: 10.3951 }; // Initial map center (Norway)
-  
-  // Dialog state
-  const isSuccessDialogOpen = ref(false); // Controls success dialog visibility
-  const createdEventName = ref(''); // Stores the created event name for the dialog
-  
-  /**
-   * Zod schema definition for form validation.
-   * Defines rules for each form field, including type checks, length constraints,
-   * and conditional validation (e.g., coordinates or address required).
-   */
-  const formSchema = toTypedSchema(
-	z.object({
-	  // Title: required string, min 2, max 50 chars
-	  title: z.string().min(2, t('add-event-info.errors.title')).max(50, t('add-event-info.errors.title')),
-	  // Latitude: optional number between -90 and 90
-	  latitude: z.preprocess(
-		(val) => (val === '' || val === null || val === undefined ? undefined : Number(val)),
-		z.number().min(-90, t('add-event-info.errors.latitude')).max(90, t('add-event-info.errors.latitude')).optional()
-	  ),
-	  // Longitude: optional number between -180 and 180
-	  longitude: z.preprocess(
-		(val) => (val === '' || val === null || val === undefined ? undefined : Number(val)),
-		z.number().min(-180, t('add-event-info.errors.longitude')).max(180, t('add-event-info.errors.longitude')).optional()
-	  ),
-	  // Address: optional string, max 100 chars
-	  address: z.string().max(100, t('add-event-info.errors.address')).optional(),
-	  // Radius: required number, min 1, max 10000
-	  radius: z.preprocess(
-		(val) => (val === '' || val === null || val === undefined ? undefined : Number(val)), // Handle empty string properly
-		z.number({required_error: "Radius is required"}).min(1, t('add-event-info.errors.radius')).max(10000, t('add-event-info.errors.radius'))
-	  ),
-	  // Time: optional string (HH:MM format expected)
-	  time: z.string().optional(),
-	  // Date: optional string (YYYY-MM-DD format expected)
-	  date: z.string().optional(),
-	  // Priority/Severity: required enum ('Low', 'Medium', 'High')
-	  priority: z.enum(['Low', 'Medium', 'High'], { required_error: t('add-event-info.errors.priority') }),
-	  // Description: required string, min 10, max 500 chars
-	  description: z.string().min(10, t('add-event-info.errors.description')).max(500, t('add-event-info.errors.description')),
-	})
-	// Refine step 1: Ensure either coordinates or address (min 2 chars) are provided
-	.refine(
-	  (data) => {
-		const hasCoords = (data.latitude !== undefined && !isNaN(data.latitude)) && (data.longitude !== undefined && !isNaN(data.longitude));
-		const hasAddress = data.address && data.address.trim().length >= 2;
-		return hasCoords || hasAddress;
-	  },
-	  {
-		message: t('add-event-info.errors.position-missing'),
-		path: ['address'], // Show error message associated with the address field if condition fails
-	  }
-	)
-	// Refine step 2: Ensure both date and time are provided if either one is
-	.refine(
-	  (data) => !(data.date || data.time) || (data.date && data.time), // If either is set, both must be set
-	  {
-		message: 'Både dato og tid må angis for starttidspunkt.', // Translation key can be used here too
-		path: ['time'], // Show error message associated with the time field
-	  }
-	)
-  );
-  
-  /**
-   * VeeValidate form instance.
-   * Manages form state, validation based on formSchema, and submission handling.
-   */
-  const form = useForm({
-	validationSchema: formSchema,
-	initialValues: { // Set initial values (important for reactivity)
-	  title: '',
-	  latitude: undefined, // Initialize number fields as undefined
-	  longitude: undefined,
-	  address: '',
-	  radius: undefined, // Initialize as undefined to avoid "0" placeholder issues
-	  time: '',
-	  date: '',
-	  priority: undefined, // Initialize select as undefined
-	  description: '',
-	},
-  });
-  
-  // --- Computed Properties ---
-  
-  /**
-   * Computed property to safely access the MapComponent instance.
-   * Adjusted to return null instead of undefined to match potential prop types.
-   * @returns {InstanceType<typeof MapComponent> | null} The map component instance or null.
-   */
-  const mapComponentInstance = computed(() => {
-	// CORRECTION: Return null instead of undefined
-	return mapComponent.value || null;
-  });
-  
-  // --- Map Interaction Functions ---
-  
-  /**
-   * Handles the 'map-clicked' event from the MapComponent.
-   * Updates the form's latitude and longitude fields and the map marker.
-   * @param {MapClickEvent} event - The event object containing click coordinates.
-   */
-  function handleMapClick(event: MapClickEvent): void {
-	console.log('Map clicked at:', event.latlng);
-	const location: Location = { lat: event.latlng.lat, lng: event.latlng.lng };
-	handleLocationSelected(location);
-  }
-  
-  /**
-   * Updates the form's latitude and longitude fields and the temporary map marker
-   * when a location is selected via map click or controller.
-   * Clears any validation error associated with the address field.
-   * @param {Location} location - The selected location coordinates.
-   */
-  function handleLocationSelected(location: Location): void {
-	console.log('Location selected:', location);
-	form.setFieldValue('latitude', location.lat);
-	form.setFieldValue('longitude', location.lng);
-	updateMapMarker(location.lat, location.lng);
-	form.setFieldError('address', undefined); // Clear address validation error if coordinates are now set
-  }
-  
-  /**
-   * Clears the form's latitude and longitude fields and removes the temporary marker
-   * when the location is cleared via the map controller.
-   */
-  function handleLocationCleared(): void {
-	console.log('Location cleared');
-	form.setFieldValue('latitude', undefined); // Reset coordinates
-	form.setFieldValue('longitude', undefined);
-  
-	// Remove marker from the map
-	if (tempMarker.value && mapComponent.value?.removeMarker) {
-	  mapComponent.value.removeMarker(tempMarker.value as L.Marker); // Type assertion might be needed
-	  tempMarker.value = null;
-	}
-  }
-  
-  /**
-   * Navigates the user back to the admin panel after closing the success dialog.
-   */
-  function navigateToAdminPanel(): void {
-	isSuccessDialogOpen.value = false; // Close the dialog
-	router.push('/admin-panel'); // Navigate
-  }
-  
-  /**
-   * Adds or updates the temporary marker on the map at the specified coordinates.
-   * Sets the marker's popup/tooltip content based on the current form title and description.
-   * @param {number} lat - Latitude for the marker.
-   * @param {number} lng - Longitude for the marker.
-   */
-  function updateMapMarker(lat: number, lng: number): void {
-	// Ensure map component and its methods are available
-	if (!mapComponent.value?.addMarker) {
-	  console.error('Map component or addMarker method not available yet.');
-	  return;
-	}
-	// Remove existing marker if present
-	if (tempMarker.value && mapComponent.value?.removeMarker) {
-	  mapComponent.value.removeMarker(tempMarker.value as L.Marker);
-	}
-  
-	// Get title and description from form values (use fallbacks)
-	const title = form.values.title || t('navigation.new-event') || 'Ny hendelse';
-	const description = form.values.description || '';
-	const popupContent = `<b>${title}</b><br>${description}`;
-  
-	// Add the new marker
-	tempMarker.value = mapComponent.value.addMarker(lat, lng, title);
-  
-	// Bind popup and tooltip if marker exists and methods are available
-	if (tempMarker.value) {
-	  if (typeof tempMarker.value.bindPopup === 'function') {
-		tempMarker.value.bindPopup(popupContent).openPopup();
-	  } else if (typeof tempMarker.value.bindTooltip === 'function') {
-		tempMarker.value.bindTooltip(title).openTooltip();
-	  }
-	}
-  }
-  
-  // --- Watchers ---
-  
-  /**
-   * Watches the form's title field for changes.
-   * Updates the temporary map marker's popup/tooltip content dynamically.
-   */
-  watch(
-	() => form.values.title, // Source: the title value from the form state
-	(newTitle) => { // Callback executed when the title changes
-	  // Guard against accessing properties before initialization or if marker doesn't exist
-	  if (form.values && tempMarker.value && mapComponent.value) {
-		const markerTitle = newTitle || t('navigation.new-event') || 'Ny hendelse';
-		const description = form.values.description || '';
-		const popupContent = `<b>${markerTitle}</b><br>${description}`;
-  
-		// Update popup content if the marker supports it
-		if (typeof tempMarker.value.setPopupContent === 'function') {
-		  tempMarker.value.setPopupContent(popupContent);
-		}
-		// Update tooltip content if the marker supports it
-		if (typeof tempMarker.value.setTooltipContent === 'function') {
-		  tempMarker.value.setTooltipContent(markerTitle);
-		}
-		console.log('Updated marker title/popup to:', markerTitle);
-	  }
-	}
-  );
-  
-  // --- Form Submission Logic ---
-  
-  /**
-   * Handles the form submission event triggered by VeeValidate.
-   * Maps form data to the backend API structure (CreateCrisisEventDto),
-   * calls the `createEvent` service, and manages success/error states.
-   * @param {object} values - The validated form values provided by VeeValidate.
-   */
-  const onSubmit = form.handleSubmit(async (values) => {
-	console.log('Form values on submit:', values);
-	try {
-	  // Map frontend priority ('Low', 'Medium', 'High') to backend severity ('green', 'yellow', 'red')
-	  let severity: 'green' | 'yellow' | 'red';
-	  switch (values.priority) {
-		case 'Low': severity = 'green'; break;
-		case 'Medium': severity = 'yellow'; break;
-		case 'High': severity = 'red'; break;
-		default:
-		  // Should not happen due to Zod enum validation, but provides robustness
-		  console.error('Invalid priority value encountered during submission:', values.priority);
-		  form.setFieldError('priority', 'Ugyldig prioritet valgt.'); // Set error and return
-		  return;
-	  }
-  
-	  // Combine date and time into a single ISO 8601 string for the backend
-	  // Zod refine ensures both date and time exist if one does
-	  if (!values.date || !values.time) {
-		console.error('Start time (date and time) is required but missing.');
-		form.setFieldError('date', 'Starttidspunkt (dato og tid) er påkrevd.');
-		form.setFieldError('time', 'Starttidspunkt (dato og tid) er påkrevd.');
-		return;
-	  }
-	  // Combine date and time into ISO format (e.g., "YYYY-MM-DDTHH:MM:SS")
-	  const startTime = `${values.date}T${values.time}:00`; // Append seconds for potential backend requirements
-  
-	  // Prepare the payload matching the backend's CreateCrisisEventDto
-	  const eventData = {
-		name: values.title, // Map 'title' to 'name'
-		latitude: values.latitude, // Use validated latitude
-		longitude: values.longitude, // Use validated longitude
-		address: values.address || null, // Send null if address is empty/undefined
-		// Ensure radius is passed as a number
-		radius: typeof values.radius === 'number' ? values.radius : parseFloat(values.radius || '0'),
-		severity: severity, // Use the mapped lowercase severity string
-		description: values.description, // Use validated description
-		startTime: startTime // Use combined date-time string
-	  };
-  
-	  console.log('Submitting Event data:', eventData);
-	  const response = await createEvent(eventData); // Call the API service
-	  console.log('Event created successfully!', response.data); // Log success
-  
-	  // Show success dialog on successful creation
-	  createdEventName.value = values.title;
-	  isSuccessDialogOpen.value = true;
-  
-	} catch (error: any) {
-	  // Handle errors during submission
-	  console.error('An error occurred while submitting the event: ', error);
-	  // Extract a user-friendly error message from the API response or error object
-	  const errorMessage = error.response?.data?.message || error.message || 'Ukjent feil oppstod.';
-	  // Display error (e.g., associate with a form field or show a general alert/toast)
-	  form.setFieldError('title', `Innsending feilet: ${errorMessage}`); // Example: show error near title
-	}
-  });
-  </script>
-=======
   <div class="m-5">
     <Breadcrumb>
       <BreadcrumbList>
@@ -1134,5 +565,4 @@
     form.setFieldError('title', `Innsending feilet: ${errorMessage}`); // Example: show error near title
   }
 });
-</script>
->>>>>>> 2114747a
+</script>