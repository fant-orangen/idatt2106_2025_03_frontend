<script lang="ts">
import { defineComponent } from 'vue'

export default defineComponent({
  name: 'EnhancedInformationView'
})
</script>

<script setup lang="ts">
/**
 * EnhancedInformationView component
 */
import { ref, onMounted, computed } from 'vue'
import { useRoute, useRouter } from 'vue-router'
import { Card, CardContent, CardHeader, CardTitle } from '@/components/ui/card'
import EnhancedSidebar from '@/components/information/EnhancedSidebar.vue'
import ThemeContent from '@/components/information/ThemeContent.vue'
import { fetchAllScenarioThemes } from '@/services/api/ScenarioThemeService'
import type { ScenarioThemeDto } from '@/models/ScenarioTheme'

export interface SidebarNode {
  key: string;
  titleKey: string;
  children?: SidebarNode[];
  isScenario?: boolean;
  scenarioId?: number;
}

const route = useRoute()
const selectedTheme = ref<string | null>(null)
const selectedScenarioId = ref<number | null>(null)
const isLoading = ref(true)
const showSidebarMobile = ref(false)
const scenarioThemes = ref<ScenarioThemeDto[]>([])
const loadingScenarios = ref(true)
const scenarioError = ref<string | null>(null)

const routeScenarioId = computed(() => {
  if (route.params.id) {
    return parseInt(route.params.id as string, 10)
  }
  const id = route.query.scenarioId
  return id ? parseInt(id as string, 10) : null
})

const staticSections: SidebarNode[] = [
<<<<<<< HEAD
  {
    key: 'home',
    titleKey: 'sidebar.themes.home'
  },
  {
    key: 'preparednessStorage',
    titleKey: 'sidebar.themes.preparednessStorage'
  }
=======
  { key: 'preparednessStorage', titleKey: 'sidebar.themes-preparednessStorage' },
  { key: 'afterCrisis', titleKey: 'sidebar.themes-afterCrisis' }
>>>>>>> 14b4ef68
]

const sections = computed<SidebarNode[]>(() => {
  const scenarioNodes: SidebarNode[] = scenarioThemes.value.map(theme => ({
    key: `scenario-${theme.id}`,
    titleKey: theme.name,
    isScenario: true,
    scenarioId: theme.id
  }))

  return [
    // Always place home at the top
    staticSections[0],
    // Add scenario themes section if scenarios exist
    ...(scenarioNodes.length > 0 ? [
      {
        key: 'scenarioThemes',
        titleKey: 'sidebar.categories',
        children: scenarioNodes
      }
    ] : []),
    // Add remaining static sections (everything after home)
    ...staticSections.slice(1)
  ]
})

async function loadScenarioThemes() {
  loadingScenarios.value = true
  scenarioError.value = null

  try {
    const response = await fetchAllScenarioThemes()
    scenarioThemes.value = response.content
  } catch (err) {
    console.error('Failed to load scenario themes:', err)
    scenarioError.value = 'Failed to load scenario themes'
  } finally {
    loadingScenarios.value = false
  }
}

const router = useRouter()

function handleThemeSelected(themeKey: string): void {
  if (themeKey.startsWith('scenario-')) {
    const scenarioId = parseInt(themeKey.replace('scenario-', ''), 10)
    router.push({
      name: 'ScenarioTheme',
      params: { id: scenarioId.toString() }
    })
    selectedScenarioId.value = scenarioId
    selectedTheme.value = null
  } else {
    selectedTheme.value = themeKey
    selectedScenarioId.value = null
  }
}

function toggleMobileSidebar(): void {
  showSidebarMobile.value = !showSidebarMobile.value
}

onMounted(async () => {
  await loadScenarioThemes()

  if (routeScenarioId.value) {
    const scenario = scenarioThemes.value.find(theme => theme.id === routeScenarioId.value)
    if (scenario) {
      selectedScenarioId.value = scenario.id
    }
  } else {
    selectedTheme.value = 'home'
  }

  isLoading.value = false
})
</script>

<template>
  <div class="enhanced-information-view flex flex-col md:flex-row min-h-[calc(100vh-64px)]">
    <!-- Sidebar -->
    <EnhancedSidebar
      :sections="sections"
      :selectedTheme="selectedTheme"
      :selectedScenarioId="selectedScenarioId"
      :showSidebarMobile="showSidebarMobile"
      @theme-selected="handleThemeSelected"
      @toggle-mobile-sidebar="toggleMobileSidebar"
    />

    <!-- Main content -->
    <main class="flex-1 w-full p-4 md:p-6 overflow-y-auto bg-background">

      <!-- Loading state -->
      <div v-if="isLoading" class="flex items-center justify-center h-full">
        <div class="animate-spin rounded-full h-12 w-12 border-b-2 border-primary"></div>
      </div>

      <!-- Content -->
      <ThemeContent
        v-else
        :selectedTheme="selectedTheme"
        :selectedScenarioId="selectedScenarioId"
        :themeIcon="''"
      >
        <template #related-themes v-if="selectedTheme === 'home'">
          <!-- Preparedness Storage -->
          <Card
            key="preparednessStorage"
            class="cursor-pointer hover:shadow-lg transition-shadow"
            @click="handleThemeSelected('preparednessStorage')"
          >
            <CardHeader class="pb-2">
              <CardTitle class="text-lg flex items-center gap-2">
                {{ $t(`sidebar.themes.preparednessStorage`) }}
              </CardTitle>
            </CardHeader>
            <CardContent class="text-sm text-muted-foreground">
              {{ $t(`infoPage.preparednessStorageBrief`) || $t('infoPage.learnMoreTopic') }}
            </CardContent>
          </Card>

          <!-- Scenario themes -->
          <Card
            v-for="theme in scenarioThemes"
            :key="`scenario-${theme.id}`"
            class="cursor-pointer hover:shadow-lg transition-shadow"
            @click="handleThemeSelected(`scenario-${theme.id}`)"
          >
            <CardHeader class="pb-2">
              <CardTitle class="text-lg">
                {{ theme.name }}
              </CardTitle>
            </CardHeader>
            <CardContent class="text-sm text-muted-foreground">
              {{ theme.description || $t('infoPage.learnMoreTopic') }}
            </CardContent>
          </Card>
        </template>
      </ThemeContent>
    </main>
  </div>
</template>

<style scoped>
</style><|MERGE_RESOLUTION|>--- conflicted
+++ resolved
@@ -9,6 +9,12 @@
 <script setup lang="ts">
 /**
  * EnhancedInformationView component
+ *
+ * This component serves as the main view for displaying information content.
+ * It provides a sidebar navigation for different themes and displays the selected content.
+ * Handles both static themes and dynamic scenario themes loaded from the backend.
+ *
+ * @component
  */
 import { ref, onMounted, computed } from 'vue'
 import { useRoute, useRouter } from 'vue-router'
@@ -18,11 +24,20 @@
 import { fetchAllScenarioThemes } from '@/services/api/ScenarioThemeService'
 import type { ScenarioThemeDto } from '@/models/ScenarioTheme'
 
+/**
+ * Interface representing a node in the sidebar navigation tree
+ * Used to build the hierarchical structure of the sidebar
+ */
 export interface SidebarNode {
+  /** Unique identifier for the node */
   key: string;
+  /** Translation key or display text for the node */
   titleKey: string;
+  /** Optional child nodes for nested navigation */
   children?: SidebarNode[];
+  /** Flag indicating if this node represents a scenario theme */
   isScenario?: boolean;
+  /** ID of the scenario if this is a scenario node */
   scenarioId?: number;
 }
 
@@ -44,7 +59,6 @@
 })
 
 const staticSections: SidebarNode[] = [
-<<<<<<< HEAD
   {
     key: 'home',
     titleKey: 'sidebar.themes.home'
@@ -53,10 +67,6 @@
     key: 'preparednessStorage',
     titleKey: 'sidebar.themes.preparednessStorage'
   }
-=======
-  { key: 'preparednessStorage', titleKey: 'sidebar.themes-preparednessStorage' },
-  { key: 'afterCrisis', titleKey: 'sidebar.themes-afterCrisis' }
->>>>>>> 14b4ef68
 ]
 
 const sections = computed<SidebarNode[]>(() => {
@@ -130,7 +140,6 @@
   } else {
     selectedTheme.value = 'home'
   }
-
   isLoading.value = false
 })
 </script>
