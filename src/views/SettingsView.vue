<script setup lang="ts">
import { Button } from '@/components/ui/button'
import {
  Card,
  CardContent,
  CardDescription,
  CardFooter,
  CardHeader,
  CardTitle,
} from '@/components/ui/card'
import { Input } from '@/components/ui/input'
import { Label } from '@/components/ui/label'
import { Tabs, TabsContent, TabsList, TabsTrigger } from '@/components/ui/tabs'
import { Checkbox } from '@/components/ui/checkbox'
import { Lock, Unlock, User, Eye, EyeOff } from 'lucide-vue-next'
import { useI18n } from 'vue-i18n'
import {
  updateUserPreference,
  getUserPreferences,
  getUserProfile,
  updateUserProfile,
} from '@/services/UserService'
import type {
  UserPreferencesDto,
  ExtendedUserProfile,
  UpdateExtendedUserProfile,
} from '@/models/User'
import { useUserStore } from '@/stores/UserStore'
import { ref, onMounted } from 'vue'
import { toast } from 'vue-sonner'
import { useRouter } from 'vue-router'
import { useForm, useField } from 'vee-validate'
import { z } from 'zod'
import { toTypedSchema } from '@vee-validate/zod'
import { getPasswordValidationSchema } from '@/utils/passwordValidation'

import { FormField, FormItem, FormControl, FormMessage } from '@/components/ui/form'

const { t } = useI18n()
const userStore = useUserStore()
const router = useRouter()

// User preferences
const twoFactorAuthenticationEnabled = ref(false)
const locationSharingEnabled = ref(false)

// View toggles for password fields
const isViewCurrentPassword = ref(false)
const isViewNewPassword = ref(false)
const isViewConfirmNewPassword = ref(false)

// Profile data
const profile = ref<ExtendedUserProfile>({
  id: null,
  email: '',
  firstName: '',
  lastName: '',
  homeAddress: '',
  homeLatitude: null,
  homeLongitude: null,
  locationSharingEnabled: true,
  emailVerified: false,
  householdId: null,
  householdName: '',
})

const isProfileLoading = ref(false)

const passwordSchema = getPasswordValidationSchema(t)

const passwordChangeSchema = toTypedSchema(
  z
    .object({
      currentPassword: z.string().min(1, t('errors.required')),
      newPassword: passwordSchema,
      confirmNewPassword: z.string(),
    })
    .refine((data) => data.newPassword === data.confirmNewPassword, {
      message: t('errors.passwords-do-not-match'),
      path: ['confirmNewPassword'],
    }),
)

const form = useForm({
  validationSchema: passwordChangeSchema,
  initialValues: {
    currentPassword: '',
    newPassword: '',
    confirmNewPassword: '',
  },
})

const { value: currentPassword } = useField('currentPassword')
const { value: newPassword } = useField('newPassword')
const { value: confirmNewPassword } = useField('confirmNewPassword')

/* global grecaptcha */

function handlePreferenceUpdate(preference: keyof UserPreferencesDto, value: boolean) {
  // Optimistically update the state
  if (preference === 'twoFactorAuthenticationEnabled') {
    twoFactorAuthenticationEnabled.value = value
  }

  updateUserPreference(Number(userStore.userId), preference, value)
      .then(() => {
        console.log('Preference updated successfully')
      })
      .catch((error) => {
        console.error('Error updating preference:', error)
        // Revert the state if the request fails
        if (preference === 'twoFactorAuthenticationEnabled') {
          twoFactorAuthenticationEnabled.value = !value
        }
      })
}

function getPreferences() {
  getUserPreferences()
      .then((preferences) => {
        console.log('Fetched preferences:', preferences)

        twoFactorAuthenticationEnabled.value = preferences.twoFactorAuthenticationEnabled
        locationSharingEnabled.value = preferences.locationSharingEnabled
      })
      .catch((error) => {
        console.error('Error fetching preferences:', error)
        console.log(userStore.token)
      })
}

<<<<<<< HEAD
function handleUpdatePassword(oldPasswordInput: string, newPasswordInput: string) {
  userStore
      .updatePassword(oldPasswordInput, newPasswordInput)
      .then(() => {
        toast.success(t('settings.account.password.success'), {
          description: t('settings.account.password.successDescription'),
        })
        // Reset the password fields
        currentPassword.value = ''
        newPassword.value = ''
        userStore.logout()
        router.push('/login')
      })
      .catch((error) => {
        console.error('Error updating password:', error)
        toast.error(t('settings.account.password.error'), {
          description: t('settings.account.password.errorDescription'),
        })
      })
}
=======
// function handleTwoFactorAuthentication() {
//   twoFactorAuthenticationEnabled.value = !twoFactorAuthenticationEnabled.value
//   handlePreferenceUpdate('twoFactorAuthenticationEnabled', twoFactorAuthenticationEnabled.value)
// }

const handleUpdatePassword = form.handleSubmit(async (values) => {
  try {
    const token = await new Promise<string>((resolve, reject) => {
      grecaptcha.ready(() => {
        grecaptcha
          .execute('6Lee4CorAAAAABwb4TokgKDs9GdFCxpaiZTKfkfQ', { action: 'LOGIN' })
          .then((token) => (token ? resolve(token) : reject('Token generation failed')))
          .catch(reject)
      })
    })

    if (!userStore.username) {
      toast.error(t('settings.account.password.error'), {
        description: t('settings.account.password.errorDescription'),
      })
      return
    }

    const verifyLoginResponse = await userStore.verifyLogin(
      userStore.username,
      values.currentPassword,
      token,
    )

    if (verifyLoginResponse.status === 401) {
      toast.error(t('settings.account.password.error'), {
        description: t('settings.account.password.errorDescription'),
      })
      return
    }

    console.log('Updating password with values:', values)
    await userStore.updatePassword(
      values.currentPassword,
      values.newPassword,
      values.confirmNewPassword,
    )
    toast.success(t('settings.account.password.success'), {
      description: t('settings.account.password.successDescription'),
    })
    currentPassword.value = ''
    newPassword.value = ''
    confirmNewPassword.value = ''
    router.push('/login')
  } catch (error) {
    console.error('Error updating password:', error)
    toast.error(t('settings.account.password.error'), {
      description: t('settings.account.password.errorDescription'),
    })
  }
})

// function handleUpdatePassword(values: { currentPassword: string; newPassword: string }) {
//   console.log('Updating password with values:', values)
//   userStore
//     .updatePassword(values.currentPassword, values.newPassword)
//     .then(() => {
//       toast.success(t('settings.account.password.success'), {
//         description: t('settings.account.password.successDescription'),
//       })
//       // Reset the password fields
//       currentPassword.value = ''
//       newPassword.value = ''
//       userStore.logout()
//       router.push('/login')
//     })
//     .catch((error) => {
//       console.error('Error updating password:', error)
//       toast.error(t('settings.account.password.error'), {
//         description: t('settings.account.password.errorDescription'),
//       })
//     })
// }
>>>>>>> bf83c363

function handleCancelPasswordChange() {
  currentPassword.value = ''
  newPassword.value = ''
  confirmNewPassword.value = ''
}

// Fetch user profile data
const fetchUserProfile = async () => {
  try {
    isProfileLoading.value = true
    const userData = await getUserProfile()
    profile.value = userData
  } catch (error) {
    console.error('Failed to fetch user profile:', error)
    toast.error(t('errors.unexpected-error'))
  } finally {
    isProfileLoading.value = false
  }
}

// Save profile changes
const saveProfile = async () => {
  try {
    isProfileLoading.value = true

    // Create the update DTO with only the fields that can be updated
    const updateProfileDto: UpdateExtendedUserProfile = {
      firstName: profile.value.firstName,
      lastName: profile.value.lastName,
      homeAddress: profile.value.homeAddress,
      homeLatitude: profile.value.homeLatitude,
      homeLongitude: profile.value.homeLongitude,
    }

    await updateUserProfile(updateProfileDto)
    toast.success(t('success.profile-updated', 'Profile updated successfully'))

    // Update the user store with new profile data
    if (userStore.profile) {
      userStore.profile.firstName = profile.value.firstName
      userStore.profile.lastName = profile.value.lastName
      userStore.profile.locationSharingEnabled = profile.value.locationSharingEnabled
    }
  } catch (error) {
    console.error('Failed to update profile:', error)
    toast.error(t('errors.unexpected-error'))
  } finally {
    isProfileLoading.value = false
  }
}

onMounted(() => {
  getPreferences()
  fetchUserProfile()
})
</script>

<template>
  <h1 class="text-4xl font-bold text-foreground flex justify-center mb-6 mt-10">
    {{ t('settings.title') }}
  </h1>
  <div class="page-content flex flex-col items-center mt-10 mb-20 w-full">
    <!-- Tabs -->
    <Tabs default-value="account" class="w-full max-w-2/3">
      <!-- Tabs List -->
      <TabsList class="grid grid-cols-3 w-2/3 mx-auto mb-4">
        <TabsTrigger value="account">{{ t('settings.tabs.account') }}</TabsTrigger>
        <TabsTrigger value="profile">{{ t('navigation.profile') }}</TabsTrigger>
        <TabsTrigger value="notifications">{{ t('settings.tabs.notifications') }}</TabsTrigger>
      </TabsList>

      <!-- Tabs Content -->
      <TabsContent value="account">
        <div class="flex flex-col gap-10">
          <Card>
            <CardHeader>
              <CardTitle class="test text-3xl">{{ t('settings.account.title') }}</CardTitle>
              <CardDescription>
                {{ t('settings.account.description') }}
              </CardDescription>
            </CardHeader>
            <!-- Change Password Setting -->
            <CardHeader>
              <CardTitle>{{ t('settings.account.password.title') }}</CardTitle>
              <CardDescription>
                {{ t('settings.account.password.description') }}
              </CardDescription>
            </CardHeader>
            <CardContent class="password-settings space-y-2">
<<<<<<< HEAD
              <div class="space-y-1">
                <Label for="current">{{ t('settings.account.password.current') }}</Label>
                <div class="relative">
                  <Input
                      :type="isViewCurrentPassword ? 'text' : 'password'"
                      id="password"
                      v-model="currentPassword"
                      class="input-lead w-full px-4 py-2 border rounded-md focus:outline-none focus:ring-2 focus:ring-primary"
                      :placeholder="t('login.password')"
                  />
                  <Button
                      type="button"
                      variant="ghost"
                      size="icon"
                      class="absolute inset-y-0 right-2 flex items-center justify-center hover:bg-transparent dark:hover:bg-transparent"
                      @click="isViewCurrentPassword = !isViewCurrentPassword"
                  >
                    <component :is="isViewCurrentPassword ? EyeOff : Eye" class="h-5 w-5" />
                  </Button>
                </div>
              </div>
              <div class="space-y-1">
                <Label for="new">{{ t('settings.account.password.new') }}</Label>
                <div class="relative">
                  <Input
                      :type="isViewNewPassword ? 'text' : 'password'"
                      id="password"
                      v-model="newPassword"
                      class="input-lead w-full px-4 py-2 border rounded-md focus:outline-none focus:ring-2 focus:ring-primary"
                      :placeholder="t('login.password')"
                  />
                  <Button
                      type="button"
                      variant="ghost"
                      size="icon"
                      class="absolute inset-y-0 right-2 flex items-center justify-center hover:bg-transparent dark:hover:bg-transparent"
                      @click="isViewNewPassword = !isViewNewPassword"
                  >
                    <component :is="isViewNewPassword ? EyeOff : Eye" class="h-5 w-5" />
                  </Button>
                </div>
              </div>
            </CardContent>
            <CardFooter>
              <div class="flex flex-col gap-4 md:flex-row">
                <Button @click="handleUpdatePassword(currentPassword, newPassword)">{{
                    t('settings.account.save-changes')
                  }}</Button>
=======
              <!-- Current Password Field -->
              <form
                id="changePasswordForm"
                @submit.prevent="handleUpdatePassword"
                class="space-y-4"
                autocomplete="off"
              >
                <FormField v-slot="{ field, meta, errorMessage }" name="currentPassword">
                  <FormItem>
                    <Label for="current">{{ t('settings.account.password.current') }}</Label>
                    <div class="relative">
                      <FormControl>
                        <Input
                          :type="isViewCurrentPassword ? 'text' : 'password'"
                          id="currentPassword"
                          v-bind="field"
                          :placeholder="t('login.password')"
                        />
                      </FormControl>
                      <Button
                        type="button"
                        variant="ghost"
                        size="icon"
                        class="absolute inset-y-0 right-2 flex items-center justify-center hover:bg-transparent dark:hover:bg-transparent"
                        @click="isViewCurrentPassword = !isViewCurrentPassword"
                      >
                        <component :is="isViewCurrentPassword ? EyeOff : Eye" class="h-5 w-5" />
                      </Button>
                    </div>
                    <FormMessage v-if="meta.touched || meta.validated">{{
                      errorMessage
                    }}</FormMessage>
                  </FormItem>
                </FormField>

                <!-- New Password Field -->
                <FormField v-slot="{ field, meta, errorMessage }" name="newPassword">
                  <FormItem>
                    <Label for="new">{{ t('settings.account.password.new') }}</Label>
                    <div class="relative">
                      <FormControl>
                        <Input
                          :type="isViewNewPassword ? 'text' : 'password'"
                          id="newPassword"
                          v-bind="field"
                          :placeholder="t('reset-password.new-password')"
                        />
                      </FormControl>
                      <Button
                        type="button"
                        variant="ghost"
                        size="icon"
                        class="absolute inset-y-0 right-2 flex items-center justify-center hover:bg-transparent dark:hover:bg-transparent"
                        @click="isViewNewPassword = !isViewNewPassword"
                      >
                        <component :is="isViewNewPassword ? EyeOff : Eye" class="h-5 w-5" />
                      </Button>
                    </div>
                    <FormMessage v-if="meta.touched || meta.validated">{{
                      errorMessage
                    }}</FormMessage>
                  </FormItem>
                </FormField>

                <!-- Confirm New Password Field -->
                <FormField v-slot="{ field, meta, errorMessage }" name="confirmNewPassword">
                  <FormItem>
                    <Label for="new">{{ t('settings.account.password.confirmNew') }}</Label>
                    <div class="relative">
                      <FormControl>
                        <Input
                          :type="isViewConfirmNewPassword ? 'text' : 'password'"
                          id="newPassword"
                          v-bind="field"
                          :placeholder="t('reset-password.confirmNew-password')"
                        />
                      </FormControl>
                      <Button
                        type="button"
                        variant="ghost"
                        size="icon"
                        class="absolute inset-y-0 right-2 flex items-center justify-center hover:bg-transparent dark:hover:bg-transparent"
                        @click="isViewConfirmNewPassword = !isViewConfirmNewPassword"
                      >
                        <component :is="isViewConfirmNewPassword ? EyeOff : Eye" class="h-5 w-5" />
                      </Button>
                    </div>
                    <FormMessage v-if="meta.touched || meta.validated">{{
                      errorMessage
                    }}</FormMessage>
                  </FormItem>
                </FormField>
              </form>
            </CardContent>
            <CardFooter>
              <div class="flex flex-col gap-4 md:flex-row">
                <Button type="submit" form="changePasswordForm">{{
                  t('settings.account.save-changes')
                }}</Button>
>>>>>>> bf83c363
                <Button variant="outline" @click="handleCancelPasswordChange">
                  {{ t('settings.cancel') }}
                </Button>
              </div>
            </CardFooter>
            <!-- Security Settings -->
            <CardHeader>
              <CardTitle>{{ t('settings.account.security.title') }}</CardTitle>
              <CardDescription>
                {{ t('settings.account.security.description') }}
              </CardDescription>
            </CardHeader>
            <CardContent class="security-settings space-y-2">
              <div class="space-y-1">
                <Button
                    :variant="twoFactorAuthenticationEnabled ? 'destructive' : 'outline'"
                    @click="
                    handlePreferenceUpdate(
                      'twoFactorAuthenticationEnabled',
                      !twoFactorAuthenticationEnabled,
                    )
                  "
                >
                  <component
                      :is="twoFactorAuthenticationEnabled ? Unlock : Lock"
                      class="w-4 h-4 mr-2"
                  />
                  {{
                    twoFactorAuthenticationEnabled
                        ? t('settings.account.security.disableTwoStep')
                        : t('settings.account.security.enableTwoStep')
                  }}
                </Button>
              </div>
            </CardContent>
            <!-- Delete Account -->
            <CardHeader>
              <CardTitle>{{ t('settings.account.delete.title') }}</CardTitle>
              <CardDescription>
                {{ t('settings.account.delete.description') }}
              </CardDescription>
            </CardHeader>
            <CardContent class="security-settings space-y-2">
              <div class="space-y-1">
                <Button variant="destructive">
                  <User class="w-4 h-4 mr-2" /> {{ t('settings.account.delete.button') }}
                </Button>
              </div>
            </CardContent>
          </Card>
        </div>
      </TabsContent>

      <!-- Profile Tab Content -->
      <TabsContent value="profile">
        <div class="flex flex-col gap-10">
          <Card>
            <CardHeader>
              <CardTitle class="text-3xl">{{ t('navigation.profile') }}</CardTitle>
              <CardDescription>
                {{ t('settings.profile.description', 'Update your personal information.') }}
              </CardDescription>
            </CardHeader>
            <CardContent>
              <form @submit.prevent="saveProfile" class="space-y-4">
                <!-- Name fields -->
                <div class="grid grid-cols-1 md:grid-cols-2 gap-4">
                  <div class="space-y-2">
                    <Label for="firstName">{{ t('login.first-name') }}</Label>
                    <Input id="firstName" v-model="profile.firstName" />
                  </div>
                  <div class="space-y-2">
                    <Label for="lastName">{{ t('login.last-name') }}</Label>
                    <Input id="lastName" v-model="profile.lastName" />
                  </div>
                </div>

                <!-- Home address -->
                <div class="space-y-2">
                  <Label for="homeAddress">{{ t('add-event-info.titles.address') }}</Label>
                  <Input id="homeAddress" v-model="profile.homeAddress" />
                  <p class="text-xs text-muted-foreground italic">
                    {{
                      t(
                          'settings.profile.address-privacy',
                          'Your address is not visible to other users.',
                      )
                    }}
                  </p>
                </div>

                <!-- Submit button -->
                <div class="pt-4">
                  <Button type="submit" :disabled="isProfileLoading">
                    {{
                      isProfileLoading
                          ? t('common.saving', 'Saving...')
                          : t('settings.account.save-changes')
                    }}
                  </Button>
                </div>
              </form>
            </CardContent>
          </Card>
        </div>
      </TabsContent>

      <TabsContent value="notifications">
        <div class="flex flex-col gap-10">
          <Card>
            <CardHeader>
              <CardTitle class="test text-3xl">
                {{ t('settings.notifications.title') }}
              </CardTitle>
              <CardDescription class="text-muted-foreground">
                {{ t('settings.notifications.description') }}
              </CardDescription>
            </CardHeader>
            <CardContent class="space-y-6">
              <!-- Email Notifications -->
              <div class="flex items-center justify-between border-b pb-4">
                <div>
                  <Label for="email-notifications" class="text-lg font-medium">
                    {{ t('settings.notifications.email.title') }}
                  </Label>
                  <p class="text-sm text-muted-foreground">
                    {{ t('settings.notifications.email.description') }}
                  </p>
                  <div class="items-top flex gap-x-2 pt-4">
                    <Checkbox id="terms1" />
                    <div class="grid gap-1.5 leading-none">
                      <label
                          for="terms1"
                          class="text-sm font-medium leading-none peer-disabled:cursor-not-allowed peer-disabled:opacity-70"
                      >
                        {{ t('settings.notifications.email.system') }}
                      </label>
                      <p class="text-sm text-muted-foreground">
                        {{ t('settings.notifications.email.systemDescription') }}
                      </p>
                    </div>
                  </div>
                </div>
              </div>
            </CardContent>
            <CardFooter class="flex justify-end">
              <Button class="bg-primary text-primary-foreground hover:bg-primary/90">
                {{ t('settings.notifications.save-changes') }}
              </Button>
            </CardFooter>
          </Card>
        </div>
      </TabsContent>
    </Tabs>
  </div>
</template><|MERGE_RESOLUTION|>--- conflicted
+++ resolved
@@ -129,7 +129,6 @@
       })
 }
 
-<<<<<<< HEAD
 function handleUpdatePassword(oldPasswordInput: string, newPasswordInput: string) {
   userStore
       .updatePassword(oldPasswordInput, newPasswordInput)
@@ -150,7 +149,6 @@
         })
       })
 }
-=======
 // function handleTwoFactorAuthentication() {
 //   twoFactorAuthenticationEnabled.value = !twoFactorAuthenticationEnabled.value
 //   handlePreferenceUpdate('twoFactorAuthenticationEnabled', twoFactorAuthenticationEnabled.value)
@@ -229,7 +227,6 @@
 //       })
 //     })
 // }
->>>>>>> bf83c363
 
 function handleCancelPasswordChange() {
   currentPassword.value = ''
@@ -320,7 +317,6 @@
               </CardDescription>
             </CardHeader>
             <CardContent class="password-settings space-y-2">
-<<<<<<< HEAD
               <div class="space-y-1">
                 <Label for="current">{{ t('settings.account.password.current') }}</Label>
                 <div class="relative">
@@ -369,7 +365,7 @@
                 <Button @click="handleUpdatePassword(currentPassword, newPassword)">{{
                     t('settings.account.save-changes')
                   }}</Button>
-=======
+
               <!-- Current Password Field -->
               <form
                 id="changePasswordForm"
@@ -469,7 +465,7 @@
                 <Button type="submit" form="changePasswordForm">{{
                   t('settings.account.save-changes')
                 }}</Button>
->>>>>>> bf83c363
+                
                 <Button variant="outline" @click="handleCancelPasswordChange">
                   {{ t('settings.cancel') }}
                 </Button>
