--- conflicted
+++ resolved
@@ -1,5 +1,4 @@
 <template>
-<<<<<<< HEAD
 	<div class="flex flex-col min-h-screen">
 	  <!-- Breadcrumb -->
 	  <div class="p-5">
@@ -64,6 +63,12 @@
 			  {{ $t('admin.edit-event') }}
 			  <font-awesome-icon icon="fa-solid fa-arrow-right" />
 			</Button>
+			<Button @click="router.push('/edit-poi')"
+			class="w-full bg-primary hover:bg-primary/90 py-2 px-3 rounded-md flex justify-between items-center text-sm"
+			>
+            {{ $t('admin.edit-POI') }}
+            <font-awesome-icon icon="fa-solid fa-arrow-right" />
+          </Button>
 		  </div>
   
 		  <!-- Map Section -->
@@ -97,108 +102,4 @@
   
   <style scoped>
   /* No additional styles needed as Tailwind CSS handles the layout and responsiveness */
-  </style>
-=======
-  <div style="margin: 20px">
-    <Breadcrumb>
-      <BreadcrumbList>
-        <BreadcrumbItem>
-          <BreadcrumbPage href="/admin-panel">
-            {{ t('navigation.admin-panel') }}
-          </BreadcrumbPage>
-        </BreadcrumbItem>
-      </BreadcrumbList>
-    </Breadcrumb>
-
-    <div class="page">
-      <div class="menu-section">
-        <h1>{{ t('admin.administrate') }}</h1>
-        <div class="menu">
-          <Button @click="router.push('/add-new-event')">
-            {{ t('admin.make-new-event') }}
-            <font-awesome-icon icon="fa-solid fa-arrow-right" />
-          </Button>
-          <Button @click="router.push('/add-new-POI')">
-            {{ t('admin.make-new-POI') }}
-            <font-awesome-icon icon="fa-solid fa-arrow-right" />
-          </Button>
-          <Button @click="router.push('/add-new-activity')">
-            {{ t('admin.make-new-activity') }}
-            <font-awesome-icon icon="fa-solid fa-arrow-right" />
-          </Button>
-          <Button @click="router.push('/edit-event')">
-            {{ t('admin.edit-event') }}
-            <font-awesome-icon icon="fa-solid fa-arrow-right" />
-          </Button>
-          <Button @click="router.push('/edit-poi')">
-            {{ t('admin.edit-POI') }}
-            <font-awesome-icon icon="fa-solid fa-arrow-right" />
-          </Button>
-        </div>
-      </div>
-
-      <div class="map">
-        <h1>{{ t('info.current-situation') }}</h1>
-        <MapOverviewComponent />
-      </div>
-    </div>
-  </div>
-</template>
-
-<script setup lang="ts">
-import { useUserStore } from '@/stores/UserStore.ts'
-import { useI18n } from 'vue-i18n'
-import { useRouter } from 'vue-router'
-import { Button } from '@/components/ui/button'
-import MapOverviewComponent from '@/components/map/MapOverviewComponent.vue'
-
-import {
-  Breadcrumb,
-  BreadcrumbItem,
-  BreadcrumbPage,
-  BreadcrumbList
-} from '@/components/ui/breadcrumb'
-
-const { t } = useI18n()
-const router = useRouter()
-const userStore = useUserStore();
-
-</script>
-
-<style scoped>
-.page {
-  display: flex;
-  flex-flow: row wrap;
-  justify-content: space-evenly;
-  margin: 40px;
-  padding: 10px;
-  gap: 40px;
-}
-
-.menu-section {
-  min-width: 300px;
-  flex: 1;
-}
-
-.menu {
-  display: flex;
-  flex-direction: column;
-  gap: 20px;
-}
-
-.map {
-  flex: 2;
-  min-width: 350px;
-}
-
-h1 {
-  font-size: 2em;
-  margin-bottom: 20px;
-}
-
-Button {
-  width: 100%;
-  justify-content: space-between;
-}
-</style>
->>>>>>> 2114747a
+  </style>