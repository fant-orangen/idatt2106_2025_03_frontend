<template>
	<div class="flex flex-col min-h-screen">

    <!-- Breadcrumb -->
	  <div class="p-5">
		<Breadcrumb>
		  <BreadcrumbList>
			<BreadcrumbItem>
				<BreadcrumbLink href="/">
				{{ $t('navigation.home') }}
				</BreadcrumbLink>
			</BreadcrumbItem>
			<BreadcrumbSeparator/>
			<BreadcrumbItem>
			  <BreadcrumbLink href="/admin/admin-panel">
				{{ $t('navigation.admin-panel') }}
			  </BreadcrumbLink>
			</BreadcrumbItem>
		  </BreadcrumbList>
		</Breadcrumb>
	  </div>

	  <!-- Main Content -->
	  <div class="flex-grow p-5">
		<div class="page flex flex-col lg:flex-row gap-8">

      <!-- Menu Buttons for Admin Actions -->
		  <div class="menu flex flex-col gap-4 w-full lg:w-1/3">
			<h1 class="text-2xl font-bold text-primary">
			  <span v-if="userStore.isSuperAdminUser">
				{{ $t('admin.super-admin') }}: {{ $t('admin.administrate') }}
			  </span>
			  <span v-else>
				{{ $t('admin.administrate') }}
			  </span>
			</h1>

        <!-- Handle admins -->
			<Button
			  v-if="userStore.isSuperAdminUser"
			  @click="router.push('/admin/handle-admins')"
			  class="w-full bg-primary hover:bg-primary/90 py-2 px-3 rounded-md flex justify-between items-center text-sm"
			>
			  {{ $t('admin.edit-admin') }}
			  <font-awesome-icon icon="fa-solid fa-arrow-right" />
			</Button>

        <!-- Add new event -->
			<Button
			  @click="router.push('/admin/add-new-event')"
			  class="w-full bg-primary hover:bg-primary/90 py-2 px-3 rounded-md flex justify-between items-center text-sm"
			>
			  {{ $t('admin.make-new-event') }}
			  <font-awesome-icon icon="fa-solid fa-arrow-right" />
			</Button>
			<Button
			  @click="router.push('/admin/add-new-POI')"
			  class="w-full bg-primary hover:bg-primary/90 py-2 px-3 rounded-md flex justify-between items-center text-sm"
			>
			  {{ $t('admin.make-new-POI') }}
			  <font-awesome-icon icon="fa-solid fa-arrow-right" />
			</Button>

        <!-- Add new scenario theme -->
			<Button
			  @click="router.push('/admin/add-new-scenario-theme')"
			  class="w-full bg-primary hover:bg-primary/90 py-2 px-3 rounded-md flex justify-between items-center text-sm"
			>
			  {{ $t('admin.make-new-scenario-theme') }}
			  <font-awesome-icon icon="fa-solid fa-arrow-right" />
			</Button>

        <!-- Add new activity -->
			<Button
			  @click="router.push('/admin/add-new-activity')"
			  class="w-full bg-primary hover:bg-primary/90 py-2 px-3 rounded-md flex justify-between items-center text-sm"
			>
			  {{ $t('admin.make-new-activity') }}
			  <font-awesome-icon icon="fa-solid fa-arrow-right" />
			</Button>

        <!-- Edit event -->
			<Button
			  @click="router.push('/admin/edit-event')"
			  class="w-full bg-primary hover:bg-primary/90 py-2 px-3 rounded-md flex justify-between items-center text-sm"
			>
			  {{ $t('admin.edit-event') }}
			  <font-awesome-icon icon="fa-solid fa-arrow-right" />
			</Button>

        <!-- Edit scenario theme -->
			<Button
			  @click="router.push('/admin/edit-scenario-theme')"
			  class="w-full bg-primary hover:bg-primary/90 py-2 px-3 rounded-md flex justify-between items-center text-sm"
			>
			  {{ $t('admin.edit-scenario-theme') }}
			  <font-awesome-icon icon="fa-solid fa-arrow-right" />
			</Button>

        <!-- Edit point of interest  -->
			<Button @click="router.push('/admin/edit-poi')"
			class="w-full bg-primary hover:bg-primary/90 py-2 px-3 rounded-md flex justify-between items-center text-sm"
			>
				{{ $t('admin.edit-POI') }}
				<font-awesome-icon icon="fa-solid fa-arrow-right" />
			</Button>

<<<<<<< HEAD
        <!-- Add and edit meeting point -->
=======
>>>>>>> 0f2cf9f8
			<Button
			  @click="router.push('/admin/meeting-point')"
			  class="w-full bg-primary hover:bg-primary/90 py-2 px-3 rounded-md flex justify-between items-center text-sm"
			>
			  {{ $t('admin.meeting-point') }}
			  <font-awesome-icon icon="fa-solid fa-arrow-right" />
			</Button>
			<Button @click="router.push('/admin/news')" 
			class="w-full bg-primary hover:bg-primary/90 py-2 px-3 rounded-md flex justify-between items-center text-sm">
				{{ $t('admin.news') }}
				<font-awesome-icon icon="fa-solid fa-arrow-right" />
			</Button>
		  </div>

		  <!-- Map Section -->
		  <div class="map flex-grow pb-20">
			<h1 class="text-2xl font-bold text-primary mb-4">
			  {{ $t('info.current-situation') }}
			</h1>
			<div class="w-full rounded-md shadow-md">
			  <MapOverviewComponent />
			</div>
		  </div>
		</div>
	  </div>
	</div>
  </template>

  <script setup lang="ts">
  /**
   * @component AdminPanel
   * @description Displays the admin page with options to add and edit events, scenario themes,
   * points of interest and meeting places etc.
   */
  import router from '@/router'
  import { useUserStore } from '@/stores/UserStore'
  import { Button } from '@/components/ui/button'
  import {
	Breadcrumb,
	BreadcrumbItem,
	BreadcrumbLink,
	BreadcrumbList,
	BreadcrumbSeparator
  } from '@/components/ui/breadcrumb'
  import MapOverviewComponent from '@/components/map/MapOverviewComponent.vue'

  const userStore = useUserStore()
  </script>

  <style scoped>
  /* No additional styles needed as Tailwind CSS handles the layout and responsiveness */
  </style><|MERGE_RESOLUTION|>--- conflicted
+++ resolved
@@ -105,21 +105,14 @@
 				<font-awesome-icon icon="fa-solid fa-arrow-right" />
 			</Button>
 
-<<<<<<< HEAD
+
         <!-- Add and edit meeting point -->
-=======
->>>>>>> 0f2cf9f8
 			<Button
 			  @click="router.push('/admin/meeting-point')"
 			  class="w-full bg-primary hover:bg-primary/90 py-2 px-3 rounded-md flex justify-between items-center text-sm"
 			>
 			  {{ $t('admin.meeting-point') }}
 			  <font-awesome-icon icon="fa-solid fa-arrow-right" />
-			</Button>
-			<Button @click="router.push('/admin/news')" 
-			class="w-full bg-primary hover:bg-primary/90 py-2 px-3 rounded-md flex justify-between items-center text-sm">
-				{{ $t('admin.news') }}
-				<font-awesome-icon icon="fa-solid fa-arrow-right" />
 			</Button>
 		  </div>
 
