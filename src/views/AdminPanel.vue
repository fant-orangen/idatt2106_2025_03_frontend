--- conflicted
+++ resolved
@@ -1,61 +1,4 @@
 <template>
-<<<<<<< HEAD
-<div style="margin:20px">
-	<Breadcrumb>
-    <BreadcrumbList>
-      <BreadcrumbItem>
-        <BreadcrumbLink href="/admin-panel">
-          {{ $t('navigation.admin-panel') }}
-        </BreadcrumbLink>
-      </BreadcrumbItem>
-    </BreadcrumbList>
-  </Breadcrumb>
-</div>	
-
-	<div class="page">
-		
-		<!--Menu buttons for admin actions-->
-		<div class="menu">
-			<div>
-				<h1 v-if="userStore.isSuperAdminUser">{{ $t('admin.super-admin') }}: {{ $t('admin.administrate') }}</h1>
-				<h1 v-else>{{ $t('admin.administrate') }}</h1>
-			</div>
-
-			<Button v-if="userStore.isSuperAdminUser" @click="router.push('/handle-admins')">
-				{{ $t('admin.edit-admin') }}
-				<font-awesome-icon icon="fa-solid fa-arrow-right" />
-			</Button>
-			<Button @click="router.push('/add-new-event')">
-				{{ $t('admin.make-new-event') }}
-				<font-awesome-icon icon="fa-solid fa-arrow-right" />
-			</Button>
-			<Button @click="router.push('/add-new-POI')">
-				{{ $t('admin.make-new-POI') }}
-				<font-awesome-icon icon="fa-solid fa-arrow-right" />
-			</Button>
-			<Button @click="router.push('/add-new-activity')">
-				{{ $t('admin.make-new-activity') }}
-				<font-awesome-icon icon="fa-solid fa-arrow-right" />
-			</Button>
-			<Button @click="router.push('/edit-event')">
-				{{ $t('admin.edit-event') }}
-				<font-awesome-icon icon="fa-solid fa-arrow-right" />
-			</Button>
-		</div>
-		
-    	<div class="map flex-grow">
-			<h1>{{ $t('info.current-situation') }}</h1>
-      		<MapOverviewComponent />
-		</div>
-	</div>
-</template>
-
-<script setup lang="ts">
-import router from '@/router'
-import { useUserStore } from '@/stores/UserStore'
-import { Button } from '@/components/ui/button'
-import {
-=======
 	<div class="flex flex-col min-h-screen">
 	  <!-- Breadcrumb -->
 	  <div class="p-5">
@@ -147,57 +90,10 @@
   import { useUserStore } from '@/stores/UserStore'
   import { Button } from '@/components/ui/button'
   import {
->>>>>>> 3d7279ec
 	Breadcrumb,
 	BreadcrumbItem,
 	BreadcrumbLink,
 	BreadcrumbList,
-<<<<<<< HEAD
-	BreadcrumbPage,
-	BreadcrumbSeparator,
-} from '@/components/ui/breadcrumb'
-import MapOverviewComponent from '@/components/map/MapOverviewComponent.vue'
-
-const userStore = useUserStore();
-
-</script>
-
-
-<style scoped>
-.page {
-	display: flex;
-	flex-flow: row wrap;
-	justify-content: space-evenly;
-	margin: 40px;
-	padding: 10px;
-	gap: 20px;
-}
-
-.menu {
-	padding: 10px;
-	display:flex;
-	flex-flow: column wrap;
-	gap: 70px;
-	min-width: 300px;
-	
-}
-
-h1 {
-	font-size: 2em;
-}
-
-Button {
-	width: fit-content;
-	min-height: 50px;
-	min-width: 100%;
-	font-size: 1em;
-}
-Button:hover {
-  cursor: pointer;
-}
-
-</style>
-=======
   } from '@/components/ui/breadcrumb'
   import MapOverviewComponent from '@/components/map/MapOverviewComponent.vue'
   
@@ -206,5 +102,4 @@
   
   <style scoped>
   /* No additional styles needed as Tailwind CSS handles the layout and responsiveness */
-  </style>
->>>>>>> 3d7279ec
+  </style>