<template>
  <!-- Loading state -->
  <div v-if="isLoading && userStore.isAuthenticated" class="content w-full max-w-7xl mx-auto pt-0 flex justify-center items-center min-h-[50vh]">
    <div class="text-center">
      <div class="inline-block w-8 h-8 border-4 border-t-primary border-r-transparent border-b-transparent border-l-transparent rounded-full animate-spin mb-4"></div>
      <p>{{ t('common.loading', 'Loading...') }}</p>
    </div>
  </div>

  <!-- Authenticated User with Household and Crisis View -->
<<<<<<< HEAD
  <div v-else-if="userStore.isAuthenticated && hasHousehold && hasOngoingCrises" class="content w-full max-w-7xl mx-auto pt-0">
=======
  <div
    v-if="userStore.isAuthenticated && hasHousehold && hasOngoingCrises"
    class="content w-full max-w-7xl mx-auto pt-0"
  >
>>>>>>> ddbaf41a
    <AuthenticatedWithHouseholdCrisisHome />
  </div>

  <!-- Authenticated User with Household View (No Crisis) -->
  <div
    v-else-if="userStore.isAuthenticated && hasHousehold"
    class="content w-full max-w-7xl mx-auto pt-0"
  >
    <AuthenticatedWithHouseholdHome />
  </div>

  <!-- Authenticated User without Household View -->
  <div
    v-else-if="userStore.isAuthenticated && !hasHousehold"
    class="content w-full max-w-7xl mx-auto pt-0"
  >
    <AuthenticatedNoHouseholdHome />
  </div>

  <!-- Unauthenticated User View -->
  <div v-else class="content w-full max-w-7xl mx-auto pt-0">
    <UnauthenticatedHome />
  </div>
</template>

<script setup lang="ts">
import { useI18n } from 'vue-i18n'
import { ref, onMounted, watch, computed } from 'vue'
import { useRouter } from 'vue-router'
import { useUserStore } from '@/stores/UserStore'
import { useHouseholdStore } from '@/stores/HouseholdStore'
import UnauthenticatedHome from '@/components/homeview/UnauthenticatedHome.vue'
import AuthenticatedNoHouseholdHome from '@/components/homeview/AuthenticatedNoHouseholdHome.vue'
import AuthenticatedWithHouseholdHome from '@/components/homeview/AuthenticatedWithHouseholdHome.vue'
import AuthenticatedWithHouseholdCrisisHome from '@/components/homeview/AuthenticatedWithHouseholdCrisisHome.vue'
import { getCurrentHousehold } from '@/services/HouseholdService'
import { fetchAllPreviewCrisisEvents } from '@/services/CrisisEventService'

const router = useRouter()
const { t } = useI18n()
const userStore = useUserStore()
const householdStore = useHouseholdStore()

// State for household and crisis status
const hasHousehold = computed(() => !!householdStore.currentHousehold)
const hasOngoingCrises = ref(false)
<<<<<<< HEAD
const isLoading = ref(true)
=======
>>>>>>> ddbaf41a

/**
 * Checks if the current user has a household using the HouseholdStore
 *
 * @async
 * @function checkHouseholdStatus
 * @returns {Promise<void>} Resolves when the check is complete.
 */
const checkHouseholdStatus = async () => {
  if (userStore.isAuthenticated) {
    try {
      await householdStore.fetchCurrentHousehold()
      console.log('Household status checked:', !!householdStore.currentHousehold)
    } catch (error) {
      console.error('Failed to check household status:', error)
    }
  }
}

/**
 * Checks for ongoing crises by fetching crisis events
 *
 * @async
 * @function checkForOngoingCrises
 * @returns {Promise<void>} Resolves when the check is complete.
 */
const checkForOngoingCrises = async () => {
  try {
    const response = await fetchAllPreviewCrisisEvents(0, 10)
    hasOngoingCrises.value = response.content.length > 0
  } catch (error) {
    console.error('Failed to fetch crisis events:', error)
    hasOngoingCrises.value = false
  }
}

/**
 * Refreshes all data needed for the home view
 *
 * @async
 * @function refreshHomeData
 * @returns {Promise<void>} Resolves when the refresh is complete.
 */
const refreshHomeData = async () => {
  isLoading.value = true
  try {
    await Promise.all([
      checkHouseholdStatus(),
      checkForOngoingCrises()
    ])
  } catch (error) {
    console.error('Error refreshing home data:', error)
  } finally {
    isLoading.value = false
  }
}

// Watch for changes in authentication state
watch(() => userStore.isAuthenticated, async (isAuthenticated) => {
  console.log('Authentication state changed in HomeView:', isAuthenticated)
  if (isAuthenticated) {
    await refreshHomeData()
  }
  // No need to explicitly reset household status when user logs out
  // The fetchCurrentHousehold method has a check for logged in status
})

/**
 * Lifecycle hook that runs when the component is mounted.
 * Checks if the user has a household and if there are ongoing crises.
 *
 * @async
 * @function onMounted
 * @returns {Promise<void>} Resolves when the setup is complete.
 */
onMounted(async () => {
<<<<<<< HEAD
  console.log('HomeView mounted - Checking household and crisis status')
  await refreshHomeData()
=======
  await Promise.all([checkHouseholdStatus(), checkForOngoingCrises()])
>>>>>>> ddbaf41a
})
</script><|MERGE_RESOLUTION|>--- conflicted
+++ resolved
@@ -8,16 +8,10 @@
   </div>
 
   <!-- Authenticated User with Household and Crisis View -->
-<<<<<<< HEAD
-  <div v-else-if="userStore.isAuthenticated && hasHousehold && hasOngoingCrises" class="content w-full max-w-7xl mx-auto pt-0">
-=======
   <div
-    v-if="userStore.isAuthenticated && hasHousehold && hasOngoingCrises"
+    v-else-if="userStore.isAuthenticated && hasHousehold && hasOngoingCrises"
     class="content w-full max-w-7xl mx-auto pt-0"
   >
->>>>>>> ddbaf41a
-    <AuthenticatedWithHouseholdCrisisHome />
-  </div>
 
   <!-- Authenticated User with Household View (No Crisis) -->
   <div
@@ -62,10 +56,7 @@
 // State for household and crisis status
 const hasHousehold = computed(() => !!householdStore.currentHousehold)
 const hasOngoingCrises = ref(false)
-<<<<<<< HEAD
 const isLoading = ref(true)
-=======
->>>>>>> ddbaf41a
 
 /**
  * Checks if the current user has a household using the HouseholdStore
@@ -78,9 +69,7 @@
   if (userStore.isAuthenticated) {
     try {
       await householdStore.fetchCurrentHousehold()
-      console.log('Household status checked:', !!householdStore.currentHousehold)
     } catch (error) {
-      console.error('Failed to check household status:', error)
     }
   }
 }
@@ -117,20 +106,16 @@
       checkForOngoingCrises()
     ])
   } catch (error) {
-    console.error('Error refreshing home data:', error)
   } finally {
     isLoading.value = false
   }
 }
 
-// Watch for changes in authentication state
 watch(() => userStore.isAuthenticated, async (isAuthenticated) => {
   console.log('Authentication state changed in HomeView:', isAuthenticated)
   if (isAuthenticated) {
     await refreshHomeData()
   }
-  // No need to explicitly reset household status when user logs out
-  // The fetchCurrentHousehold method has a check for logged in status
 })
 
 /**
@@ -142,11 +127,6 @@
  * @returns {Promise<void>} Resolves when the setup is complete.
  */
 onMounted(async () => {
-<<<<<<< HEAD
-  console.log('HomeView mounted - Checking household and crisis status')
   await refreshHomeData()
-=======
-  await Promise.all([checkHouseholdStatus(), checkForOngoingCrises()])
->>>>>>> ddbaf41a
 })
 </script>