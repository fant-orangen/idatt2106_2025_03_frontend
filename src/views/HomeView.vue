--- conflicted
+++ resolved
@@ -10,13 +10,9 @@
       <div class="crisis-components flex flex-col px-4 md:gap-20 md:px-0">
         <component :is="crisisComponents[currentStatus]" />
       </div>
-<<<<<<< HEAD
       <div
-        class="map flex-grow px-4 md:px-0 min-h-[200px] md:min-h-[300px] rounded-lg overflow-hidden"
+        class="map flex-grow px-4 md:px-0 max-h-[800px] min-h-[200px] md:min-h-[300px] rounded-lg overflow-hidden"
       >
-=======
-      <div class="map flex-grow px-4 md:px-0 max-h-[800px] min-h-[200px] md:min-h-[300px] rounded-lg overflow-hidden">
->>>>>>> c05e0204
         <MapOverviewComponent />
       </div>
     </div>
