--- conflicted
+++ resolved
@@ -1,17 +1,10 @@
 <template>
   <div class="content flex justify-center items-center w-full pt-5 flex-col gap-0 md:pt-20 md:gap-15">
     <div class="crisis-status w-full px-2 md:w-auto">
-      <Card class="crisis-status-card w-full bg-secondary md:w-120">
-        <CardHeader class="items-center">
-          <CardTitle class="flex flex-col items-center justify-center text-center gap-3 text-xl md:text-2xl">
-            <font-awesome-icon :icon="['fas', 'triangle-exclamation']" size="lg" class="md:size-2xl" />
-            {{ t('crisis.crisis-status') }}
-          </CardTitle>
-        </CardHeader>
-        <CardContent class="flex justify-center items-center text-sm md:text-base">
-          {{ t(currentStatus) }}
-        </CardContent>
-      </Card>
+      <CrisisLevelOverview
+        :max-display="3"
+        @select-crisis="handleCrisisSelect"
+      />
     </div>
     <div class="container flex flex-col gap-10 w-full max-w-7xl md:flex-row md:gap-40">
       <!-- Dynamic Buttons -->
@@ -63,29 +56,9 @@
 onMounted(async () => {
   await loadCrisisComponents()
 })
+
 </script>
 
-<<<<<<< HEAD
-<template>
-  <div class="content flex justify-center items-center pt-20 flex-col gap-20">
-    <CrisisLevelOverview
-      :max-display="3"
-      @select-crisis="handleCrisisSelect"
-    />
-    <div class="container flex flex-row gap-40 w-full max-w-7xl">
-      <!-- Dynamic Buttons -->
-      <div class="crisis-components flex flex-col gap-20">
-        <component :is="crisisComponents[currentStatus]" />
-      </div>
-      <div class="map flex-grow">
-        <MapOverviewComponent />
-      </div>
-    </div>
-  </div>
-</template>
-
-=======
->>>>>>> 940526d8
 <style scoped>
 .container {
   width: 100%;
