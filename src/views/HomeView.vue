<template>
  <div class="content flex justify-center items-center w-full pt-5 flex-col gap-0 md:pt-20 md:gap-15">
    <div class="crisis-status w-full px-2 md:w-auto">
      <CrisisLevelOverview
        :max-display="3"
        @select-crisis="handleCrisisSelect"
      />
    </div>
    <div class="container flex flex-col gap-10 w-full max-w-7xl md:flex-row md:gap-40">
      <!-- Dynamic Buttons -->
      <div class="crisis-components flex flex-col px-4 md:gap-20 md:px-0">
        <component :is="crisisComponents[currentStatus]" />
      </div>
      <div class="map flex-grow px-4 md:px-0 min-h-[200px] md:min-h-[300px] rounded-lg overflow-hidden">
        <MapOverviewComponent />
      </div>
    </div>
  </div>
</template>

<script setup lang="ts">
import { useI18n } from 'vue-i18n'
import { ref, onMounted } from 'vue'
import { useRouter } from 'vue-router'
import MapOverviewComponent from '@/components/map/MapOverviewComponent.vue'
import CrisisLevelOverview from '@/components/crisis/CrisisLevelOverview.vue'
import { fetchAllPreviewCrisisEvents } from '@/services/CrisisEventService'

const router = useRouter()
const { t } = useI18n()

// State for ongoing crises and dynamic components
const hasOngoingCrises = ref(false)
const currentStatus = ref('crisis.no-crisis') // Default to no crisis
const crisisComponents = ref<Record<string, any>>({})

/**
 * Checks for ongoing crises by fetching crisis events.
 * Updates the `currentStatus` based on whether there are ongoing crises.
 *
 * @async
 * @function checkForOngoingCrises
 * @returns {Promise<void>} Resolves when the check is complete.
 */
const checkForOngoingCrises = async () => {
  try {
    const response = await fetchAllPreviewCrisisEvents(0, 10)
    hasOngoingCrises.value = response.content.length > 0
    currentStatus.value = hasOngoingCrises.value ? 'crisis.during' : 'crisis.no-crisis'
  } catch (error) {
    console.error('Failed to fetch crisis events:', error)
    currentStatus.value = 'crisis.no-crisis' // Fallback to no crisis
  }
}

/**
 * Dynamically loads the components for different crisis states.
 * Maps `crisis.no-crisis` and `crisis.during` to their respective components.
 *
 * @async
 * @function loadCrisisComponents
 * @returns {Promise<void>} Resolves when the components are loaded.
 */
const loadCrisisComponents = async () => {
  crisisComponents.value = {
    'crisis.no-crisis': (await import('@/components/homeview/NoCrisisButtons.vue')).default,
    'crisis.during': (await import('@/components/homeview/DuringCrisisButtons.vue')).default,
  }
}

/**
 * Handles the selection of a crisis from the `CrisisLevelOverview` component.
 * Navigates to the crisis event page with the selected crisis ID as a query parameter.
 *
 * @function handleCrisisSelect
 * @param {number} crisisId - The ID of the selected crisis.
 */
const handleCrisisSelect = (crisisId: number) => {
  console.log('Selected crisis:', crisisId)
  router.push({
    path: '/crisis-event',
    query: { id: crisisId.toString() }
  })
}

/**
 * Lifecycle hook that runs when the component is mounted.
 * Loads the dynamic components and checks for ongoing crises.
 *
 * @async
 * @function onMounted
 * @returns {Promise<void>} Resolves when the setup is complete.
 */
onMounted(async () => {
  await loadCrisisComponents()
  await checkForOngoingCrises()
})
<<<<<<< HEAD

</script>

<style scoped>
.map {
  /* Ensure map area expands */
  min-height: 200px;
  position: relative; /* Add this for proper positioning context */
  @media (min-width: 768px) {
    min-height: 300px;
  }
}

/* Add these styles to ensure the legend appears properly in HomeView */
:deep(.map-legend-custom) {
  /* Ensure this style penetrates into child components */
  @media (min-width: 768px) {
    right: 1rem;
    top: 1rem;
  }
}
</style>
=======
</script>
>>>>>>> 12a3c18f
<|MERGE_RESOLUTION|>--- conflicted
+++ resolved
@@ -95,29 +95,4 @@
   await loadCrisisComponents()
   await checkForOngoingCrises()
 })
-<<<<<<< HEAD
-
 </script>
-
-<style scoped>
-.map {
-  /* Ensure map area expands */
-  min-height: 200px;
-  position: relative; /* Add this for proper positioning context */
-  @media (min-width: 768px) {
-    min-height: 300px;
-  }
-}
-
-/* Add these styles to ensure the legend appears properly in HomeView */
-:deep(.map-legend-custom) {
-  /* Ensure this style penetrates into child components */
-  @media (min-width: 768px) {
-    right: 1rem;
-    top: 1rem;
-  }
-}
-</style>
-=======
-</script>
->>>>>>> 12a3c18f
