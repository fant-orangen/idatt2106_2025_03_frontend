<template>
<<<<<<< HEAD
  <div
    class="content flex justify-center items-center w-full pt-5 flex-col gap-0 md:pt-20 md:gap-15"
  >
    <div class="crisis-status w-full px-2 md:w-auto">
      <CrisisLevelOverview :max-display="3" @select-crisis="handleCrisisSelect" />
    </div>
    <div class="container flex flex-col gap-10 w-full max-w-7xl md:flex-row md:gap-40 pb-20">
      <!-- Dynamic Buttons -->
      <div class="crisis-components flex flex-col px-4 md:gap-20 md:px-0">
        <component :is="crisisComponents[currentStatus]" />
      </div>
      <div
        class="map flex-grow px-4 md:px-0 max-h-[800px] min-h-[200px] md:min-h-[300px] rounded-lg overflow-hidden"
      >
        <MapOverviewComponent />
      </div>
    </div>
=======
  <!-- Authenticated User with Household and Crisis View -->
  <div v-if="userStore.isAuthenticated && hasHousehold && hasOngoingCrises" class="content w-full max-w-7xl mx-auto pt-0">
    <AuthenticatedWithHouseholdCrisisHome />
  </div>

  <!-- Authenticated User with Household View (No Crisis) -->
  <div v-else-if="userStore.isAuthenticated && hasHousehold" class="content w-full max-w-7xl mx-auto pt-0">
    <AuthenticatedWithHouseholdHome />
  </div>

  <!-- Authenticated User without Household View -->
  <div v-else-if="userStore.isAuthenticated && !hasHousehold" class="content w-full max-w-7xl mx-auto pt-0">
    <AuthenticatedNoHouseholdHome />
  </div>

  <!-- Unauthenticated User View -->
  <div v-else class="content w-full max-w-7xl mx-auto pt-0">
    <UnauthenticatedHome />
>>>>>>> 31a49947
  </div>
</template>

<script setup lang="ts">
import { useI18n } from 'vue-i18n'
import { ref, onMounted } from 'vue'
import { useRouter } from 'vue-router'
import { useUserStore } from '@/stores/UserStore'
import UnauthenticatedHome from '@/components/homeview/UnauthenticatedHome.vue'
import AuthenticatedNoHouseholdHome from '@/components/homeview/AuthenticatedNoHouseholdHome.vue'
import AuthenticatedWithHouseholdHome from '@/components/homeview/AuthenticatedWithHouseholdHome.vue'
import AuthenticatedWithHouseholdCrisisHome from '@/components/homeview/AuthenticatedWithHouseholdCrisisHome.vue'
import { getCurrentHousehold } from '@/services/HouseholdService'
import { fetchAllPreviewCrisisEvents } from '@/services/CrisisEventService'

const router = useRouter()
const { t } = useI18n()
<<<<<<< HEAD
const currentStatus = ref('crisis.no-crisis')

const fetchCrisisLevel = 'not-implemented' // Placeholder for future implementation
// This function will be used to fetch the crisis level from the backend

const crisisComponents = ref<Record<string, any>>({})
=======
const userStore = useUserStore()

// State for household and crisis status
const hasHousehold = ref(false)
const hasOngoingCrises = ref(false)


>>>>>>> 31a49947

/**
 * Checks if the current user has a household
 *
 * @async
 * @function checkHouseholdStatus
 * @returns {Promise<void>} Resolves when the check is complete.
 */
const checkHouseholdStatus = async () => {
  if (userStore.isAuthenticated) {
    try {
      const household = await getCurrentHousehold()
      hasHousehold.value = !!household
    } catch (error) {
      console.error('Failed to check household status:', error)
      hasHousehold.value = false
    }
  } else {
    hasHousehold.value = false
  }
}

/**
 * Checks for ongoing crises by fetching crisis events
 *
 * @async
 * @function checkForOngoingCrises
 * @returns {Promise<void>} Resolves when the check is complete.
 */
const checkForOngoingCrises = async () => {
  try {
    const response = await fetchAllPreviewCrisisEvents(0, 10)
    hasOngoingCrises.value = response.content.length > 0
  } catch (error) {
    console.error('Failed to fetch crisis events:', error)
    hasOngoingCrises.value = false
  }
}

/**
<<<<<<< HEAD
 * Handles the selection of a crisis from the `CrisisLevelOverview` component.
 * Navigates to the crisis event page with the selected crisis ID as a query parameter.
 *
 * @function handleCrisisSelect
 * @param {number} crisisId - The ID of the selected crisis.
 */
const handleCrisisSelect = (crisisId: number) => {
  console.log('Selected crisis:', crisisId)
  router.push({
    path: '/crisis-event',
    query: { id: crisisId.toString() },
  })
}

/**
=======
>>>>>>> 31a49947
 * Lifecycle hook that runs when the component is mounted.
 * Checks if the user has a household and if there are ongoing crises.
 *
 * @async
 * @function onMounted
 * @returns {Promise<void>} Resolves when the setup is complete.
 */
onMounted(async () => {
  await Promise.all([
    checkHouseholdStatus(),
    checkForOngoingCrises()
  ])
})
</script>
<|MERGE_RESOLUTION|>--- conflicted
+++ resolved
@@ -1,42 +1,31 @@
 <template>
-<<<<<<< HEAD
+  <!-- Authenticated User with Household and Crisis View -->
   <div
-    class="content flex justify-center items-center w-full pt-5 flex-col gap-0 md:pt-20 md:gap-15"
+    v-if="userStore.isAuthenticated && hasHousehold && hasOngoingCrises"
+    class="content w-full max-w-7xl mx-auto pt-0"
   >
-    <div class="crisis-status w-full px-2 md:w-auto">
-      <CrisisLevelOverview :max-display="3" @select-crisis="handleCrisisSelect" />
-    </div>
-    <div class="container flex flex-col gap-10 w-full max-w-7xl md:flex-row md:gap-40 pb-20">
-      <!-- Dynamic Buttons -->
-      <div class="crisis-components flex flex-col px-4 md:gap-20 md:px-0">
-        <component :is="crisisComponents[currentStatus]" />
-      </div>
-      <div
-        class="map flex-grow px-4 md:px-0 max-h-[800px] min-h-[200px] md:min-h-[300px] rounded-lg overflow-hidden"
-      >
-        <MapOverviewComponent />
-      </div>
-    </div>
-=======
-  <!-- Authenticated User with Household and Crisis View -->
-  <div v-if="userStore.isAuthenticated && hasHousehold && hasOngoingCrises" class="content w-full max-w-7xl mx-auto pt-0">
     <AuthenticatedWithHouseholdCrisisHome />
   </div>
 
   <!-- Authenticated User with Household View (No Crisis) -->
-  <div v-else-if="userStore.isAuthenticated && hasHousehold" class="content w-full max-w-7xl mx-auto pt-0">
+  <div
+    v-else-if="userStore.isAuthenticated && hasHousehold"
+    class="content w-full max-w-7xl mx-auto pt-0"
+  >
     <AuthenticatedWithHouseholdHome />
   </div>
 
   <!-- Authenticated User without Household View -->
-  <div v-else-if="userStore.isAuthenticated && !hasHousehold" class="content w-full max-w-7xl mx-auto pt-0">
+  <div
+    v-else-if="userStore.isAuthenticated && !hasHousehold"
+    class="content w-full max-w-7xl mx-auto pt-0"
+  >
     <AuthenticatedNoHouseholdHome />
   </div>
 
   <!-- Unauthenticated User View -->
   <div v-else class="content w-full max-w-7xl mx-auto pt-0">
     <UnauthenticatedHome />
->>>>>>> 31a49947
   </div>
 </template>
 
@@ -54,22 +43,11 @@
 
 const router = useRouter()
 const { t } = useI18n()
-<<<<<<< HEAD
-const currentStatus = ref('crisis.no-crisis')
-
-const fetchCrisisLevel = 'not-implemented' // Placeholder for future implementation
-// This function will be used to fetch the crisis level from the backend
-
-const crisisComponents = ref<Record<string, any>>({})
-=======
 const userStore = useUserStore()
 
 // State for household and crisis status
 const hasHousehold = ref(false)
 const hasOngoingCrises = ref(false)
-
-
->>>>>>> 31a49947
 
 /**
  * Checks if the current user has a household
@@ -110,24 +88,6 @@
 }
 
 /**
-<<<<<<< HEAD
- * Handles the selection of a crisis from the `CrisisLevelOverview` component.
- * Navigates to the crisis event page with the selected crisis ID as a query parameter.
- *
- * @function handleCrisisSelect
- * @param {number} crisisId - The ID of the selected crisis.
- */
-const handleCrisisSelect = (crisisId: number) => {
-  console.log('Selected crisis:', crisisId)
-  router.push({
-    path: '/crisis-event',
-    query: { id: crisisId.toString() },
-  })
-}
-
-/**
-=======
->>>>>>> 31a49947
  * Lifecycle hook that runs when the component is mounted.
  * Checks if the user has a household and if there are ongoing crises.
  *
@@ -136,9 +96,6 @@
  * @returns {Promise<void>} Resolves when the setup is complete.
  */
 onMounted(async () => {
-  await Promise.all([
-    checkHouseholdStatus(),
-    checkForOngoingCrises()
-  ])
+  await Promise.all([checkHouseholdStatus(), checkForOngoingCrises()])
 })
-</script>
+</script>