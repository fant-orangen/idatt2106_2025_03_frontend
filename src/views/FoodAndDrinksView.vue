<template>
<<<<<<< HEAD

  <!-- Root wrapper with background and padding -->

  <div class="min-h-screen p-6 bg-background text-foreground">
=======
  <div class="min-h-screen p-6 bg-background text-foreground pb-35">
>>>>>>> cb3acee7
    <div class="max-w-5xl mx-auto space-y-8">

      <!-- Navigation bar for switching inventory tabs -->
      <nav class="flex flex-col justify-center space-y-4 mb-8 md:pace-x-4 md:flex-row gap-4">

        <!-- Food tab -->
        <button
          :class="navClass('food')"
          @click="goTo('food')"
          class="flex items-center gap-2 px-4 py-2 h-12 w-full md:w-auto"

        >
          <Utensils class="w-5 h-5" /> {{ $t('food-and-drinks.food', 'Food') }}
        </button>

        <!-- Water tab -->
        <button
          :class="navClass('water')"
          @click="goTo('water')"
          class="flex items-center gap-2 px-4 py-2 h-12 w-full md:w-auto"
        >
          <Droplet class="w-5 h-5" /> {{ $t('food-and-drinks.water', 'Water') }}
        </button>

        <!-- Medicine tab -->
        <button
          :class="navClass('medicine')"
          @click="goTo('medicine')"
          class="flex items-center gap-2 px-4 py-2 h-12 w-full md:w-auto"

        >
          <Pill class="w-5 h-5" /> {{ $t('food-and-drinks.medicine', 'Medicine') }}
        </button>
      </nav>

      <!-- Search bar for filtering inventory items -->
      <div class="bg-muted rounded-lg shadow-md p-4">
        <InventorySearchBar
          class="mb-6"
          @update:search="searchText = $event"
        />
      </div>

      <!-- Dynamic inventory subcomponent (food, water or medicine) -->
      <div class="bg-card rounded-lg shadow-md p-6">
        <component :is="currentComponent" :search-text="searchText" />
      </div>
    </div>
  </div>
</template>

<script setup>

/**
 * @component FoodAndDrinks
 * @description Renders the household inventory categorized under three tabs: Food, Water and Medicine.
 * It includes navigation, a search bar and dynamic loading of inventory lists using lazy-loaded components.
 */
import { computed, watch, defineAsyncComponent, ref } from 'vue'
import { useRoute, useRouter } from 'vue-router'
import { useProductStore } from '@/stores/ProductStore'
import InventorySearchBar from '@/components/inventory/InventorySearchBar.vue'
import { Utensils, Droplet, Pill } from 'lucide-vue-next';

/**
 * Lazy-load the subcomponents to improve performance.
 * @type {{}}
 */
const FoodInventory = defineAsyncComponent(() => import('@/components/inventory/FoodInventory.vue'))
const WaterInventory = defineAsyncComponent(
  () => import('@/components/inventory/WaterInventory.vue'),
)
const MedicineInventory = defineAsyncComponent(
  () => import('@/components/inventory/MedicineInventory.vue'),
)

/**
 * Routing and state.
 * @type {RouteLocationNormalizedLoaded<RouteMap[keyof RouteMap]["childrenNames"] | keyof RouteMap>}
 */
const route = useRoute()
const router = useRouter()
const productStore = useProductStore()
const searchText = ref('')

/**
 * Tab name to component mapping.
 * @type {{medicine: {}, water: {}, food: {}}}
 */
const tabMap = {
  food: FoodInventory,
  water: WaterInventory,
  medicine: MedicineInventory,
}

/**
 * Determine the current tab from the route name.
 * @type {ComputedRef<unknown>}
 */
const currentTab = computed(() => {
  if (route.name === 'FoodAndDrinks' || route.name === 'FoodInventory') return 'food'
  if (route.name === 'WaterInventory') return 'water'
  if (route.name === 'MedicineInventory') return 'medicine'
  return 'food'
})

/**
 * Dynamically resolve the component to display based on current tab.
 * @type {ComputedRef<*>}
 */
const currentComponent = computed(() => {
  return tabMap[currentTab.value]
})

/**
 * Help to determine styling for nav buttons based on active tab.
 * @param tab
 * @returns {(string|string)[]}
 */
function navClass(tab) {
  return [
    'px-4 py-2 rounded-md font-semibold',
    currentTab.value === tab ? 'bg-primary text-white dark:text-black' : 'bg-muted text-foreground hover:bg-accent',
  ]
}

/**
 * Navigate to the selected tab and reset selected products.
 * @param tab - the tab to navigate to.
 */
function goTo(tab) {
  // Clear product store on tab switch
  productStore.clearProductIds()
  if (tab === 'food') {
    router.push({ name: 'FoodInventory' })
  } else if (tab === 'water') {
    router.push({ name: 'WaterInventory' })
  } else if (tab === 'medicine') {
    router.push({ name: 'MedicineInventory' })
  }
}

/**
 * Reset selected product IDs when the route changes.
 */
watch(
  () => route.name,
  () => {
    productStore.clearProductIds()
  },
)
</script><|MERGE_RESOLUTION|>--- conflicted
+++ resolved
@@ -1,12 +1,9 @@
 <template>
-<<<<<<< HEAD
+  <div class="min-h-screen p-6 bg-background text-foreground pb-35">
 
   <!-- Root wrapper with background and padding -->
 
   <div class="min-h-screen p-6 bg-background text-foreground">
-=======
-  <div class="min-h-screen p-6 bg-background text-foreground pb-35">
->>>>>>> cb3acee7
     <div class="max-w-5xl mx-auto space-y-8">
 
       <!-- Navigation bar for switching inventory tabs -->
