--- conflicted
+++ resolved
@@ -28,21 +28,15 @@
 
     <div class="grid">
       <div>
-<<<<<<< HEAD
         <h3>{{ $t('storage.storage') }}</h3>
         <Button @click="router.push('/login')">
           {{ $t('info.info-about-storage') }} 
           <font-awesome-icon icon="fa-solid fa-arrow-right"/>
         </Button>
-        <Button @click="router.push('')">
+        <Button @click="router.push('/household')">
           {{ $t('storage.your-storage') }}
           <font-awesome-icon icon="fa-solid fa-arrow-right" />
-        </Button> <!--legg til path for your storage-->
-=======
-        <h3>Beredskapslager</h3>
-        <p>tekst tekst</p>
-        <Button variant="primary" @click="goToHousehold">go to household -></Button>
->>>>>>> e417cd7c
+        </Button>
       </div>
 
       <div>
@@ -59,7 +53,6 @@
 </template>
 
 <script setup lang="ts">
-<<<<<<< HEAD
 import { Button } from '@/components/ui/button
 import router from '@/router/index.ts'
 import { Breadcrumb,
@@ -68,16 +61,7 @@
   BreadcrumbList,
   BreadcrumbPage,
   BreadcrumbSeparator, } from '@/components/ui/breadcrumb' 
-=======
-import { Button } from '@/components/ui/button'
-import { useRouter } from 'vue-router'
-const router = useRouter()
 
-const goToHousehold = () => {
-  router.push('/household')
-}
-
->>>>>>> e417cd7c
 </script>
 
 <style scoped>
