<template>
  <div class="page">
    <Breadcrumb>
    <BreadcrumbList>
      <BreadcrumbItem>
        <BreadcrumbLink href="/">
          {{ $t('navigation.home') }}
        </BreadcrumbLink>
      </BreadcrumbItem>
      <BreadcrumbSeparator />
      <BreadcrumbItem>
        <BreadcrumbPage>{{ $t('navigation.before-crisis-page') }}</BreadcrumbPage>
      </BreadcrumbItem>
    </BreadcrumbList>
  </Breadcrumb>

    <div class="top">
<<<<<<< HEAD
      <h1><b>{{ $t('time.before') }}</b></h1>
      <Button @click="router.push('')">{{ $t('actions.read-more') }}
        <font-awesome-icon icon="fa-solid fa-arrow-right" />
      </Button> <!--mangler path til read more -->
    </div>

    <div style="margin: 10px;">
      <p>Before a crisis occurs you need to make sure you are prepared to take care of yourself... <br> You can find more information about what to store in your emergency storage, and learn more about different crisis' with some of our activities! <br>LALALALALA</p>
=======
      <h1>Før</h1>
      <Button variant="primary" @click="router.push('/info')">Les mer</Button>
>>>>>>> 00759e99
    </div>

    <div class="grid">
      <div>
        <h3>{{ $t('storage.storage') }}</h3>
        <Button @click="router.push('/login')">
          {{ $t('info.info-about-storage') }} 
          <font-awesome-icon icon="fa-solid fa-arrow-right"/>
        </Button>
        <Button @click="router.push('')">
          {{ $t('storage.your-storage') }}
          <font-awesome-icon icon="fa-solid fa-arrow-right" />
        </Button> <!--legg til path for your storage-->
      </div>

      <div>
        <h3>{{ $t('navigation.activities') }}</h3>
        <Button @click="router.push('')">
          {{ $t('navigation.activities') }}
          <font-awesome-icon icon="fa-solid fa-arrow-right" />
        </Button> <!--mangler path-->
      </div>
    </div>

    <div></div>
  </div>
</template>

<script setup lang="ts">
import { Button } from '@/components/ui/button'
<<<<<<< HEAD
import router from '@/router/index.ts'
import { Breadcrumb,
  BreadcrumbItem,
  BreadcrumbLink,
  BreadcrumbList,
  BreadcrumbPage,
  BreadcrumbSeparator, } from '@/components/ui/breadcrumb' 
=======
import { useRouter } from 'vue-router'

const router = useRouter()
>>>>>>> 00759e99
</script>

<style scoped>
.page {
  margin: 20px;
}

.top {
  display: flex;
  flex-flow: row wrap;
  justify-content: space-between;
  align-items: center;
  margin: 10px;
}

.grid {
  display: flex;
  flex-flow: row wrap;
  gap: 60px;
  margin: 20px;
}

.grid > div {
  display: flex;
  flex-flow: column wrap;
  padding: 5px;
  margin: 0px;
  gap: 20px;
}
h1 {
  font-size: 3em;

}

h3 {
  font-size: 1.5em;
}

Button {
  width: fit-content;
  border-radius: 7px;
  padding: 20px;
}
Button:hover {
  background-color: var(--color-muted);
  color: var(---muted);
  cursor: pointer;
}

</style><|MERGE_RESOLUTION|>--- conflicted
+++ resolved
@@ -15,7 +15,6 @@
   </Breadcrumb>
 
     <div class="top">
-<<<<<<< HEAD
       <h1><b>{{ $t('time.before') }}</b></h1>
       <Button @click="router.push('')">{{ $t('actions.read-more') }}
         <font-awesome-icon icon="fa-solid fa-arrow-right" />
@@ -24,10 +23,7 @@
 
     <div style="margin: 10px;">
       <p>Before a crisis occurs you need to make sure you are prepared to take care of yourself... <br> You can find more information about what to store in your emergency storage, and learn more about different crisis' with some of our activities! <br>LALALALALA</p>
-=======
-      <h1>Før</h1>
-      <Button variant="primary" @click="router.push('/info')">Les mer</Button>
->>>>>>> 00759e99
+
     </div>
 
     <div class="grid">
@@ -57,8 +53,7 @@
 </template>
 
 <script setup lang="ts">
-import { Button } from '@/components/ui/button'
-<<<<<<< HEAD
+import { Button } from '@/components/ui/button
 import router from '@/router/index.ts'
 import { Breadcrumb,
   BreadcrumbItem,
@@ -66,11 +61,6 @@
   BreadcrumbList,
   BreadcrumbPage,
   BreadcrumbSeparator, } from '@/components/ui/breadcrumb' 
-=======
-import { useRouter } from 'vue-router'
-
-const router = useRouter()
->>>>>>> 00759e99
 </script>
 
 <style scoped>
