--- conflicted
+++ resolved
@@ -1,27 +1,18 @@
 <script setup lang="ts">
-import { onMounted } from 'vue';
+import { ref, onMounted } from 'vue';
 import { useI18n } from 'vue-i18n';
-import { useNotificationStore } from '@/stores/NotificationStore';
-import type { NotificationMessage } from '@/models/NotificationMessage';
+import { getNotifications } from '@/services/NotificationService';
+import type { NotificationMessage } from '@/models/NotificationMessage.ts';
 
 const { t } = useI18n();
-const notificationStore = useNotificationStore();
+const notifications = ref<NotificationMessage[]>([]);
 
 onMounted(async () => {
-<<<<<<< HEAD
-  if (!notificationStore.hasFetchedInitial) {
-    try {
-      await notificationStore.fetchNotifications();
-    } catch (error) {
-      console.error('Failed to load notifications:', error);
-    }
-=======
   try {
     const page = await getNotifications();
     notifications.value = page.content;
   } catch (error) {
     console.error('Failed to load notifications:', error);
->>>>>>> 3d7279ec
   }
 });
 </script>
@@ -37,15 +28,15 @@
     <h1 class="text-2xl font-bold mb-4">{{ t('notifications.notifications') }}</h1>
 
     <!-- Notifications Timeline -->
-    <div v-if="notificationStore.notifications.length > 0">
+    <div v-if="notifications.length > 0">
       <ul class="timeline">
         <li
-          v-for="notification in notificationStore.notifications"
+          v-for="notification in notifications"
           :key="notification.id"
         >
           <div class="dot"></div>
           <div class="timeline-content">
-            <strong>{{ new Date(notification.createdAt).toLocaleString() }}</strong> – {{ notification.description }}
+            <strong>{{ notification.createdAt }}</strong> – {{ notification.description }}
           </div>
         </li>
       </ul>
