<template>
  <div class="m-5">

    <!--Breadcrumb at the top left-->
    <Breadcrumb>
      <BreadcrumbList>
        <BreadcrumbItem>
          <BreadcrumbLink href="/">
            {{ $t('navigation.home') }}
          </BreadcrumbLink>
        </BreadcrumbItem>
        <BreadcrumbSeparator />
        <BreadcrumbItem>
          <BreadcrumbLink href="/admin/admin-panel">
            {{ $t('navigation.admin-panel') }}
          </BreadcrumbLink>
        </BreadcrumbItem>
        <BreadcrumbSeparator/>
        <BreadcrumbItem>
          <BreadcrumbPage href="/admin/add-new-POI">{{ $t('navigation.new-POI') }}</BreadcrumbPage>
        </BreadcrumbItem>
      </BreadcrumbList>
    </Breadcrumb>
  </div>

  <!--Page title-->
  <h1 class="text-4xl text-center mb-6">{{ $t('admin.make-new-POI') }}:</h1>

  <div class="grid lg:grid-cols-2 grid-cols-1 gap-8 max-w-7xl mx-auto my-8 p-5">
    <div class="p-5 bg-background rounded-lg shadow-md flex flex-col">
      <form @submit="onSubmit" class="flex-grow flex flex-col justify-between">

        <!--Title of POI -->
        <FormField v-slot="{ componentField, meta, errorMessage }" name="title">
          <FormItem>
            <FormLabel>{{$t('add-event-info.titles.title')}}</FormLabel>
            <FormControl>
              <Input type="text" :placeholder="$t('add-event-info.titles.title')" v-bind="componentField" />
            </FormControl>
            <FormDescription>{{ $t('add-POI-info.info.title') }}</FormDescription>
            <FormMessage v-if="meta.touched && errorMessage">{{ errorMessage }}</FormMessage>
          </FormItem>
        </FormField>
        <br>

        <div class="mb-4 pb-2.5 border-b border-border">
          <h2 class="text-xl font-semibold m-0">{{ $t('admin.location-info') || 'Plassering' }}</h2>
        </div>

        <!--Placement of POI-->
        <div class="flex sm:flex-row flex-col sm:gap-4 gap-2.5 mb-4">
          <FormField v-slot="{ componentField, meta, errorMessage }" name="latitude">
            <FormItem class="flex-1">
              <FormLabel>{{$t('add-event-info.titles.latitude')}}</FormLabel>
              <FormControl>
                <Input type="number" step="0.000001" placeholder="latitude" v-bind="componentField" readonly />
              </FormControl>
              <FormMessage v-if="meta.touched && errorMessage">{{ errorMessage }}</FormMessage>
            </FormItem>
          </FormField>

          <FormField v-slot="{ componentField, meta, errorMessage }" name="longitude">
            <FormItem class="flex-1">
              <FormLabel>{{$t('add-event-info.titles.longitude')}}</FormLabel>
              <FormControl>
                <Input type="number" step="0.000001" placeholder="longitude" v-bind="componentField" readonly />
              </FormControl>
              <FormMessage v-if="meta.touched && errorMessage">{{ errorMessage }}</FormMessage>
            </FormItem>
          </FormField>
        </div>

        <FormField v-slot="{ componentField, meta, errorMessage }" name="address">
          <FormItem>
            <FormLabel>{{$t('add-event-info.titles.address')}}</FormLabel>
            <FormControl>
              <Input type="text" :placeholder="$t('admin.address-placeholder') || 'Eksempelveien 2'" v-bind="componentField" />
            </FormControl>
            <FormDescription>{{ $t('add-event-info.coordinates') }}</FormDescription>
            <FormMessage v-if="meta.touched && errorMessage">{{ errorMessage }}</FormMessage>
          </FormItem>
        </FormField>
        <br>

        <div class="mb-4 pb-2.5 border-b border-border">
          <h2 class="text-xl font-semibold m-0">{{ $t('admin.poi-details') || 'POI-detaljer' }}</h2>
        </div>

        <!--Select type field-->
        <FormField v-slot="{ componentField, meta, errorMessage }" name="type">
          <FormItem>
            <FormLabel>{{$t('add-POI-info.titles.type')}}</FormLabel>
            <Select v-bind="componentField">
              <FormControl>
                <SelectTrigger style="cursor: pointer;">
                  <SelectValue :placeholder="$t('add-POI-info.titles.type') || 'Velg en type'" />
                </SelectTrigger>
              </FormControl>
              <SelectContent>
                <SelectItem
                  v-for="type in poiTypes"
                  :key="type.id"
                  :value="type.id"
                >
                  {{ t(`map.poiTypes.${type.id}`, type.name) }}
                </SelectItem>
              </SelectContent>
            </Select>
            <FormDescription>{{ $t('add-POI-info.info.type') }}</FormDescription>
            <FormMessage v-if="meta.touched && errorMessage">{{ errorMessage }}</FormMessage>
          </FormItem>
        </FormField>
        <br>

        <div class="flex sm:flex-row flex-col sm:gap-4 gap-2.5 mb-4">

          <!--Open from time-->
          <FormField v-slot="{ componentField, meta, errorMessage }" name="openfrom">
            <FormItem class="flex-1">
              <FormLabel>{{$t('add-POI-info.titles.open-from')}}</FormLabel>
              <FormControl>
                <Input type="time" v-bind="componentField" />
              </FormControl>
              <FormMessage v-if="meta.touched && errorMessage">{{ errorMessage }}</FormMessage>
            </FormItem>
          </FormField>

          <!--Open to time-->
          <FormField v-slot="{ componentField, meta, errorMessage }" name="opento">
            <FormItem class="flex-1">
              <FormLabel>{{$t('add-POI-info.titles.open-to')}}</FormLabel>
              <FormControl>
                <Input type="time" v-bind="componentField" />
              </FormControl>
              <FormMessage v-if="meta.touched && errorMessage">{{ errorMessage }}</FormMessage>
            </FormItem>
          </FormField>
        </div>
        <br>

        <!--Contact information field-->
        <FormField v-slot="{ componentField, meta, errorMessage }" name="contactinfo">
          <FormItem>
            <FormLabel>{{$t('add-POI-info.titles.contact-info')}}</FormLabel>
            <FormControl>
              <Input type="tel" placeholder="+47 123 45 678" v-bind="componentField" />
            </FormControl>
            <FormDescription>{{ $t('add-POI-info.titles.contact-info') }}</FormDescription>
            <FormMessage v-if="meta.touched && errorMessage">{{ errorMessage }}</FormMessage>
          </FormItem>
        </FormField>
        <br>

        <!--Description of POI-->
        <FormField v-slot="{ componentField, meta, errorMessage }" name="description">
          <FormItem>
            <FormLabel>{{$t('add-event-info.titles.description')}}:</FormLabel>
            <FormControl>
              <Textarea :placeholder="$t('add-POI-info.info.description-placeholder') || 'Description'" v-bind="componentField"></Textarea>
            </FormControl>
            <FormDescription>{{ $t('add-POI-info.info.description') }}</FormDescription>
            <FormMessage v-if="meta.touched && errorMessage">{{ errorMessage }}</FormMessage>
          </FormItem>
        </FormField>
        <br>

        <Button type="submit" :disabled="isSubmitting">
          <span v-if="isSubmitting">{{ $t('admin.submitting') || 'Lagrer...' }}</span>
          <span v-else>{{ $t('admin.submit') || 'Lagre' }}</span>
        </Button>
      </form>
    </div>

<<<<<<< HEAD
    <div class="flex flex-col lg:order-none order-first lg:mb-0 mb-8">

=======
    <div class="flex flex-col lg:order-none order-first lg:mb-0 mb-8 z-50">
>>>>>>> cb3acee7
      <!-- Add AdminMapController component -->
      <AdminMapController
        :mapComponent="mapComponentInstance"
        @location-selected="handleLocationSelected"
        @location-cleared="handleLocationCleared"
      />

      <!-- Map container -->
      <div class="flex-grow lg:min-h-[500px] min-h-[400px] rounded-lg overflow-hidden border border-gray-300 shadow-md z-50">
        <MapComponent
          ref="mapComponent"
          :adminMode="true"
          :centerLat="mapCenterLat"
          :centerLon="mapCenterLng"
          :initialZoom="6"
          @map-clicked="handleMapClick"
        />
      </div>
    </div>
  </div>

  <!-- Success Dialog -->
  <Dialog :open="isSuccessDialogOpen" @update:open="isSuccessDialogOpen = $event">
    <DialogContent
      class="
      fixed top-1/2 left-1/2
      transform -translate-x-1/2 -translate-y-1/2
      w-full max-w-md
      max-h-[80vh] overflow-auto
      rounded-lg p-6
      z-[1001]
    "
    >
      <DialogHeader>
        <DialogTitle>{{ $t('add-POI-info.info.successfully') }}</DialogTitle>
        <DialogDescription>
          {{ $t('add-POI-info.info.success-message') }}
        </DialogDescription>
      </DialogHeader>

      <div class="py-4">
        <div class="flex items-center gap-2 mb-4">
          <div class="h-8 w-8 rounded-full bg-green-100 flex items-center justify-center">
            <svg xmlns="http://www.w3.org/2000/svg" width="20" height="20" viewBox="0 0 24 24" fill="none" stroke="currentColor" stroke-width="2" stroke-linecap="round" stroke-linejoin="round" class="text-green-600">
              <path d="M20 6L9 17l-5-5"></path>
            </svg>
          </div>
          <p class="text-lg">
            <strong>{{ createdPOIName }}</strong> {{ $t('add-POI-info.info.success-added') }}
          </p>
        </div>
      </div>

      <DialogFooter>
        <Button @click="navigateToAdminPanel">{{ $t('add-POI-info.info.go-to-admin') }}</Button>
      </DialogFooter>
    </DialogContent>
  </Dialog>
</template>

<script setup lang="ts">
/**
 * @fileoverview This file defines the AdminAddPOI Vue component.
 * @description It provides an administrative interface for adding new points of interest (POIs) to the system.
 * It utilizes VeeValidate for form handling and validation, Zod for schema definition,
 * and integrates with MapComponent and AdminMapController for location selection.
 * API calls are made via the AdminServices module.
 */

import { ref, computed, watch, onMounted } from 'vue'
import { useRouter } from 'vue-router'
import { createPOI } from '@/services/api/AdminServices'
import { useI18n } from 'vue-i18n';
import { useForm } from 'vee-validate'
import { toTypedSchema } from '@vee-validate/zod'
import * as z from 'zod'
import { Button } from '@/components/ui/button'
import { Input } from '@/components/ui/input'
import { Textarea } from '@/components/ui/textarea'
import * as L from 'leaflet'
import MapComponent from '@/components/map/MapComponent.vue'
import AdminMapController from '@/components/admin/AdminMapController.vue'
import {
  Breadcrumb,
  BreadcrumbItem,
  BreadcrumbLink,
  BreadcrumbList,
  BreadcrumbPage,
  BreadcrumbSeparator,
} from '@/components/ui/breadcrumb'
import {
  FormControl,
  FormDescription,
  FormField,
  FormItem,
  FormLabel,
  FormMessage
} from '@/components/ui/form'
import {
  Select,
  SelectContent,
  SelectGroup,
  SelectItem,
  SelectTrigger,
  SelectValue,
} from '@/components/ui/select'
import {
  Dialog,
  DialogContent,
  DialogDescription,
  DialogFooter,
  DialogHeader,
  DialogTitle,
} from '@/components/ui/dialog'
import { fetchPoiTypes } from '@/services/api/PoiService'

/**
 * Represents geographical coordinates.
 * @interface Location
 * @property {number | null} lat - Latitude.
 * @property {number | null} lng - Longitude.
 */
interface Location {
  lat: number | null;
  lng: number | null;
}

/**
 * Represents the event object emitted when the map is clicked.
 * @interface MapClickEvent
 * @property {object} latlng - Contains latitude and longitude.
 * @property {number} latlng.lat - Latitude of the click event.
 * @property {number} latlng.lng - Longitude of the click event.
 */
interface MapClickEvent {
  latlng: {
    lat: number;
    lng: number;
  };
}

const { t } = useI18n();
const router = useRouter();

// --- State and Initialization ---
const mapComponent = ref<InstanceType<typeof MapComponent> | null>(null);
const tempMarker = ref<L.Marker | null>(null);
const isSuccessDialogOpen = ref(false);
const createdPOIName = ref('');
const isSubmitting = ref(false);

/**
 * Initial center coordinates for Norway.
 * Fixed as number for MapComponent requires.
 */
const initialCenter = ref<Location>({
  lat: 63.4305,
  lng: 10.3951,
});
/**
 * Computed properties to safely map initialCenter to required number types.
 */

const mapCenterLat = computed(() => initialCenter.value.lat ?? 63.4305);
const mapCenterLng = computed(() => initialCenter.value.lng ?? 10.3951);

/**
 * Form validation schema
 */
const formSchema = toTypedSchema(
  z.object({
    // Title: required string, min 2, max 50 chars
    title: z.string().min(2, t('add-event-info.errors.title')).max(50, t('add-event-info.errors.title')),

    // Latitude: optional number between -90 and 90
    latitude: z.preprocess(
      (val) => (val === '' || val === null || val === undefined ? undefined : Number(val)),
      z.number()
      .min(-90, t('add-event-info.errors.latitude'))
      .max(90, t('add-event-info.errors.latitude'))
      .optional()
    ),

    // Longitude: optional number between -180 and 180
    longitude: z.preprocess(
      (val) => (val === '' || val === null || val === undefined ? undefined : Number(val)),
      z.number()
      .min(-180, t('add-event-info.errors.longitude'))
      .max(180, t('add-event-info.errors.longitude'))
      .optional()
    ),

    // Address: optional string, max 100 chars
    address: z.string()
    .max(100, t('add-event-info.errors.address'))
    .optional(),

    // Type: required enum with POI types
    type: z.preprocess(
      (val) => (val == null ? undefined : Number(val)),
      z.number({
        required_error: t('add-POI-info.errors.type'),
        invalid_type_error: t('add-POI-info.errors.type'),
      })
    ),

    // Contact info: optional string with phone number format validation
    contactinfo: z.string()
    .optional()
    .refine((val) => {
      if (!val) return true;
      const phoneRegex = /^(\+?\d{1,3}[- ]?)?\d{8,12}$/;
      return phoneRegex.test(val);
    }, {
      message: t('add-event-info.errors.contact-info') || 'Invalid phone number format'
    }),

    // Opening hours fields
    openfrom: z.string().optional(),
    opento: z.string().optional(),

    // Description: required string, min 10, max 500 chars
    description: z.string()
    .min(10, t('add-event-info.errors.description'))
    .max(500, t('add-event-info.errors.description')),
  })
  // Refine step 1: Ensure either coordinates or address are provided
  .refine(
    (data) => {
      const hasCoords = (data.latitude !== undefined && !isNaN(data.latitude)) &&
        (data.longitude !== undefined && !isNaN(data.longitude));
      const hasAddress = data.address && data.address.trim().length >= 2;
      return hasCoords || hasAddress;
    },
    {
      message: t('add-event-info.errors.position-missing') || 'Either coordinates or address must be provided',
      path: ['address'],
    }
  )
  // Refine step 2: Ensure both opening time fields are provided if either one is
  .refine(
    (data) => !(data.openfrom || data.opento) || (data.openfrom && data.opento),
    {
      message: t('add-POI-info.errors.opening-hours') || 'Both opening and closing times must be provided',
      path: ['openfrom'],
    }
  )
);

/**
 * VeeValidate form instance.
 * Manages form state, validation based on formSchema, and submission handling.
 */
const form = useForm({
  validationSchema: formSchema,
  initialValues: {
    title: '',
    latitude: undefined,
    longitude: undefined,
    address: '',
    type: undefined,
    contactinfo: '',
    openfrom: '',
    opento: '',
    description: ''
  }
});

// --- Computed Properties ---

/**
 * Computed property to safely access the MapComponent instance.
 * @returns {InstanceType<typeof MapComponent> | null} The map component instance or null.
 */
const mapComponentInstance = computed(() => {
  return mapComponent.value || null;
});

/**
 * Point of Interest types used in drop-down menu
 */
const poiTypes = ref<{ id: number; name: string }[]>([])

// --- Map Interaction Functions ---

/**
 * Handles the 'map-clicked' event from the MapComponent.
 * Updates the form's latitude and longitude fields and the map marker.
 * @param {MapClickEvent} event - The event object containing click coordinates.
 */
function handleMapClick(event: MapClickEvent): void {
  console.log('Map clicked at:', event.latlng);
  const location: Location = {
    lat: event.latlng.lat,
    lng: event.latlng.lng
  };
  handleLocationSelected(location);
}

/**
 * Updates the form's latitude and longitude fields and the temporary map marker
 * when a location is selected via map click or controller.
 * Clears any validation error associated with the address field.
 * @param {Location} location - The selected location coordinates.
 */
function handleLocationSelected(location: Location): void {
  console.log('Location selected:', location);
  if (location.lat !== null && location.lng !== null) {
    form.setFieldValue('latitude', location.lat);
    form.setFieldValue('longitude', location.lng);
    updateMapMarker(location.lat, location.lng);
    form.setFieldError('address', undefined);
  }
}

/**
 * Clears the form's latitude and longitude fields and removes the temporary marker
 * when the location is cleared via the map controller.
 */
function handleLocationCleared(): void {
  console.log('Location cleared');
  form.setFieldValue('latitude', undefined);
  form.setFieldValue('longitude', undefined);
  if (tempMarker.value && mapComponent.value?.removeMarker) {
    mapComponent.value.removeMarker(tempMarker.value as L.Marker);
    tempMarker.value = null;
  }
}

/**
 * Adds or updates the temporary marker on the map at the specified coordinates.
 * Sets the marker's popup/tooltip content based on the current form title and description.
 * @param {number} lat - Latitude for the marker.
 * @param {number} lng - Longitude for the marker.
 */
function updateMapMarker(lat: number, lng: number): void {
  // Ensure map component and its methods are available
  if (!mapComponent.value?.addMarker) {
    console.error('Map component or addMarker method not available');
    return;
  }

  // Remove existing marker if present
  if (tempMarker.value && mapComponent.value.removeMarker) {
    mapComponent.value.removeMarker(tempMarker.value as L.Marker);
  }

  // Get title and description from form values (use fallbacks)
  const title = form.values.title || t('navigation.new-POI') || 'Nytt interessepunkt';
  const description = form.values.description || '';
  const popupContent = `<b>${title}</b><br>${description}`;

  // Add the new marker
  tempMarker.value = mapComponent.value.addMarker(lat, lng, title);

  // Bind popup and tooltip if marker exists and methods are available
  if (tempMarker.value) {
    if (typeof tempMarker.value.bindPopup === 'function') {
      tempMarker.value.bindPopup(popupContent).openPopup();
    } else if (typeof tempMarker.value.bindTooltip === 'function') {
      tempMarker.value.bindTooltip(title).openTooltip();
    }
  }
}

/**
 * Navigates the user back to the admin panel after closing the success dialog.
 */
function navigateToAdminPanel(): void {
  isSuccessDialogOpen.value = false;
  router.push('/admin/admin-panel');
}

// --- Form Submission Logic ---

/**
 * Handles the form submission event triggered by VeeValidate.
 * Maps form data to the backend API structure,
 * calls the createPOI service, and manages success/error states.
 * @param {object} values - The validated form values provided by VeeValidate.
 */
const onSubmit = form.handleSubmit(async (values) => {
  console.log('Form values on submit:', values);
  isSubmitting.value = true;

  try {
    // Map POI type to backend ID
    const poiTypeId = values.type;


        // Prepare payload in the new required shape
          const poiData = {
            name: values.title,
            latitude: values.latitude ?? null,
            longitude: values.longitude ?? null,
            poiTypeId: poiTypeId,
            description: values.description,
            address: values.address || null,
            openFrom: values.openfrom || null,
            openTo: values.opento || null,
            contactInfo: values.contactinfo || null,
          };

    console.log('Submitting POI data:', poiData);
    const response = await createPOI(poiData);
    console.log('POI created successfully:', response.data);

    // Show success dialog on successful creation
    createdPOIName.value = values.title;
    isSuccessDialogOpen.value = true;

  } catch (error: any) {
    // Handle errors during submission
    console.error('Error creating POI:', error);
    // Extract a user-friendly error message from the API response or error object
    const errorMessage = error.response?.data?.message || error.message || 'Unknown error';
    // Display error to user (e.g., associate with a form field)
    form.setFieldError('title', `${t('admin.submission-error') || 'Submission error:'} ${errorMessage}`);
  } finally {
    isSubmitting.value = false;
  }
});


onMounted(async () => {
  try {
    poiTypes.value = await fetchPoiTypes()
  } catch (err) {
    console.error('Failed to load POI types', err)
  }
})

// --- Watchers ---

/**
 * Watches the form's title field for changes.
 * Updates the temporary map marker's popup/tooltip content dynamically.
 */
watch(
  () => form.values.title,
  (newTitle) => {
    if (form.values && tempMarker.value && mapComponent.value) {
      const markerTitle = newTitle || t('navigation.new-POI') || 'Nytt interessepunkt';
      const description = form.values.description || '';
      const popupContent = `<b>${markerTitle}</b><br>${description}`;

      if (typeof tempMarker.value.setPopupContent === 'function') {
        tempMarker.value.setPopupContent(popupContent);
      }

      if (typeof tempMarker.value.setTooltipContent === 'function') {
        tempMarker.value.setTooltipContent(markerTitle);
      }
    }
  }
);
</script><|MERGE_RESOLUTION|>--- conflicted
+++ resolved
@@ -171,12 +171,8 @@
       </form>
     </div>
 
-<<<<<<< HEAD
-    <div class="flex flex-col lg:order-none order-first lg:mb-0 mb-8">
-
-=======
     <div class="flex flex-col lg:order-none order-first lg:mb-0 mb-8 z-50">
->>>>>>> cb3acee7
+
       <!-- Add AdminMapController component -->
       <AdminMapController
         :mapComponent="mapComponentInstance"
@@ -340,6 +336,7 @@
  * Computed properties to safely map initialCenter to required number types.
  */
 
+// Computed properties to safely map initialCenter to required number types
 const mapCenterLat = computed(() => initialCenter.value.lat ?? 63.4305);
 const mapCenterLng = computed(() => initialCenter.value.lng ?? 10.3951);
 
