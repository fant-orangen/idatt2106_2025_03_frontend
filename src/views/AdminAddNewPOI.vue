--- conflicted
+++ resolved
@@ -1,162 +1,4 @@
 <template>
-<<<<<<< HEAD
-<div style="margin:20px">
-	<!--Breadcrumb at the top left-->
-	<Breadcrumb>
-		<BreadcrumbList>
-			<BreadcrumbItem>
-				<BreadcrumbLink href="/admin-panel">
-				{{ $t('navigation.admin-panel') }}
-				</BreadcrumbLink>
-			</BreadcrumbItem>
-			<BreadcrumbSeparator/>
-			<BreadcrumbItem>
-				<BreadcrumbPage href="/add-new-POI">{{ $t('navigation.new-POI') }}</BreadcrumbPage>
-			</BreadcrumbItem>
-		</BreadcrumbList>
-	</Breadcrumb>
-</div>
-
-<!--Title-->
-<h1>{{ $t('admin.make-new-POI') }}:</h1>
-
-<div class="page">
-	<!--Input fields for the admin user-->
-	<div class="fields">
-		<form @submit="onSubmit">
-
-			<!--Title of POI -->
-			<FormField v-slot="{ field, meta, errorMessage }" name="title">
-				<FormItem>
-					<FormLabel>{{$t('add-event-info.titles.title')}}</FormLabel>
-					<FormControl>
-						<Input type="text" placeholder="Title" v-bind="field" />
-					</FormControl>
-					<FormDescription>{{ $t('add-POI-info.info.title') }}</FormDescription>
-					<FormMessage v-if="meta.touched || meta.submitFailed">{{ errorMessage }}</FormMessage>
-				</FormItem>
-			</FormField><br>
-
-			<!--Placement of POI-->
-			<!--Latitude field-->
-			<div class="container">
-				<FormField v-slot="{ field, meta, errorMessage }" name="latitude">
-					<FormItem>
-						<FormLabel>{{$t('add-event-info.titles.latitude')}}</FormLabel>
-						<FormControl>
-							<Input class="w-[100px]" type="number" placeholder="latitude" v-bind="field" />
-						</FormControl>
-						<FormMessage v-if="meta.touched">{{ errorMessage }}</FormMessage>
-					</FormItem>
-				</FormField>
-
-				<!--Longitude field-->
-				<FormField v-slot="{ field, meta, errorMessage }" name="longitude">
-					<FormItem>
-						<FormLabel>{{$t('add-event-info.titles.longitude')}}</FormLabel>
-						<FormControl>
-							<Input class="w-[100px]" type="number" placeholder="longitude" v-bind="field" />
-						</FormControl>
-						<FormMessage v-if="meta.touched">{{ errorMessage }}</FormMessage>
-					</FormItem>
-				</FormField>
-
-				<!--Address field-->
-				<FormField v-slot="{ field, meta, errorMessage }" name="address">
-					<FormItem>
-						<FormLabel>{{$t('add-event-info.titles.address')}}</FormLabel>
-						<FormControl>
-							<Input type="text" placeholder="Eksempelveien 2" v-bind="field" />
-						</FormControl>
-						<FormMessage v-if="meta.touched">{{ errorMessage }}</FormMessage>
-					</FormItem>
-				</FormField>
-			</div>
-			<br>
-
-			<!--Select type field-->
-			<FormField v-slot="{ field, meta, errorMessage }" name="type">
-				<FormItem>
-					<FormLabel>{{$t('add-POI-info.titles.type')}}</FormLabel>
-					<FormControl>
-						<Select v-bind="field">
-							<SelectTrigger style="cursor: pointer;">
-								<SelectValue placeholder="Choose a type"/>
-							</SelectTrigger>
-							<SelectContent>
-								<SelectGroup>
-									<SelectItem value="defibrillator">{{$t('add-POI-info.POI-type.defibrillator')}}</SelectItem>
-									<SelectItem value="shelter">{{$t('add-POI-info.POI-type.shelter')}}</SelectItem>
-									<SelectItem value="water-source">{{$t('add-POI-info.POI-type.water-source')}}</SelectItem>
-									<SelectItem value="food-station">{{$t('add-POI-info.POI-type.food')}}</SelectItem>
-								</SelectGroup>
-							</SelectContent>
-						</Select>
-					</FormControl>
-					<FormDescription>{{ $t('add-POI-info.info.type') }}</FormDescription>
-					<FormMessage v-if="meta.touched">{{ errorMessage }}</FormMessage>
-				</FormItem>
-			</FormField><br>
-
-			<div class="container">
-
-				<!--Open from time-->
-				<FormField v-slot="{ field, meta, errorMessage }" name="openfrom">
-					<FormItem>
-						<FormLabel>{{$t('add-POI-info.titles.open-from')}}</FormLabel>
-						<FormControl>
-							<Input type="time" v-bind="field" />
-						</FormControl>
-						<FormMessage v-if="meta.touched">{{ errorMessage }}</FormMessage>
-					</FormItem>
-				</FormField>
-
-				<!--Open to time-->
-				<FormField v-slot="{ field, meta, errorMessage }" name="opento">
-					<FormItem>
-						<FormLabel>{{$t('add-POI-info.titles.open-to')}}</FormLabel>
-						<FormControl>
-							<Input type="time" v-bind="field" />
-						</FormControl>
-						<FormMessage v-if="meta.touched">{{ errorMessage }}</FormMessage>
-					</FormItem>
-				</FormField>
-			</div><br>
-
-			<!--Contact information field-->
-			<FormField v-slot="{ field, meta, errorMessage }" name="contactinfo">
-				<FormItem>
-					<FormLabel>{{$t('add-POI-info.titles.contact-info')}}</FormLabel>
-					<FormControl>
-						<Input type="phone" placeholder="+47 123 45 678" v-bind="field" />
-					</FormControl>
-					<FormMessage v-if="meta.touched">{{ errorMessage }}</FormMessage>
-				</FormItem>
-			</FormField><br>
-
-			<!--Description of POI-->
-			<FormField v-slot="{ field, meta, errorMessage }" name="description">
-			<FormItem>
-				<FormLabel>{{$t('add-event-info.titles.description')}}:</FormLabel>
-				<FormControl>
-					<Textarea placeholder="Description" v-bind="field"></Textarea>
-				</FormControl>
-				<FormDescription>{{ $t('add-POI-info.info.description') }}</FormDescription>
-				<FormMessage v-if="meta.touched">{{ errorMessage }}</FormMessage>
-			</FormItem>
-			</FormField><br>
-
-			<Button>{{$t('add-event-info.titles.submit')}}</Button>
-		</form>
-	</div>
-
-	<!--This is the map-->
-	<div class="box">
-		MAP
-	</div>
-</div>
-
-=======
   <div style="margin: 20px">
     <Breadcrumb>
       <BreadcrumbList>
@@ -363,7 +205,6 @@
       </div>
     </div>
   </div>
->>>>>>> cd848991
 </template>
 
 <script lang="ts">
