<template>
  <div class="h-full w-full flex flex-col">
    <div class="p-6 bg-[var(--default-blue2)]/5 w-full">
      <div class="max-w-6xl mx-auto">
        <h1 class="text-3xl font-bold flex items-center">
          <font-awesome-icon :icon="['fas', 'newspaper']" class="mr-3 text-[var(--default-blue2)]" />
          {{ t('news.title') }}
        </h1>
      </div>
    </div>

    <div class="flex-grow overflow-y-auto p-6 max-h-[80vh] w-full">
      <div class="max-w-6xl mx-auto">
        <ul class="relative my-8 pl-10 list-none border-l-2 border-[var(--default-blue2)]/30">
          <li v-for="item in news" :key="item.id" class="relative mb-10 pl-6">
            <div class="absolute left-[-3.2rem] top-[0.45rem] w-5 h-5 bg-[var(--color-foreground)] rounded-full z-10"></div>
            <div class="ml-6">
              <div class="flex justify-between items-baseline">
                <strong class="text-base text-muted-foreground">{{ formatDateFull(item.publishedAt) }}</strong>
              </div>
              <h3 class="text-xl font-medium mt-2">{{ item.title }}</h3>
              <p class="text-base mt-2">{{ item.content }}</p>

              <!-- Crisis Event Button -->
              <Button
                variant="default"
                size="default"
                class="mt-3 bg-[var(--default-blue2)] hover:bg-[var(--default-blue2)]/90"
                @click="navigateToCrisis(item.crisisEventId)"
              >
                {{ item.crisisEventName }} <ChevronRight class="h-4 w-4 ml-1" />
              </Button>

              <!-- Additional Crisis Info (Contextual) -->
              <div
                v-if="crisisEventCache[item.crisisEventId]"
                class="text-sm text-muted-foreground mt-4 space-y-2 rounded-md bg-[var(--default-blue2)]/5 p-4 border border-[var(--default-blue2)]/20"
              >
                <p class="font-semibold mb-2 text-base">{{ t('news.crisis_context') }}</p>

                <p class="flex items-center gap-3">
                  <strong class="inline-block w-28">{{ t('crisis.severity') }}:</strong>
                  <span
                    :class="{
                      'text-[var(--crisis-level-green)] font-medium': crisisEventCache[item.crisisEventId]?.severity === 'green',
                      'text-[var(--crisis-level-yellow)] font-medium': crisisEventCache[item.crisisEventId]?.severity === 'yellow',
                      'text-[var(--crisis-level-red)] font-medium': crisisEventCache[item.crisisEventId]?.severity === 'red'
                    }"
                  >
                    {{ crisisEventCache[item.crisisEventId]?.severity }}
                  </span>
                </p>
                <p class="flex items-center gap-3">
                  <strong class="inline-block w-28">{{ t('crisis.start_time') }}:</strong>
                  <span>{{ formatDateFull(crisisEventCache[item.crisisEventId]?.startTime) }}</span>
                </p>
                <p class="flex items-center gap-3">
                  <strong class="inline-block w-28">{{ t('crisis.scenario') }}:</strong>
                  <a
                    v-if="crisisEventCache[item.crisisEventId]?.scenarioThemeId &&
                          scenarioThemeCache[crisisEventCache[item.crisisEventId]?.scenarioThemeId]"
                    :href="`http://localhost:5173/info/scenario/${crisisEventCache[item.crisisEventId]?.scenarioThemeId}`"
                    class="text-[var(--default-blue2)] hover:underline"
                    target="_blank"
                  >
                    {{
                      scenarioThemeCache[crisisEventCache[item.crisisEventId]?.scenarioThemeId]?.name ||
                      t('crisis.view_scenario')
                    }}
                  </a>
                  <a
                    v-else
                    :href="`http://localhost:5173/info/scenario/${crisisEventCache[item.crisisEventId]?.scenarioThemeId}`"
                    class="text-[var(--default-blue2)] hover:underline"
                    target="_blank"
                  >
                    {{ t('crisis.view_scenario') }}
                  </a>
                </p>
              </div>
            </div>
          </li>
        </ul>
        <InfiniteScroll @load-more="loadMoreNews" :loading="loading" :has-more="hasMore" class="py-6" />
      </div>
    </div>
  </div>
</template>

<script setup lang="ts">

/**
 * @component NewsView component
 * @description Displays a paginated list of news articles from the user's news digest.
 *
 * Features:
 * - Displays news articles in a timeline format
 * - Supports infinite scrolling pagination
 * - Shows loading states and error messages
 * - Formats dates using the formatDateFull utility
 */

import { ref, onMounted } from 'vue';
import { useI18n } from 'vue-i18n';
import { useRouter } from 'vue-router';
import type { News } from '@/models/News';
import { fetchGeneralNews } from '@/services/api/NewsService';
import InfiniteScroll from '@/components/ui/InfiniteScroll.vue';
import { formatDateFull } from '@/utils/dateUtils';
import { fetchCrisisEventById } from '@/services/CrisisEventService';
import { fetchScenarioThemeName } from '@/services/api/ScenarioThemeService';
import type { CrisisEventDto } from '@/models/CrisisEvent';
import { Button } from '@/components/ui/button';
import { ChevronRight } from 'lucide-vue-next';
import { library } from '@fortawesome/fontawesome-svg-core';
import { faNewspaper } from '@fortawesome/free-solid-svg-icons';

// Register FontAwesome icons
library.add(faNewspaper);

const { t } = useI18n();
<<<<<<< HEAD
const router = useRouter();
=======

/**
 * Reactive state
 */
>>>>>>> f887200a
const news = ref<News[]>([]);
const loading = ref(false);
const hasMore = ref(true);
const page = ref(0);
const pageSize = 5;
<<<<<<< HEAD
const crisisEventCache = ref<Record<number, CrisisEventDto | null>>({});
const scenarioThemeCache = ref<Record<number, {id: number, name: string} | null>>({});

const navigateToCrisis = (crisisEventId: number) => {
  router.push(`/crisis-event?id=${crisisEventId}`);
};

// Helper functions to safely handle potentially undefined values
const getSeverity = (eventId: number): string => {
  return crisisEventCache.value[eventId]?.severity || '';
};

const getStartTime = (eventId: number): string => {
  const startTime = crisisEventCache.value[eventId]?.startTime;
  return startTime ? formatDateFull(startTime) : '';
};

const getScenarioThemeId = (eventId: number): number | undefined => {
  return crisisEventCache.value[eventId]?.scenarioThemeId;
};

const hasScenarioTheme = (eventId: number): boolean => {
  const themeId = crisisEventCache.value[eventId]?.scenarioThemeId;
  return !!themeId && !!scenarioThemeCache.value[themeId];
};

const getScenarioThemeName = (eventId: number): string => {
  const themeId = crisisEventCache.value[eventId]?.scenarioThemeId;
  if (!themeId) return t('crisis.view_scenario', 'View Scenario');
  return scenarioThemeCache.value[themeId]?.name || t('crisis.view_scenario', 'View Scenario');
};

const loadScenarioThemeName = async (themeId: number) => {
  if (themeId in scenarioThemeCache.value) return;

  try {
    const data = await fetchScenarioThemeName(themeId);
    scenarioThemeCache.value[themeId] = data;
  } catch (error) {
    console.error('Failed to load scenario theme name:', error);
    scenarioThemeCache.value[themeId] = null;
  }
};

const loadCrisisDetails = async (eventId: number) => {
  if (eventId in crisisEventCache.value) return;

  try {
    const data = await fetchCrisisEventById(eventId);
    crisisEventCache.value[eventId] = data;

    // After loading crisis details, load the scenario theme name if available
    if (data?.scenarioThemeId) {
      await loadScenarioThemeName(data.scenarioThemeId);
    }
  } catch (error) {
    console.error('Failed to load crisis event details:', error);
    crisisEventCache.value[eventId] = null;
  }
};

=======

/**
 * Fetch and append more news articles.
 * Triggered on mount and when scrolled to the bottom.
 */
>>>>>>> f887200a
const loadMoreNews = async () => {
  if (loading.value || !hasMore.value) return;

  loading.value = true;
  try {
    const response = await fetchGeneralNews(page.value, pageSize);

    if (response.content && response.content.length > 0) {
      for (const item of response.content) {
        await loadCrisisDetails(item.crisisEventId); // Fetch related crisis info
      }
      news.value.push(...response.content);
      page.value++;
      hasMore.value = page.value < response.totalPages;
    } else {
      hasMore.value = false;
    }
  } catch (error) {
    console.error('Failed to load news:', error);
    hasMore.value = false;
  } finally {
    loading.value = false;
  }
};

/**
 * Initial fetch on component mount.
 */

onMounted(loadMoreNews);
</script>

<<<<<<< HEAD
=======
<template>
  <div class="news-page">

    <!-- Fixed header section -->
    <div class="header-section">
      <div class="content-wrapper w-full max-w-3xl mx-auto p-6">

        <!-- Breadcrumb -->
        <div class="breadcrumb">
          <span>{{ t('navigation.home')}}</span> &gt; <span class="current">{{ t('info.news')}}</span>
        </div>

        <!-- Page Title -->
        <h1 class="text-2xl font-bold mb-4">{{ t('info.news')}}</h1>
      </div>
    </div>

    <!-- Scrollable content section -->
    <div class="content-section">
      <div class="content-wrapper w-full max-w-3xl mx-auto px-6">
        <div v-if="news.length === 0 && !loading" class="text-center">
          <p>{{ t('errors.no-news-available')}}</p>
        </div>

        <InfiniteScroll
          :is-loading="loading"
          :has-more="hasMore"
          :loading-text="t('news.loading_more', 'Loading more news...')"
          :end-message="t('news.no_more_news', 'No more news to load')"
          :threshold="100"
          @load-more="loadMoreNews"
        >
          <ul class="timeline">
            <li v-for="item in news" :key="item.id">
              <div class="dot"></div>
              <div class="timeline-content">
                <div class="flex justify-between items-baseline">
                  <strong class="text-sm text-muted-foreground">{{ formatDateFull(item.publishedAt) }}</strong>
                  <span class="text-xs text-muted-foreground">{{ item.crisisEventName }}</span>
                </div>
                <h3 class="font-medium mt-1">{{ item.title }}</h3>
                <p class="text-sm mt-1">{{ item.content }}</p>
                <div class="text-xs text-muted-foreground mt-2">
                  {{ t('news.posted_by', 'Posted by') }} {{ item.createdByName }}
                </div>
              </div>
            </li>
          </ul>
        </InfiniteScroll>
      </div>
    </div>
  </div>
</template>

>>>>>>> f887200a
<style scoped>
/* Any custom styles that can't be handled with Tailwind classes */
@media (max-width: 640px) {
  /* Mobile-specific adjustments */
}
</style><|MERGE_RESOLUTION|>--- conflicted
+++ resolved
@@ -119,20 +119,12 @@
 library.add(faNewspaper);
 
 const { t } = useI18n();
-<<<<<<< HEAD
 const router = useRouter();
-=======
-
-/**
- * Reactive state
- */
->>>>>>> f887200a
 const news = ref<News[]>([]);
 const loading = ref(false);
 const hasMore = ref(true);
 const page = ref(0);
 const pageSize = 5;
-<<<<<<< HEAD
 const crisisEventCache = ref<Record<number, CrisisEventDto | null>>({});
 const scenarioThemeCache = ref<Record<number, {id: number, name: string} | null>>({});
 
@@ -194,13 +186,11 @@
   }
 };
 
-=======
-
 /**
  * Fetch and append more news articles.
  * Triggered on mount and when scrolled to the bottom.
  */
->>>>>>> f887200a
+
 const loadMoreNews = async () => {
   if (loading.value || !hasMore.value) return;
 
@@ -233,63 +223,6 @@
 onMounted(loadMoreNews);
 </script>
 
-<<<<<<< HEAD
-=======
-<template>
-  <div class="news-page">
-
-    <!-- Fixed header section -->
-    <div class="header-section">
-      <div class="content-wrapper w-full max-w-3xl mx-auto p-6">
-
-        <!-- Breadcrumb -->
-        <div class="breadcrumb">
-          <span>{{ t('navigation.home')}}</span> &gt; <span class="current">{{ t('info.news')}}</span>
-        </div>
-
-        <!-- Page Title -->
-        <h1 class="text-2xl font-bold mb-4">{{ t('info.news')}}</h1>
-      </div>
-    </div>
-
-    <!-- Scrollable content section -->
-    <div class="content-section">
-      <div class="content-wrapper w-full max-w-3xl mx-auto px-6">
-        <div v-if="news.length === 0 && !loading" class="text-center">
-          <p>{{ t('errors.no-news-available')}}</p>
-        </div>
-
-        <InfiniteScroll
-          :is-loading="loading"
-          :has-more="hasMore"
-          :loading-text="t('news.loading_more', 'Loading more news...')"
-          :end-message="t('news.no_more_news', 'No more news to load')"
-          :threshold="100"
-          @load-more="loadMoreNews"
-        >
-          <ul class="timeline">
-            <li v-for="item in news" :key="item.id">
-              <div class="dot"></div>
-              <div class="timeline-content">
-                <div class="flex justify-between items-baseline">
-                  <strong class="text-sm text-muted-foreground">{{ formatDateFull(item.publishedAt) }}</strong>
-                  <span class="text-xs text-muted-foreground">{{ item.crisisEventName }}</span>
-                </div>
-                <h3 class="font-medium mt-1">{{ item.title }}</h3>
-                <p class="text-sm mt-1">{{ item.content }}</p>
-                <div class="text-xs text-muted-foreground mt-2">
-                  {{ t('news.posted_by', 'Posted by') }} {{ item.createdByName }}
-                </div>
-              </div>
-            </li>
-          </ul>
-        </InfiniteScroll>
-      </div>
-    </div>
-  </div>
-</template>
-
->>>>>>> f887200a
 <style scoped>
 /* Any custom styles that can't be handled with Tailwind classes */
 @media (max-width: 640px) {
