--- conflicted
+++ resolved
@@ -265,11 +265,7 @@
       </CardContent>
     </Card>
 
-<<<<<<< HEAD
-  <!-- Before Crisis Instructions -->
-=======
     <!-- Before Crisis Instructions -->
->>>>>>> acbe8e97
     <Card v-if="scenarioTheme.before" class="mb-6 shadow-md">
       <CardHeader>
         <CardTitle class="flex items-center gap-2">
