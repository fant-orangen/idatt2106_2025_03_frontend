<template>
<<<<<<< HEAD
  <div class="bg-gray-100 border border-gray-300 rounded-lg p-4 shadow-sm mb-5">
    <h3 class="text-lg font-semibold mb-4">
      {{ $t('admin.map-controls') || 'Kartkontroller' }}
    </h3>

    <!-- Map Controls -->
    <div class="space-y-4">
      <div class="flex flex-col sm:flex-row gap-4">
        <button
          class="bg-blue-500 text-white px-4 py-2 rounded-md hover:bg-blue-600 disabled:opacity-50 disabled:cursor-not-allowed"
          @click="getUserLocation"
          :disabled="isGettingLocation"
        >
          <span v-if="isGettingLocation">{{ $t('admin.getting-location') || 'Henter...' }}</span>
          <span v-else>{{ $t('admin.get-location') || 'Hent posisjon' }}</span>
        </button>

        <button
          class="bg-gray-500 text-white px-4 py-2 rounded-md hover:bg-gray-600"
          @click="resetMap"
        >
          {{ $t('admin.reset-map') || 'Tilbakestill kart' }}
        </button>
      </div>

      <div v-if="statusMessage" class="text-sm text-gray-600">
        {{ statusMessage }}
=======
  <Card class="admin-map-controller">
    <CardHeader>
      <CardTitle>{{ $t('admin.map-controls') || 'Kartkontroller' }}</CardTitle>
    </CardHeader>

    <CardContent>
      <div class="map-controls">
        <div class="control-group">
          <Button
            class="control-button"
            @click="getUserLocation"
            :disabled="isGettingLocation"
            variant="default"
          >
            <span v-if="isGettingLocation">{{ $t('admin.getting-location') || 'Henter...' }}</span>
            <span v-else>{{ $t('admin.get-location') || 'Hent posisjon' }}</span>
          </Button>

          <Button
            class="control-button"
            @click="resetMap"
            variant="secondary"
          >
            {{ $t('admin.reset-map') || 'Tilbakestill kart' }}
          </Button>
        </div>

        <div v-if="statusMessage" class="status-message">
          {{ statusMessage }}
        </div>
      </div>

      <div class="search-location">
        <Label for="search-address">
          {{ $t('admin.search-location') || 'Søk etter adresse' }}
        </Label>
        <div class="search-input-container">
          <Input
            id="search-address"
            v-model="searchAddress"
            :placeholder="$t('admin.enter-address') || 'Skriv inn adresse'"
            @keyup.enter="searchLocation"
          />
          <Button
            @click="searchLocation"
            :disabled="isSearching"
            variant="default"
          >
            <span v-if="isSearching">{{ $t('admin.searching') || 'Søker...' }}</span>
            <span v-else>{{ $t('admin.search') || 'Søk' }}</span>
          </Button>
        </div>
>>>>>>> 2114747a
      </div>

<<<<<<< HEAD
    <!-- Search Location -->
    <div class="mt-6">
      <label class="block text-sm font-medium text-gray-700 mb-2">
        {{ $t('admin.search-location') || 'Søk etter adresse' }}
      </label>
      <div class="flex flex-col sm:flex-row gap-4">
        <input
          v-model="searchAddress"
          :placeholder="$t('admin.enter-address') || 'Skriv inn adresse'"
          class="flex-grow border border-gray-300 rounded-md px-3 py-2 text-sm focus:ring-blue-500 focus:border-blue-500"
          @keyup.enter="searchLocation"
        />
        <button
          class="bg-blue-500 text-white px-4 py-2 rounded-md hover:bg-blue-600 disabled:opacity-50 disabled:cursor-not-allowed"
          @click="searchLocation"
          :disabled="isSearching"
        >
          <span v-if="isSearching">{{ $t('admin.searching') || 'Søker...' }}</span>
          <span v-else>{{ $t('admin.search') || 'Søk' }}</span>
        </button>
      </div>
    </div>

    <!-- Selected Location -->
    <div
      v-if="selectedLocation.lat !== null && selectedLocation.lng !== null"
      class="bg-blue-50 border border-blue-200 rounded-lg p-4 mt-6"
    >
      <h4 class="text-sm font-semibold text-blue-700 mb-2">
        {{ $t('admin.selected-location') || 'Valgt plassering' }}
      </h4>
      <div class="text-sm text-gray-700">
        <p>
          <strong>{{ $t('admin.latitude') || 'Breddegrad' }}:</strong>
          {{ selectedLocation.lat.toFixed(6) }}<br />
          <strong>{{ $t('admin.longitude') || 'Lengdegrad' }}:</strong>
          {{ selectedLocation.lng.toFixed(6) }}
        </p>
        <button
          class="bg-red-500 text-white px-4 py-2 mt-3 rounded-md hover:bg-red-600"
          @click="clearSelectedLocation"
        >
          {{ $t('admin.clear-selection') || 'Fjern valgt plassering' }}
        </button>
      </div>
    </div>

    <!-- Instructions -->
    <div class="mt-6 text-sm text-gray-600">
      <p>
        {{ $t('admin.map-instructions') || 'Klikk på kartet for å velge plassering for nytt interessepunkt.' }}
      </p>
    </div>
  </div>
=======
      <div v-if="selectedLocation.lat !== null && selectedLocation.lng !== null" class="current-selection">
        <Label as="h4" class="selection-title">{{ $t('admin.selected-location') || 'Valgt plassering' }}</Label>
        <div class="selection-details">
          <p>
            <strong>{{ $t('admin.latitude') || 'Breddegrad' }}:</strong> {{ selectedLocation.lat.toFixed(6) }}<br>
            <strong>{{ $t('admin.longitude') || 'Lengdegrad' }}:</strong> {{ selectedLocation.lng.toFixed(6) }}
          </p>
          <Button
            @click="clearSelectedLocation"
            variant="destructive"
            size="sm"
          >
            {{ $t('admin.clear-selection') || 'Fjern valgt plassering' }}
          </Button>
        </div>
      </div>

      <div class="instructions">
        <p class="instruction-text text-sm text-muted-foreground">
          {{ $t('admin.map-instructions') || 'Klikk på kartet for å velge plassering for nytt interessepunkt.' }}
        </p>
      </div>
    </CardContent>
  </Card>
>>>>>>> 2114747a
</template>

<script lang="ts">
import { ref, defineComponent } from 'vue';
import { useI18n } from 'vue-i18n';
import type { PropType } from 'vue';
import * as L from 'leaflet';

// Import shadcn components
import { Button } from '@/components/ui/button';
import { Input } from '@/components/ui/input';
import { Label } from '@/components/ui/label';
import {
  Card,
  CardContent,
  CardHeader,
  CardTitle,
} from '@/components/ui/card';

// Define interfaces for the component
interface Location {
  lat: number | null;
  lng: number | null;
}

// Define the expected interface for the MapComponent prop more accurately
interface MapComponentRef {
  mapContainerId?: string;
  addMarker?: (lat: number, lng: number, title?: string) => L.Marker | null;
  removeMarker?: (marker: L.Marker) => void;
  centerMap?: (lat: number, lng: number, zoom?: number) => void;
  forceMapRefresh?: () => void;
}

export default defineComponent({
  name: 'AdminMapController',
  components: {
    Button,
    Input,
    Label,
    Card,
    CardContent,
    CardHeader,
    CardTitle,
  },
  props: {
    mapComponent: {
      type: Object as PropType<MapComponentRef | null>,
      required: true,
    },
  },
  emits: ['location-selected', 'location-cleared'],
  setup(props, { emit }) {
    const { t } = useI18n();
    const searchAddress = ref<string>('');
    const statusMessage = ref<string>('');
    const isGettingLocation = ref(false);
    const isSearching = ref(false);
    const selectedLocation = ref<Location>({ lat: null, lng: null });

    async function getUserLocation(): Promise<void> {
      statusMessage.value = t('admin.getting-location') || 'Henter posisjon...';
      isGettingLocation.value = true;

      if (!navigator.geolocation) {
        statusMessage.value = t('admin.location-unavailable') || 'Stedstjenester er ikke tilgjengelig.';
        isGettingLocation.value = false;
        return;
      }

      try {
        const position = await new Promise<GeolocationPosition>((resolve, reject) => {
          navigator.geolocation.getCurrentPosition(resolve, reject, {
            enableHighAccuracy: true,
            timeout: 8000,
            maximumAge: 0,
          });
        });

        const location: Location = {
          lat: position.coords.latitude,
          lng: position.coords.longitude,
        };

        if (props.mapComponent?.centerMap && location.lat !== null && location.lng !== null) {
          props.mapComponent.centerMap(location.lat, location.lng, 15);
          statusMessage.value = t('admin.location-found') || 'Posisjon funnet.';
          setTimeout(() => {
            statusMessage.value = '';
          }, 3000);
        } else {
          statusMessage.value = t('admin.location-error') || 'Kunne ikke sentrere kart.';
        }
      } catch (error: any) {
        if (error.code === error.PERMISSION_DENIED) {
          statusMessage.value = t('map.location-error') || 'Posisjonstilgang nektet.';
        } else {
          statusMessage.value = t('admin.location-error') || 'Kunne ikke hente posisjon.';
        }
      } finally {
        isGettingLocation.value = false;
      }
    }

    async function searchLocation(): Promise<void> {
      if (!searchAddress.value.trim()) {
        statusMessage.value = t('admin.enter-valid-address') || 'Vennligst skriv inn en gyldig adresse.';
        return;
      }

      statusMessage.value = t('admin.searching') || 'Søker...';
      isSearching.value = true;

      try {
        const location = await geocodeAddressWithNominatim(searchAddress.value);

        if (location && location.lat !== null && location.lng !== null) {
          if (props.mapComponent?.centerMap) {
            props.mapComponent.centerMap(location.lat, location.lng, 15);
          }

          setSelectedLocation(location);
          statusMessage.value = t('admin.location-found') || 'Posisjon funnet.';
          setTimeout(() => {
            statusMessage.value = '';
          }, 3000);
        } else {
          statusMessage.value = t('admin.address-not-found') || 'Kunne ikke finne adressen.';
        }
      } catch (error: any) {
        statusMessage.value = t('admin.search-error') || 'Feil ved søk etter adresse.';
      } finally {
        isSearching.value = false;
      }
    }

    async function geocodeAddressWithNominatim(address: string): Promise<Location | null> {
      const viewbox = '5.0,57.8,31.5,71.2';
      const url = `https://nominatim.openstreetmap.org/search?format=json&q=${encodeURIComponent(
        address
      )}&limit=1&countrycodes=no&viewbox=${viewbox}&bounded=1`;

      try {
        const response = await fetch(url, {
          headers: {
            Accept: 'application/json',
            'User-Agent': 'Krisefikser.no Admin Panel/1.0',
          },
        });

        if (!response.ok) {
          throw new Error(`Nominatim API error: ${response.status} ${response.statusText}`);
        }

        const data = await response.json();

        if (data && data.length > 0) {
          const result = data[0];
          const lat = parseFloat(result.lat);
          const lng = parseFloat(result.lon);

          if (!isNaN(lat) && !isNaN(lng)) {
            return { lat, lng };
          }
        }
        return null;
      } catch (error) {
        throw error;
      }
    }

    function setSelectedLocation(location: Location): void {
<<<<<<< HEAD
      selectedLocation.value = location;
      emit('location-selected', location);
=======
      selectedLocation.value = location; // Update local state for display
      emit('location-selected', location); // Emit to parent (AdminAddNewPOI)
>>>>>>> 2114747a
    }

    function clearSelectedLocation(): void {
      selectedLocation.value = { lat: null, lng: null };
      emit('location-cleared');
    }

    function resetMap(): void {
      if (props.mapComponent?.centerMap) {
        props.mapComponent.centerMap(63.4305, 10.3951, 6);
        statusMessage.value = t('admin.map-reset') || 'Kart tilbakestilt.';
        setTimeout(() => {
          statusMessage.value = '';
        }, 3000);
      }
    }

    return {
      searchAddress,
      statusMessage,
      selectedLocation,
      isGettingLocation,
      isSearching,
      getUserLocation,
      searchLocation,
      clearSelectedLocation,
      resetMap,
    };
  },
});
<<<<<<< HEAD
</script>
=======
</script>

<style scoped>
.admin-map-controller {
  margin-bottom: 20px;
}

.control-group {
  display: flex;
  gap: 8px;
  margin-bottom: 12px;
}

.control-button {
  flex: 1;
}

.status-message {
  font-size: 0.875rem;
  padding: 4px 0;
  color: hsl(var(--muted-foreground));
  min-height: 1.25rem;
  margin-bottom: 12px;
}

.search-location {
  margin-bottom: 16px;
}

.search-input-container {
  display: flex;
  gap: 8px;
  margin-top: 4px;
}

.current-selection {
  background-color: hsl(var(--accent) / 0.2);
  border-radius: 8px;
  padding: 12px;
  margin-bottom: 16px;
  border: 1px solid hsl(var(--accent) / 0.5);
}

.selection-title {
  margin-top: 0;
  margin-bottom: 8px;
  font-size: 1rem;
  font-weight: 600;
}

.selection-details p {
  margin-bottom: 8px;
  line-height: 1.4;
}

.instructions {
  margin-top: 16px;
}

.instruction-text {
  line-height: 1.5;
}

/* Responsive adjustments */
@media (max-width: 640px) {
  .control-group {
    flex-direction: column;
  }

  .search-input-container {
    flex-direction: column;
  }
}
</style>
>>>>>>> 2114747a
<|MERGE_RESOLUTION|>--- conflicted
+++ resolved
@@ -1,33 +1,4 @@
 <template>
-<<<<<<< HEAD
-  <div class="bg-gray-100 border border-gray-300 rounded-lg p-4 shadow-sm mb-5">
-    <h3 class="text-lg font-semibold mb-4">
-      {{ $t('admin.map-controls') || 'Kartkontroller' }}
-    </h3>
-
-    <!-- Map Controls -->
-    <div class="space-y-4">
-      <div class="flex flex-col sm:flex-row gap-4">
-        <button
-          class="bg-blue-500 text-white px-4 py-2 rounded-md hover:bg-blue-600 disabled:opacity-50 disabled:cursor-not-allowed"
-          @click="getUserLocation"
-          :disabled="isGettingLocation"
-        >
-          <span v-if="isGettingLocation">{{ $t('admin.getting-location') || 'Henter...' }}</span>
-          <span v-else>{{ $t('admin.get-location') || 'Hent posisjon' }}</span>
-        </button>
-
-        <button
-          class="bg-gray-500 text-white px-4 py-2 rounded-md hover:bg-gray-600"
-          @click="resetMap"
-        >
-          {{ $t('admin.reset-map') || 'Tilbakestill kart' }}
-        </button>
-      </div>
-
-      <div v-if="statusMessage" class="text-sm text-gray-600">
-        {{ statusMessage }}
-=======
   <Card class="admin-map-controller">
     <CardHeader>
       <CardTitle>{{ $t('admin.map-controls') || 'Kartkontroller' }}</CardTitle>
@@ -80,65 +51,8 @@
             <span v-else>{{ $t('admin.search') || 'Søk' }}</span>
           </Button>
         </div>
->>>>>>> 2114747a
       </div>
 
-<<<<<<< HEAD
-    <!-- Search Location -->
-    <div class="mt-6">
-      <label class="block text-sm font-medium text-gray-700 mb-2">
-        {{ $t('admin.search-location') || 'Søk etter adresse' }}
-      </label>
-      <div class="flex flex-col sm:flex-row gap-4">
-        <input
-          v-model="searchAddress"
-          :placeholder="$t('admin.enter-address') || 'Skriv inn adresse'"
-          class="flex-grow border border-gray-300 rounded-md px-3 py-2 text-sm focus:ring-blue-500 focus:border-blue-500"
-          @keyup.enter="searchLocation"
-        />
-        <button
-          class="bg-blue-500 text-white px-4 py-2 rounded-md hover:bg-blue-600 disabled:opacity-50 disabled:cursor-not-allowed"
-          @click="searchLocation"
-          :disabled="isSearching"
-        >
-          <span v-if="isSearching">{{ $t('admin.searching') || 'Søker...' }}</span>
-          <span v-else>{{ $t('admin.search') || 'Søk' }}</span>
-        </button>
-      </div>
-    </div>
-
-    <!-- Selected Location -->
-    <div
-      v-if="selectedLocation.lat !== null && selectedLocation.lng !== null"
-      class="bg-blue-50 border border-blue-200 rounded-lg p-4 mt-6"
-    >
-      <h4 class="text-sm font-semibold text-blue-700 mb-2">
-        {{ $t('admin.selected-location') || 'Valgt plassering' }}
-      </h4>
-      <div class="text-sm text-gray-700">
-        <p>
-          <strong>{{ $t('admin.latitude') || 'Breddegrad' }}:</strong>
-          {{ selectedLocation.lat.toFixed(6) }}<br />
-          <strong>{{ $t('admin.longitude') || 'Lengdegrad' }}:</strong>
-          {{ selectedLocation.lng.toFixed(6) }}
-        </p>
-        <button
-          class="bg-red-500 text-white px-4 py-2 mt-3 rounded-md hover:bg-red-600"
-          @click="clearSelectedLocation"
-        >
-          {{ $t('admin.clear-selection') || 'Fjern valgt plassering' }}
-        </button>
-      </div>
-    </div>
-
-    <!-- Instructions -->
-    <div class="mt-6 text-sm text-gray-600">
-      <p>
-        {{ $t('admin.map-instructions') || 'Klikk på kartet for å velge plassering for nytt interessepunkt.' }}
-      </p>
-    </div>
-  </div>
-=======
       <div v-if="selectedLocation.lat !== null && selectedLocation.lng !== null" class="current-selection">
         <Label as="h4" class="selection-title">{{ $t('admin.selected-location') || 'Valgt plassering' }}</Label>
         <div class="selection-details">
@@ -163,7 +77,6 @@
       </div>
     </CardContent>
   </Card>
->>>>>>> 2114747a
 </template>
 
 <script lang="ts">
@@ -336,13 +249,8 @@
     }
 
     function setSelectedLocation(location: Location): void {
-<<<<<<< HEAD
-      selectedLocation.value = location;
-      emit('location-selected', location);
-=======
       selectedLocation.value = location; // Update local state for display
       emit('location-selected', location); // Emit to parent (AdminAddNewPOI)
->>>>>>> 2114747a
     }
 
     function clearSelectedLocation(): void {
@@ -373,9 +281,6 @@
     };
   },
 });
-<<<<<<< HEAD
-</script>
-=======
 </script>
 
 <style scoped>
@@ -449,5 +354,4 @@
     flex-direction: column;
   }
 }
-</style>
->>>>>>> 2114747a
+</style>