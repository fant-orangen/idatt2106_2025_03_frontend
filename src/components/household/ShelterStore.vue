--- conflicted
+++ resolved
@@ -117,13 +117,9 @@
     case Priority.MEDIUM:
       return 'bg-orange-50 border border-orange-200 dark:text-orange-900 dark:bg-orange-100';
     case Priority.LOW:
-<<<<<<< HEAD
       return 'bg-yellow-50 border border-yellow-200 dark:text-yellow-900 dark:bg-yellow-100';
-=======
-      return 'bg-yellow-50 border border-yellow-200';
     case Priority.GOOD:
       return 'bg-green-50 border border-green-200';
->>>>>>> 12a3c18f
     default:
       return '';
   }
