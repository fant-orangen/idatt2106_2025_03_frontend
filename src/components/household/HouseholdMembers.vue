--- conflicted
+++ resolved
@@ -42,13 +42,8 @@
           >
             <div class="flex items-center gap-1.5">
               <UserIcon class="h-4 w-4" />
-<<<<<<< HEAD
-              <span>{{ $t('household.people') }}</span>
-              <Badge variant="secondary" class="ml-1 text-xs">{{ realMembers.length }}</Badge>
-=======
               <span>{{ $t('household.users') }}</span>
               <Badge variant="secondary" size="sm" class="ml-1">{{ realMembers.length }}</Badge>
->>>>>>> 2cfe7b7a
             </div>
           </button>
           <button
@@ -383,7 +378,6 @@
 const showAddEmptyMember = ref(false);
 const manageMode = ref(false);
 const showInviteUser = ref(false);
-// No longer showing info message for non-admin users
 const memberToRemove = ref<HouseholdMember | EmptyHouseholdMemberDto | null>(null);
 const householdMembers = ref<HouseholdMember[]>([]);
 const emptyMembers = ref<EmptyHouseholdMemberDto[]>([]);
@@ -459,7 +453,6 @@
 const fetchMembers = async () => {
   try {
     const members = await getHouseholdMembers();
-    console.log('Fetched household members:', members);
     householdMembers.value = members;
 
     const emptyMembersList = await getEmptyHouseholdMembers();
