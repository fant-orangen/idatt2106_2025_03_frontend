--- conflicted
+++ resolved
@@ -44,7 +44,6 @@
               </span>
             </div>
           </Button>
-
         </div>
       </div>
 
@@ -129,7 +128,6 @@
 const addEmptyUser = () => {
   showAddUser.value = true;
 };
-<<<<<<< HEAD
 
 const handleSaveUser = async (userData: {
   firstName: string;
@@ -152,42 +150,22 @@
     console.error('Failed to save empty user:', error);
     householdStore.setError('Failed to save empty user');
   }
-=======
-const handleSaveUser = (userData: EmptyMember) => {
-  // Create a temporary object that satisfies the Member interface
-  const newMember: Member = {
-    id: -1, // Temporary ID, will be replaced by the server
-    firstName: userData.firstName,
-    lastName: userData.lastName,
-    type: userData.type
-  };
-  householdMembers.value.push(newMember);
-  showAddUser.value = false;
->>>>>>> fdc4fc92
 };
 
-const inviteUser = () => {
-  showAddUser.value = false;
-  showInviteUser.value = true;
-};
+  const inviteUser = () => {
+    showAddUser.value = false;
+    showInviteUser.value = true;
+  };
 
-<<<<<<< HEAD
-const handleUserInvited = (userData) => {
-=======
-interface InvitedUserData {
-  email: string;
-}
+  const handleUserInvited = (userData) => {
+    console.log('User invited:', userData);
+    showInviteUser.value = false;
+  };
 
-const handleUserInvited = (userData: InvitedUserData) => {
-  // Show success message or update UI as needed
->>>>>>> fdc4fc92
-  console.log('User invited:', userData);
-  showInviteUser.value = false;
-};
+  const toggleManageMode = () => {
+    manageMode.value = !manageMode.value;
+  };
 
-const toggleManageMode = () => {
-  manageMode.value = !manageMode.value;
-};
 
 const removeMember = async (memberId: number) => {
   try {
