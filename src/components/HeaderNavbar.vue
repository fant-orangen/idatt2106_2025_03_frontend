--- conflicted
+++ resolved
@@ -25,8 +25,6 @@
 const { locale } = useI18n()
 const router = useRouter()
 const userStore = useUserStore()
-<<<<<<< HEAD
-=======
 const isMenuOpen = ref(false)
 
 type MenuLink = { 
@@ -68,7 +66,6 @@
   isMenuOpen.value =false
   router.push(route)
 }
->>>>>>> 3d7279ec
 
 let prevScrollpos: number = window.pageYOffset
 const languages = [
@@ -139,28 +136,6 @@
           <Button
             variant="ghost"
             class="flex items-center gap-2 text-secondary-foreground hover:text-primary"
-<<<<<<< HEAD
-          >
-            <Globe class="h-5 w-5" />
-            {{ selectedLanguage }}
-          </Button>
-        </DropdownMenuTrigger>
-        <DropdownMenuContent align="start">
-          <DropdownMenuGroup>
-            <DropdownMenuLabel>{{ $t('language.select-language') }}</DropdownMenuLabel>
-            <DropdownMenuSeparator />
-            <DropdownMenuItem
-              v-for="language in languages"
-              :key="language.code"
-              @click="selectLanguage(language)"
-              class="cursor-poi nter"
-            >
-              {{ language.label }}
-            </DropdownMenuItem>
-          </DropdownMenuGroup>
-        </DropdownMenuContent>
-      </DropdownMenu>
-=======
           >
             <Globe class="h-5 w-5" />
             {{ selectedLanguage }}
@@ -222,7 +197,6 @@
           </li>
         </ul>
       </div>
->>>>>>> 3d7279ec
     </div>
 
     <!-- Right Section: Desktop Navbar -->
@@ -265,12 +239,12 @@
                 <Settings class="mr-2 h-4 w-4" />
                 <span>Settings (WIP)</span>
               </DropdownMenuItem>
-              <DropdownMenuSeparator v-if="userStore.isAdminUser" />
-              <DropdownMenuItem v-if="userStore.isAdminUser" @click="goToPage('/admin-panel')">
+              <DropdownMenuSeparator v-if="userStore.loggedIn" />
+              <DropdownMenuItem v-if="userStore.loggedIn" @click="goToPage('/admin-panel')">
                 <ShieldUser class="mr-2 h-4 w-4" />
                 <span>Admin Panel (WIP)</span>
               </DropdownMenuItem>
-              <DropdownMenuSeparator v-if="userStore.isAdminUser" />
+              <DropdownMenuSeparator v-if="userStore.loggedIn" />
               <DropdownMenuItem @click="logOut()">
                 <LogOut class="mr-2 h-4 w-4" />
                 <span>Log out </span>
