--- conflicted
+++ resolved
@@ -3,13 +3,10 @@
 import { useI18n } from 'vue-i18n'
 import { useColorMode } from '@vueuse/core'
 import { useRouter } from 'vue-router'
-<<<<<<< HEAD
+import { Globe, User, Bell, Settings, Sun, Moon, ShieldUser, LogOut } from 'lucide-vue-next'
 import { Globe, User, Settings, Sun, Moon } from 'lucide-vue-next'
 import { getNotifications} from '@/services/NotificationService.ts'
 import type { Notification } from '@/models/Notification.ts'
-=======
-import { Globe, User, Bell, Settings, Sun, Moon, ShieldUser, LogOut } from 'lucide-vue-next'
->>>>>>> cd848991
 
 import {
   DropdownMenu,
@@ -22,13 +19,10 @@
 } from '@/components/ui/dropdown-menu'
 
 import { Button } from '@/components/ui/button'
-<<<<<<< HEAD
+import { useUserStore } from '@/stores/UserStore'
 import { Popover, PopoverTrigger, PopoverContent } from '@/components/ui/popover'
 import NotificationPopover from '@/components/NotificationPopover.vue'
 
-=======
-import { useUserStore } from '@/stores/UserStore'
->>>>>>> cd848991
 
 const { locale } = useI18n()
 const router = useRouter()
@@ -176,7 +170,14 @@
             </DropdownMenuGroup>
           </DropdownMenuContent>
         </DropdownMenu>
-<<<<<<< HEAD
+        <Button
+          variant="ghost"
+          size="icon"
+          class="cursor-pointer hover:bg-input dark:hover:bg-background/40"
+          @click="goToPage('/')"
+        >
+          <Bell class="h-5 w-5" />
+        </Button>
         <Popover>
           <PopoverTrigger as="button" class="no-border">
             <font-awesome-icon :icon="['fas', 'bell']" size="lg" />
@@ -185,16 +186,6 @@
             <NotificationPopover :notifications="topNotifications" />
           </PopoverContent>
         </Popover>
-=======
-        <Button
-          variant="ghost"
-          size="icon"
-          class="cursor-pointer hover:bg-input dark:hover:bg-background/40"
-          @click="goToPage('/')"
-        >
-          <Bell class="h-5 w-5" />
-        </Button>
->>>>>>> cd848991
         <Button
           variant="ghost"
           size="icon"
