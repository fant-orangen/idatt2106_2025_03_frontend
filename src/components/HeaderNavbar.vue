<script setup lang="ts">
import { ref, onMounted } from 'vue'
import { useNotificationStore } from '@/stores/NotificationStore' // Adjust the path as needed
import { useI18n } from 'vue-i18n'
import { Icon } from '@iconify/vue'
import { useColorMode } from '@vueuse/core'
<<<<<<< HEAD
import { Popover, PopoverTrigger, PopoverContent } from '@/components/ui/popover'
import NotificationPopover from '@/components/NotificationPopover.vue'

=======
import { useRouter } from 'vue-router'
import { Globe, User, Bell, Settings, Sun, Moon } from 'lucide-vue-next'

import {
  DropdownMenu,
  DropdownMenuContent,
  DropdownMenuGroup,
  DropdownMenuItem,
  DropdownMenuLabel,
  DropdownMenuSeparator,
  DropdownMenuTrigger,
} from '@/components/ui/dropdown-menu'

import { Button } from '@/components/ui/button'
>>>>>>> d6990d06

const { locale } = useI18n()
const router = useRouter()

let prevScrollpos: number = window.pageYOffset
const showDropdown = ref(false)
const languages = [
  { label: 'Norsk bokmål', code: 'nb-NO' },
  { label: 'English', code: 'en-US' },
  { label: 'Norsk nynorsk (WIP)', code: 'nn-NO' },
  { label: 'Sámi (WIP)', code: 'se' },
]
const selectedLanguage = ref(languages[0].label)

// Dark mode toggle
const colorMode = useColorMode()

// Get the top 3 notifications
const topNotifications = ref<Notification[]>([])

onMounted(() => {
  const notificationStore = useNotificationStore()
  topNotifications.value = notificationStore.topNotifications() as unknown as Notification[]
})


window.onscroll = function (): void {
  const currentScrollPos: number = window.pageYOffset
  const navbar = document.getElementById('navbar')

  if (navbar) {
    if (prevScrollpos > currentScrollPos) {
      navbar.style.top = '0'
    } else {
      navbar.style.top = '-50px'
    }
  }

  prevScrollpos = currentScrollPos
}

function toggleDropdown(): void {
  showDropdown.value = !showDropdown.value
}

function selectLanguage(language: { label: string; code: string }): void {
  selectedLanguage.value = language.label
  showDropdown.value = false
  locale.value = language.code
}

function goToPage(route: string) {
  router.push(route)
}
</script>

<template>
  <div
    id="navbar"
    class="navbar shadow-md bg-secondary text-secondary-foreground flex justify-between items-center px-5 py-3 transition-all duration-300"
  >
    <div class="navbar-right flex gap-4">
      <RouterLink to="/" class="hover:text-primary"> {{ $t('navigation.home') }}</RouterLink>
      <div class="dropdown relative">
        <button
          class="dropbtn flex items-center gap-2 text-secondary-foreground hover:text-primary"
          @click="toggleDropdown"
        >
          <Globe class="h-5 w-5" />
          {{ selectedLanguage }}
        </button>
        <div
          v-if="showDropdown"
          class="dropdown-content absolute bg-card text-card-foreground shadow-lg mt-2 rounded-md w-[200px] z-50"
        >
          <div
            v-for="language in languages"
            :key="language.code"
            @click="selectLanguage(language)"
            class="dropdown-item px-4 py-2 hover:bg-muted hover:text-foreground cursor-pointer"
          >
            {{ language.label }}
          </div>
        </div>
      </div>
    </div>
    <div class="navbar-left flex items-center gap-4">
      <RouterLink
        to="/login"
        class="hover:text-primary border-b-2 border-transparent hover:border-primary pb-1"
      >
        {{ $t('login.login') }}</RouterLink
      >
      <RouterLink
        to="/register"
        class="hover:text-primary border-b-2 border-transparent hover:border-primary pb-1"
      >
        {{ $t('login.signup') }}</RouterLink
      >
<<<<<<< HEAD
      <RouterLink to="/" class="no-border">
        <font-awesome-icon :icon="['fas', 'user']" size="lg" />
      </RouterLink>

      <!-- Notification Popover -->
      <Popover>
        <PopoverTrigger as="button" class="no-border">
          <font-awesome-icon :icon="['fas', 'bell']" size="lg" />
        </PopoverTrigger>
        <PopoverContent>
          <NotificationPopover :notifications="topNotifications" />
        </PopoverContent>
      </Popover>

      <button
        variant="outline"
        class="dark-mode-toggle flex items-center justify-center p-0 text-secondary-foreground hover:text-primary cursor-pointer"
        @click="colorMode = colorMode === 'dark' ? 'light' : 'dark'"
      >
        <Icon
          :icon="colorMode === 'dark' ? 'radix-icons:sun' : 'radix-icons:moon'"
          class="h-[1.2rem] w-[1.2rem] transition-all"
        />
      </button>
=======
      <div class="flex gap-2">
        <DropdownMenu>
          <DropdownMenuTrigger as-child>
            <Button variant="outline" size="icon" class="cursor-pointer">
              <User class="h-5 w-5" />
            </Button>
          </DropdownMenuTrigger>
          <DropdownMenuContent>
            <DropdownMenuLabel>My Account</DropdownMenuLabel>
            <DropdownMenuSeparator />
            <DropdownMenuGroup>
              <DropdownMenuItem>
                <User class="mr-2 h-4 w-4" />
                <span @click="goToPage('/profile')">Profile (WIP)</span>
              </DropdownMenuItem>
              <DropdownMenuItem @click="goToPage('/settings')">
                <Settings class="mr-2 h-4 w-4" />
                <span>Settings (WIP)</span>
              </DropdownMenuItem>
            </DropdownMenuGroup>
          </DropdownMenuContent>
        </DropdownMenu>
        <Button variant="outline" size="icon" class="cursor-pointer p-0" @click="goToPage('/')">
          <Bell class="h-5 w-5" />
        </Button>
        <Button
          variant="outline"
          size="icon"
          class="dark-mode-toggle cursor-pointer p-0"
          @click="colorMode = colorMode === 'dark' ? 'light' : 'dark'"
        >
          <component :is="colorMode === 'dark' ? Sun : Moon" class="h-5 w-5" />
        </Button>
      </div>
>>>>>>> d6990d06
    </div>
  </div>
</template><|MERGE_RESOLUTION|>--- conflicted
+++ resolved
@@ -4,11 +4,6 @@
 import { useI18n } from 'vue-i18n'
 import { Icon } from '@iconify/vue'
 import { useColorMode } from '@vueuse/core'
-<<<<<<< HEAD
-import { Popover, PopoverTrigger, PopoverContent } from '@/components/ui/popover'
-import NotificationPopover from '@/components/NotificationPopover.vue'
-
-=======
 import { useRouter } from 'vue-router'
 import { Globe, User, Bell, Settings, Sun, Moon } from 'lucide-vue-next'
 
@@ -23,7 +18,9 @@
 } from '@/components/ui/dropdown-menu'
 
 import { Button } from '@/components/ui/button'
->>>>>>> d6990d06
+import { Popover, PopoverTrigger, PopoverContent } from '@/components/ui/popover'
+import NotificationPopover from '@/components/NotificationPopover.vue'
+
 
 const { locale } = useI18n()
 const router = useRouter()
@@ -123,32 +120,6 @@
       >
         {{ $t('login.signup') }}</RouterLink
       >
-<<<<<<< HEAD
-      <RouterLink to="/" class="no-border">
-        <font-awesome-icon :icon="['fas', 'user']" size="lg" />
-      </RouterLink>
-
-      <!-- Notification Popover -->
-      <Popover>
-        <PopoverTrigger as="button" class="no-border">
-          <font-awesome-icon :icon="['fas', 'bell']" size="lg" />
-        </PopoverTrigger>
-        <PopoverContent>
-          <NotificationPopover :notifications="topNotifications" />
-        </PopoverContent>
-      </Popover>
-
-      <button
-        variant="outline"
-        class="dark-mode-toggle flex items-center justify-center p-0 text-secondary-foreground hover:text-primary cursor-pointer"
-        @click="colorMode = colorMode === 'dark' ? 'light' : 'dark'"
-      >
-        <Icon
-          :icon="colorMode === 'dark' ? 'radix-icons:sun' : 'radix-icons:moon'"
-          class="h-[1.2rem] w-[1.2rem] transition-all"
-        />
-      </button>
-=======
       <div class="flex gap-2">
         <DropdownMenu>
           <DropdownMenuTrigger as-child>
@@ -171,9 +142,14 @@
             </DropdownMenuGroup>
           </DropdownMenuContent>
         </DropdownMenu>
-        <Button variant="outline" size="icon" class="cursor-pointer p-0" @click="goToPage('/')">
-          <Bell class="h-5 w-5" />
-        </Button>
+        <Popover>
+          <PopoverTrigger as="button" class="no-border">
+            <font-awesome-icon :icon="['fas', 'bell']" size="lg" />
+          </PopoverTrigger>
+          <PopoverContent>
+            <NotificationPopover :notifications="topNotifications" />
+          </PopoverContent>
+        </Popover>
         <Button
           variant="outline"
           size="icon"
@@ -183,7 +159,6 @@
           <component :is="colorMode === 'dark' ? Sun : Moon" class="h-5 w-5" />
         </Button>
       </div>
->>>>>>> d6990d06
     </div>
   </div>
 </template>