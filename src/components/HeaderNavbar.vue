<script setup lang="ts">
import { ref, computed, onMounted, watch } from 'vue'
import { useRouter, RouterLink } from 'vue-router'
import type { UserBasicInfoDto } from '@/models/User'
import { getUserProfile } from '@/services/UserService'
import { toast } from 'vue-sonner'

// Icon
import {
  Globe,
  User,
  Users,
  Bell,
  Settings,
  Sun,
  Moon,
  ShieldUser,
  LogOut,
  Menu,
  X,
  BookOpen,
  House,
  Siren,
  Phone,
  Info,
} from 'lucide-vue-next'

import {
  DropdownMenu,
  DropdownMenuContent,
  DropdownMenuItem,
  DropdownMenuLabel,
  DropdownMenuGroup,
  DropdownMenuSeparator,
  DropdownMenuTrigger,
} from '@/components/ui/dropdown-menu'

import { Button } from '@/components/ui/button'

import { Popover, PopoverTrigger, PopoverContent } from '@/components/ui/popover'

import NotificationPopover from '@/components/NotificationPopover.vue'

import { useColorMode } from '@vueuse/core'

// Stores
import { useUserStore } from '@/stores/UserStore'
import { useNotificationStore } from '@/stores/NotificationStore'

// i18n
import { useI18n } from 'vue-i18n'
import { tooltip } from 'leaflet'

const { t, locale } = useI18n()
const router = useRouter()
const userStore = useUserStore()
const notificationStore = useNotificationStore()
const colorMode = useColorMode()

// Langauge
const englishSelected = ref(false)

// Loading state
const isLoading = ref(false)

const profile = ref<UserBasicInfoDto>({
  firstName: '',
  lastName: '',
  email: '',
  householdName: '',
  emailVerified: false,
})

function changeLanguage(code: string) {
  locale.value = code
  englishSelected.value = code === 'en-US'
}

// Notifications
const topNotifications = computed(() => notificationStore.latestNotifications)
const hasUnreadNotifications = computed(() => notificationStore.hasUnread)

// Watch for changes in notifications and update unread status
watch(
  () => notificationStore.notifications,
  async () => {
    await notificationStore.checkUnreadNotifications()
  },
  { deep: true },
)

// Watch hasUnread state for debugging
watch(
  () => notificationStore.hasUnread,
  (newValue) => {
  },
)

watch(
  () => userStore.loggedIn,
  async (loggedIn) => {
    if (loggedIn) {
      try {
        isLoading.value = true
        const userData = await getUserProfile()
        profile.value = {
          firstName: userData.firstName,
          lastName: userData.lastName,
          email: userData.email,
          householdName: userData.householdName,
          emailVerified: userData.emailVerified,
        }
      } catch (error) {
        console.error('Failed to fetch user profile:', error)
        toast.error(t('errors.unexpected-error'))
      } finally {
        isLoading.value = false
      }
    }
  },
  { immediate: true },
)


onMounted(async () => {
  // Only load profile & notifications when the user is logged in
  if (!userStore.loggedIn) {
    return
  }

  isLoading.value = true
  try {
    // Fetch user profile
    const userData = await getUserProfile()
    profile.value = {
      firstName:     userData.firstName,
      lastName:      userData.lastName,
      email:         userData.email,
      householdName: userData.householdName,
      emailVerified: userData.emailVerified,
    }
  } catch (error: any) {
    // Suppress 403 (unauthenticated), but log and toast other errors
    if (error.response?.status !== 403) {
      console.error('Profile load error:', error)
      toast.error(t('errors.unexpected-error'))
    }
  } finally {
    isLoading.value = false
  }

  // Fetch notifications once
  if (!notificationStore.hasFetchedInitial) {
    try {
      await notificationStore.fetchNotifications()
      await notificationStore.checkUnreadNotifications()
    } catch (error) {
      console.error('Notifications load error:', error)
    }
  }
})

onMounted(async () => {
  // Only fetch if logged in and haven't fetched yet
  if (userStore.isAuthenticated && !notificationStore.hasFetchedInitial) {
    try {
      await notificationStore.fetchNotifications()
      await notificationStore.checkUnreadNotifications()
    } catch (error) {
      console.error('NavBar: Failed to fetch initial notifications via store:', error)
    }
  }
})

// Handle notification bell click
async function handleNotificationClick() {
  if (notificationStore.hasUnread) {
    try {
      await notificationStore.markAllAsRead()
      await notificationStore.checkUnreadNotifications() // Recheck after marking as read
    } catch (error) {
      console.error('NavBar: Failed to mark notifications as read:', error)
    }
  }
}

// Mobile menu
const isMenuOpen = ref(false)

type MenuLink = {
  label: string
  route?: string
  action?: () => void
}

// Menu links
const menuLinks = computed<MenuLink[]>(() => {
  if (!userStore.loggedIn) {
    return [
      { label: t('navigation.home'), route: '/' },
      { label: t('login.login'), route: '/login' },
      { label: t('login.signup'), route: '/register' },
    ]
  } else {
    const links: MenuLink[] = [
      { label: t('navigation.home'), route: '/' },
      { label: t('navigation.profile'), route: '/profile' },
      { label: t('reflect.reflections'), route: '/reflections' },
      { label: t('settings.settings'), route: '/settings' },
      { label: t('notifications.notifications'), route: '/notifications' },
    ]

    if (userStore.isAdminUser) {
      links.push({ label: t('navigation.admin-panel'), route: '/admin-panel' })
    }

    links.push({ label: t('login.logout'), action: logOut })

    return links
  }
})

// Toggle mobile menu
function toggleMenu() {
  isMenuOpen.value = !isMenuOpen.value
}

// Go to page
function goToPage(route: string) {
  isMenuOpen.value = false
  router.push(route)
}

// Logout
function logOut() {
  userStore.logout()
  notificationStore.resetStore()
  isMenuOpen.value = false
  router.push('/login')
}
</script>

<template>
  <div class="navbar text-secondary-foreground bg-secondary shadow-md p-4 sticky top-0 z-[100]">
    <div class="w-full max-w-screen-2xl mx-auto flex flex-row items-center justify-between">
      <div class="navbar-left flex flex-row gap-4">
        <!-- Logo -->
        <RouterLink
          to="/"
          class="hover:text-primary flex items-center"
          v-tooltip="t('navigation.home')"
        >
          <img src="../assets/krisefikserNY.png" alt="Logo" class="h-8 w-auto" />
        </RouterLink>

        <!-- Change Language -->

        <Button
          variant="link"
          v-tooltip="t('language.change-language')"
          @click="changeLanguage(englishSelected ? 'nb-NO' : 'en-US')"
        >
          <Globe class="h-4 w-4" />
          {{ englishSelected ? 'Bytt til norsk' : 'Switch to English' }}
        </Button>

        <DropdownMenu>
          <DropdownMenuTrigger as-child>
            <Button
              variant="ghost"
              v-tooltip="t('infoPage.emergencyContacts')"
              class="hidden md:inline-flex cursor-pointer hover:bg-input dark:hover:bg-background/40"
            >
              <Siren class="h-4 w-4" />
              {{ t('infoPage.emergencyContacts') }}
<<<<<<< HEAD
            </span>
          </Button>
        </DropdownMenuTrigger>
        <DropdownMenuContent class="z-101">
          <DropdownMenuLabel> {{ t('infoPage.emergencyContacts') }}</DropdownMenuLabel>
          <DropdownMenuSeparator />
          <DropdownMenuGroup class="hover:bg-white dark:hover:bg-black">
            <DropdownMenuLabel class="flex flex-row">
              <Phone class="mr-2 h-4 w-4" />
              <span>{{ $t('infoPage.generalEmergencyContacts.police') }}</span>
            </DropdownMenuLabel>
            <DropdownMenuLabel class="flex flex-row">
              <Phone class="mr-2 h-4 w-4" />
              <span>{{ $t('infoPage.generalEmergencyContacts.ambulance') }}</span>
            </DropdownMenuLabel>
            <DropdownMenuLabel class="flex flex-row">
              <Phone class="mr-2 h-4 w-4" />
              <span>{{ $t('infoPage.generalEmergencyContacts.fire') }}</span>
            </DropdownMenuLabel>
            <DropdownMenuLabel class="flex flex-row">
              <Phone class="mr-2 h-4 w-4" />
              <span>{{ $t('infoPage.generalEmergencyContacts.civilDefense') }}</span>
            </DropdownMenuLabel>
          </DropdownMenuGroup>
        </DropdownMenuContent>
      </DropdownMenu>

      <Button
        variant="ghost"
        class="cursor-pointer hover:bg-input dark:hover:bg-background/40"
        v-tooltip="t('info.info')"
        @click="goToPage('/info')">
        <Info class="h-5 w-5 hidden md:inline-flex" />
        <span class="hidden lg:inline-flex">
          {{ $t('info.info') }}
        </span>
      </Button>

    </div>
    <div class="navbar-right flex flex-row items-center gap-4">
      <!-- Login -->

      <Button
        class="hidden md:inline-flex"
        variant="link"
        @click="goToPage('/login')"
        v-if="!userStore.loggedIn"
        >{{ t('login.login') }}</Button
      >

      <!-- Sign up -->

      <Button
        class="hidden md:inline-flex"
        variant="link"
        @click="goToPage('/register')"
        v-if="!userStore.loggedIn"
        >{{ t('login.signup') }}</Button
      >

      <Button
        v-if="userStore.loggedIn"
        variant="ghost"
        class="cursor-pointer hover:bg-input dark:hover:bg-background/40"
        v-tooltip="t('household.my-household')"
        @click="goToPage('/household')">
        <House class="h-5 w-5 hidden md:inline-flex" />
        <span class="hidden lg:inline-flex">
          {{ t('household.my-household') }}
        </span>
      </Button>

      <Button v-if="userStore.isAdminUser"
        variant="ghost"
        class="hidden md:inline-flex cursor-pointer hover:bg-input dark:hover:bg-background/40"
        v-tooltip="t('navigation.admin-panel')"
        @click="goToPage('/admin/admin-panel')">
        <ShieldUser class="h-5 w-5" />
        <span class="hidden lg:inline-flex">
          {{ $t('navigation.admin-panel') }}
        </span>
      </Button>


      <DropdownMenu v-if="userStore.loggedIn">
        <DropdownMenuTrigger as-child>
          <Button
            variant="ghost"
            class="cursor-pointer hover:bg-input dark:hover:bg-background/40"
            v-tooltip="t('settings.account.myAccount')">
            <User class="h-5 w-5 hidden md:inline-flex" />
            <span class="hidden md:inline-flex">
              {{ isLoading ? t('loading') : `${profile.firstName} ${profile.lastName}` }}
            </span>
          </Button>
        </DropdownMenuTrigger>
        <DropdownMenuContent class="z-[101]">
          <DropdownMenuLabel>{{ t('settings.account.myAccount') }}</DropdownMenuLabel>
          <DropdownMenuSeparator />
          <DropdownMenuGroup>
            <DropdownMenuItem @select="goToPage('/profile')">
              <User class="mr-2 h-4 w-4" />
              <span>{{ t('navigation.profile') }}</span>
            </DropdownMenuItem>
            <DropdownMenuItem @click="goToPage('/reflections')">
              <BookOpen class="mr-2 h-4 w-4" />
              <span>{{ t('reflect.reflections') }}</span>
            </DropdownMenuItem>
            <DropdownMenuItem @click="goToPage('/quiz-overview')">
              <BookCheck class="mr-2 h-4 w-4" />
              <span>Quiz</span>
            </DropdownMenuItem>
            <DropdownMenuItem @click="goToPage('/settings')">
              <Settings class="mr-2 h-4 w-4" />
              <span>{{ t('settings.settings') }}</span>
            </DropdownMenuItem>
=======
            </Button>
          </DropdownMenuTrigger>
          <DropdownMenuContent class="z-101">
            <DropdownMenuLabel> {{ t('infoPage.emergencyContacts') }}</DropdownMenuLabel>
>>>>>>> 8471ba4c
            <DropdownMenuSeparator />
            <DropdownMenuGroup class="hover:bg-white dark:hover:bg-black">
              <DropdownMenuLabel class="flex flex-row">
                <Phone class="mr-2 h-4 w-4" />
                <span>{{ $t('infoPage.generalEmergencyContacts.police') }}</span>
              </DropdownMenuLabel>
              <DropdownMenuLabel class="flex flex-row">
                <Phone class="mr-2 h-4 w-4" />
                <span>{{ $t('infoPage.generalEmergencyContacts.ambulance') }}</span>
              </DropdownMenuLabel>
              <DropdownMenuLabel class="flex flex-row">
                <Phone class="mr-2 h-4 w-4" />
                <span>{{ $t('infoPage.generalEmergencyContacts.fire') }}</span>
              </DropdownMenuLabel>
              <DropdownMenuLabel class="flex flex-row">
                <Phone class="mr-2 h-4 w-4" />
                <span>{{ $t('infoPage.generalEmergencyContacts.civilDefense') }}</span>
              </DropdownMenuLabel>
            </DropdownMenuGroup>
          </DropdownMenuContent>
        </DropdownMenu>

        <Button
          variant="ghost"
          class="cursor-pointer hover:bg-input dark:hover:bg-background/40"
          v-tooltip="t('info.info')"
          @click="goToPage('/info')"
        >
          <Info class="h-5 w-5" />
          <span class="hidden md:inline-flex">
            {{ $t('info.info') }}
          </span>
        </Button>
      </div>
      <div class="navbar-right flex flex-row items-center gap-4">
        <!-- Login -->

        <Button
          class="hidden md:inline-flex"
          variant="link"
          @click="goToPage('/login')"
          v-if="!userStore.loggedIn"
          >{{ t('login.login') }}</Button
        >

        <!-- Sign up -->

        <Button
          class="hidden md:inline-flex"
          variant="link"
          @click="goToPage('/register')"
          v-if="!userStore.loggedIn"
          >{{ t('login.signup') }}</Button
        >

        <Button
          v-if="userStore.loggedIn"
          variant="ghost"
          class="cursor-pointer hover:bg-input dark:hover:bg-background/40"
          v-tooltip="t('household.my-household')"
          @click="goToPage('/household')"
        >
          <House class="h-5 w-5" />
          <span class="hidden md:inline-flex">
            {{ t('household.my-household') }}
          </span>
        </Button>

        <Button
          v-if="userStore.isAdminUser"
          variant="ghost"
          class="hidden md:inline-flex cursor-pointer hover:bg-input dark:hover:bg-background/40"
          v-tooltip="t('navigation.admin-panel')"
          @click="goToPage('/admin/admin-panel')"
        >
          <ShieldUser class="h-5 w-5" />
          <span class="hidden md:inline-flex">
            {{ $t('navigation.admin-panel') }}
          </span>
        </Button>

        <DropdownMenu v-if="userStore.loggedIn">
          <DropdownMenuTrigger as-child>
            <Button
              variant="ghost"
              class="cursor-pointer hover:bg-input dark:hover:bg-background/40"
              v-tooltip="t('settings.account.myAccount')"
            >
              <User class="h-5 w-5" />
              <span class="hidden md:inline-flex">
                {{ isLoading ? t('loading') : `${profile.firstName} ${profile.lastName}` }}
              </span>
            </Button>
          </DropdownMenuTrigger>
          <DropdownMenuContent class="z-[101]">
            <DropdownMenuLabel>{{ t('settings.account.myAccount') }}</DropdownMenuLabel>
            <DropdownMenuSeparator />
            <DropdownMenuGroup>
              <DropdownMenuItem @select="goToPage('/profile')">
                <User class="mr-2 h-4 w-4" />
                <span>{{ t('navigation.profile') }}</span>
              </DropdownMenuItem>
              <DropdownMenuItem @click="goToPage('/reflections')">
                <BookOpen class="mr-2 h-4 w-4" />
                <span>{{ t('reflect.reflections') }}</span>
              </DropdownMenuItem>
              <DropdownMenuItem @click="goToPage('/settings')">
                <Settings class="mr-2 h-4 w-4" />
                <span>{{ t('settings.settings') }}</span>
              </DropdownMenuItem>
              <DropdownMenuSeparator />
              <DropdownMenuItem @click="logOut()">
                <LogOut class="mr-2 h-4 w-4" />
                <span>{{ t('login.logout') }}</span>
              </DropdownMenuItem>
            </DropdownMenuGroup>
          </DropdownMenuContent>
        </DropdownMenu>

        <!-- Notifications -->

        <Popover v-if="userStore.loggedIn">
          <PopoverTrigger as="button" class="no-border relative">
            <Button
              v-tooltip="t('notifications.notifications')"
              variant="ghost"
              size="icon"
              class="cursor-pointer hover:bg-input dark:hover:bg-background/40"
              @click="handleNotificationClick"
            >
              <Bell class="h-5 w-5" />
              <span
                v-if="hasUnreadNotifications"
                class="absolute top-0 right-0 block h-2 w-2 rounded-full bg-red-500 ring-2 ring-secondary"
              ></span>
            </Button>
          </PopoverTrigger>
          <PopoverContent class="z-[1001] w-80 p-4">
            <NotificationPopover :notifications="topNotifications" />
          </PopoverContent>
        </Popover>

        <!-- Dark Mode Toggle -->
        <Button
          v-tooltip="t('navigation.change-mode')"
          variant="ghost"
          size="icon"
          class="hidden md:inline-flex cursor-pointer hover:bg-input dark:hover:bg-background/40"
          @click="colorMode = colorMode === 'dark' ? 'light' : 'dark'"
          aria-label="Toggle dark mode"
        >
          <component :is="colorMode === 'dark' ? Sun : Moon" class="h-5 w-5" />
        </Button>

        <!-- Mobile Menu -->

        <Button
          v-tooltip="t('navigation.menu')"
          class="hamburger-menu md:hidden z-9999"
          variant="ghost"
          size="icon"
          @click="toggleMenu"
        >
          <span v-if="!isMenuOpen" class="z-99999">
            <Menu class="h-5 w-5" />
          </span>
          <span v-else class="z-9999">
            <X class="h-5 w-5" />
          </span>
        </Button>
        <div
          v-if="isMenuOpen"
          class="fixed top-0 left-0 w-full h-full bg-black/50 z-[1050]"
          @click.self="toggleMenu"
        >
          <div
            class="menu-card fixed top-0 right-0 w-4/5 max-w-sm h-full bg-secondary text-secondary-foreground shadow-lg p-5 transition-transform transform translate-x-0 z-[1051]"
            :class="{ 'translate-x-full': !isMenuOpen }"
          >
            <div class="menu-header flex items-center justify-between">
              <Button
                v-tooltip="t('navigation.change-mode')"
                variant="ghost"
                size="icon"
                class="dark-mode-toggle cursor-pointer hover:bg-input dark:hover:bg-background/40"
                @click="colorMode = colorMode === 'dark' ? 'light' : 'dark'"
              >
                <component :is="colorMode === 'dark' ? Sun : Moon" class="h-6 w-6" />
              </Button>
            </div>

            <ul class="menu-links space-y-4 mt-16">
              <li
                v-for="link in menuLinks"
                :key="link.label"
                class="text-lg hover:text-primary cursor-pointer"
                @click="link.action ? link.action() : goToPage(link.route ?? '/')"
              >
                {{ $t(link.label) }}
              </li>
            </ul>
          </div>
        </div>
      </div>
    </div>
  </div>
</template><|MERGE_RESOLUTION|>--- conflicted
+++ resolved
@@ -84,6 +84,7 @@
 watch(
   () => notificationStore.notifications,
   async () => {
+    console.log('HeaderNavbar: Notifications changed, checking unread status') // TODO: remove logs
     await notificationStore.checkUnreadNotifications()
   },
   { deep: true },
@@ -93,6 +94,7 @@
 watch(
   () => notificationStore.hasUnread,
   (newValue) => {
+    console.log('HeaderNavbar: hasUnread state changed to:', newValue)
   },
 )
 
@@ -166,6 +168,7 @@
     try {
       await notificationStore.fetchNotifications()
       await notificationStore.checkUnreadNotifications()
+      console.log('NavBar: Initial notifications fetched and checked for unread')
     } catch (error) {
       console.error('NavBar: Failed to fetch initial notifications via store:', error)
     }
@@ -178,6 +181,7 @@
     try {
       await notificationStore.markAllAsRead()
       await notificationStore.checkUnreadNotifications() // Recheck after marking as read
+      console.log('NavBar: Marked all notifications as read')
     } catch (error) {
       console.error('NavBar: Failed to mark notifications as read:', error)
     }
@@ -273,129 +277,10 @@
             >
               <Siren class="h-4 w-4" />
               {{ t('infoPage.emergencyContacts') }}
-<<<<<<< HEAD
-            </span>
-          </Button>
-        </DropdownMenuTrigger>
-        <DropdownMenuContent class="z-101">
-          <DropdownMenuLabel> {{ t('infoPage.emergencyContacts') }}</DropdownMenuLabel>
-          <DropdownMenuSeparator />
-          <DropdownMenuGroup class="hover:bg-white dark:hover:bg-black">
-            <DropdownMenuLabel class="flex flex-row">
-              <Phone class="mr-2 h-4 w-4" />
-              <span>{{ $t('infoPage.generalEmergencyContacts.police') }}</span>
-            </DropdownMenuLabel>
-            <DropdownMenuLabel class="flex flex-row">
-              <Phone class="mr-2 h-4 w-4" />
-              <span>{{ $t('infoPage.generalEmergencyContacts.ambulance') }}</span>
-            </DropdownMenuLabel>
-            <DropdownMenuLabel class="flex flex-row">
-              <Phone class="mr-2 h-4 w-4" />
-              <span>{{ $t('infoPage.generalEmergencyContacts.fire') }}</span>
-            </DropdownMenuLabel>
-            <DropdownMenuLabel class="flex flex-row">
-              <Phone class="mr-2 h-4 w-4" />
-              <span>{{ $t('infoPage.generalEmergencyContacts.civilDefense') }}</span>
-            </DropdownMenuLabel>
-          </DropdownMenuGroup>
-        </DropdownMenuContent>
-      </DropdownMenu>
-
-      <Button
-        variant="ghost"
-        class="cursor-pointer hover:bg-input dark:hover:bg-background/40"
-        v-tooltip="t('info.info')"
-        @click="goToPage('/info')">
-        <Info class="h-5 w-5 hidden md:inline-flex" />
-        <span class="hidden lg:inline-flex">
-          {{ $t('info.info') }}
-        </span>
-      </Button>
-
-    </div>
-    <div class="navbar-right flex flex-row items-center gap-4">
-      <!-- Login -->
-
-      <Button
-        class="hidden md:inline-flex"
-        variant="link"
-        @click="goToPage('/login')"
-        v-if="!userStore.loggedIn"
-        >{{ t('login.login') }}</Button
-      >
-
-      <!-- Sign up -->
-
-      <Button
-        class="hidden md:inline-flex"
-        variant="link"
-        @click="goToPage('/register')"
-        v-if="!userStore.loggedIn"
-        >{{ t('login.signup') }}</Button
-      >
-
-      <Button
-        v-if="userStore.loggedIn"
-        variant="ghost"
-        class="cursor-pointer hover:bg-input dark:hover:bg-background/40"
-        v-tooltip="t('household.my-household')"
-        @click="goToPage('/household')">
-        <House class="h-5 w-5 hidden md:inline-flex" />
-        <span class="hidden lg:inline-flex">
-          {{ t('household.my-household') }}
-        </span>
-      </Button>
-
-      <Button v-if="userStore.isAdminUser"
-        variant="ghost"
-        class="hidden md:inline-flex cursor-pointer hover:bg-input dark:hover:bg-background/40"
-        v-tooltip="t('navigation.admin-panel')"
-        @click="goToPage('/admin/admin-panel')">
-        <ShieldUser class="h-5 w-5" />
-        <span class="hidden lg:inline-flex">
-          {{ $t('navigation.admin-panel') }}
-        </span>
-      </Button>
-
-
-      <DropdownMenu v-if="userStore.loggedIn">
-        <DropdownMenuTrigger as-child>
-          <Button
-            variant="ghost"
-            class="cursor-pointer hover:bg-input dark:hover:bg-background/40"
-            v-tooltip="t('settings.account.myAccount')">
-            <User class="h-5 w-5 hidden md:inline-flex" />
-            <span class="hidden md:inline-flex">
-              {{ isLoading ? t('loading') : `${profile.firstName} ${profile.lastName}` }}
-            </span>
-          </Button>
-        </DropdownMenuTrigger>
-        <DropdownMenuContent class="z-[101]">
-          <DropdownMenuLabel>{{ t('settings.account.myAccount') }}</DropdownMenuLabel>
-          <DropdownMenuSeparator />
-          <DropdownMenuGroup>
-            <DropdownMenuItem @select="goToPage('/profile')">
-              <User class="mr-2 h-4 w-4" />
-              <span>{{ t('navigation.profile') }}</span>
-            </DropdownMenuItem>
-            <DropdownMenuItem @click="goToPage('/reflections')">
-              <BookOpen class="mr-2 h-4 w-4" />
-              <span>{{ t('reflect.reflections') }}</span>
-            </DropdownMenuItem>
-            <DropdownMenuItem @click="goToPage('/quiz-overview')">
-              <BookCheck class="mr-2 h-4 w-4" />
-              <span>Quiz</span>
-            </DropdownMenuItem>
-            <DropdownMenuItem @click="goToPage('/settings')">
-              <Settings class="mr-2 h-4 w-4" />
-              <span>{{ t('settings.settings') }}</span>
-            </DropdownMenuItem>
-=======
             </Button>
           </DropdownMenuTrigger>
           <DropdownMenuContent class="z-101">
             <DropdownMenuLabel> {{ t('infoPage.emergencyContacts') }}</DropdownMenuLabel>
->>>>>>> 8471ba4c
             <DropdownMenuSeparator />
             <DropdownMenuGroup class="hover:bg-white dark:hover:bg-black">
               <DropdownMenuLabel class="flex flex-row">
