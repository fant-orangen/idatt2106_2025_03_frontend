<script setup lang="ts">
import { ref, onMounted, computed } from 'vue'
import { useI18n } from 'vue-i18n'
import { useColorMode } from '@vueuse/core'
import { useRouter } from 'vue-router'
import { Globe, User, Bell, Settings, Sun, Moon, ShieldUser, LogOut } from 'lucide-vue-next'
import { getNotifications } from '@/services/NotificationService.ts'
import type { NotificationMessage } from '@/models/NotificationMessage.ts'

import {
  DropdownMenu,
  DropdownMenuContent,
  DropdownMenuGroup,
  DropdownMenuItem,
  DropdownMenuLabel,
  DropdownMenuSeparator,
  DropdownMenuTrigger,
} from '@/components/ui/dropdown-menu'

import { Button } from '@/components/ui/button'
import { useUserStore } from '@/stores/UserStore'
import { Popover, PopoverTrigger, PopoverContent } from '@/components/ui/popover'
import NotificationPopover from '@/components/NotificationPopover.vue'

const { locale } = useI18n()
const router = useRouter()
const userStore = useUserStore()
const isMenuOpen = ref(false)
<<<<<<< HEAD

type MenuLink = { label: string; route?: string; action?: (() => void) | undefined };

const menuLinks = computed<MenuLink[]>(() => {
  if (!userStore.loggedIn) {
    return [
      { label: 'Home', route: '/' },
      { label: 'Login', route: '/login' },
      { label: 'Register', route: '/register' },
    ]
  } else {
    const links = [
      { label: 'Home', route: '/' },
      { label: 'Profile', route: '/profile' },
      { label: 'Settings', route: '/settings' },
    ]
    if (userStore.loggedIn) {
      links.push({ label: 'Admin Panel', route: '/admin-panel' })
    }
    links.push({ label: 'Log out', action: logOut })
    return links
  }
})

function toggleMenu() {
  isMenuOpen.value = !isMenuOpen.value
}

function navigateTo(route: string): void {
  isMenuOpen.value =false
  router.push(route)
}
=======
>>>>>>> 4402b0f1

let prevScrollpos: number = window.pageYOffset
const languages = [
  { label: 'Norsk bokmål', code: 'nb-NO' },
  { label: 'English', code: 'en-US' },
  { label: 'Norsk nynorsk (WIP)', code: 'nn-NO' },
  { label: 'Sámi (WIP)', code: 'se' },
]
const selectedLanguage = ref(languages[0].label)

// Dark mode toggle
const colorMode = useColorMode()

// Get the top 3 notifications
const topNotifications = ref<NotificationMessage[]>([])

onMounted(async () => {
  try {
    topNotifications.value = await getNotifications()
  } catch (error) {
    console.error('Failed to fetch notifications:', error)
  }
})

window.onscroll = function (): void {
  const currentScrollPos: number = window.pageYOffset
  const navbar = document.getElementById('navbar')

  if (navbar) {
    if (prevScrollpos > currentScrollPos) {
      navbar.style.top = '0'
    } else {
      navbar.style.top = '-50px'
    }
  }

  prevScrollpos = currentScrollPos
}

function logOut(): void {
  userStore.logout()
  router.push('/')
}

function selectLanguage(language: { label: string; code: string }): void {
  selectedLanguage.value = language.label
  locale.value = language.code
}

function goToPage(route: string) {
  router.push(route)
}
</script>

<template>
  <div
    id="navbar"
    class="navbar shadow-md bg-secondary text-secondary-foreground flex justify-between items-center px-5 py-3 transition-all duration-300"
  >
    <!-- Left Section: Language Selector -->
    <div class="navbar-right flex gap-4">
      <RouterLink to="/" class="hover:text-primary">
        <img src="../assets/krisefikser.svg" alt="Logo" class="h-8 w-auto" />
      </RouterLink>
      <DropdownMenu>
        <DropdownMenuTrigger as-child>
          <Button
            variant="ghost"
            class="flex items-center gap-2 text-secondary-foreground hover:text-primary"
          >
            <Globe class="h-5 w-5" />
            {{ selectedLanguage }}
          </Button>
        </DropdownMenuTrigger>
        <DropdownMenuContent align="start">
          <DropdownMenuGroup>
            <DropdownMenuLabel>{{ $t('language.select-language') }}</DropdownMenuLabel>
            <DropdownMenuSeparator />
            <DropdownMenuItem
              v-for="language in languages"
              :key="language.code"
              @click="selectLanguage(language)"
              class="cursor-poi nter"
            >
              {{ language.label }}
            </DropdownMenuItem>
          </DropdownMenuGroup>
        </DropdownMenuContent>
      </DropdownMenu>
    </div>

    <!-- Hamburger Menu Button (Visible on Mobile) -->
    <button
      class="hamburger-menu md:hidden flex items-center justify-center p-2 rounded hover:bg-input dark:hover:bg-background/40"
      @click="toggleMenu"
    >
      <span v-if="!isMenuOpen">☰</span>
      <span v-else>✖</span>
    </button>

    <!-- Sliding Menu Card (Mobile) -->
    <div
      v-if="isMenuOpen"
      class="fixed top-0 left-0 w-full h-full bg-black/50 z-50"
      @click.self="toggleMenu"
    >
      <div
        class="menu-card fixed top-0 left-0 w-4/5 max-w-sm h-full bg-secondary text-secondary-foreground shadow-lg p-5 transition-transform transform"
        :class="{ '-translate-x-full': !isMenuOpen, 'translate-x-0': isMenuOpen }"
      >
        <!-- Close Button -->
        <button
          class="close-button text-primary text-lg mb-4"
          @click="toggleMenu"
        >
          ✖
        </button>

        <!-- Mobile Menu Links -->
        <ul class="menu-links space-y-4">
          <li
            v-for="link in menuLinks"
            :key="link.route"
            class="text-lg hover:text-primary cursor-pointer"
            @click="link.action ? link.action() : navigateTo(link.route ?? '/')"
          >
            {{ link.label }}
          </li>
        </ul>
      </div>
    </div>

    <!-- Right Section: Desktop Navbar -->
    <div class="navbar-left hidden md:flex items-center gap-4">
      <!-- Public Links -->
      <RouterLink
        v-if="!userStore.loggedIn"
        to="/login"
        class="hover:text-primary border-b-2 border-transparent hover:border-primary pb-1"
      >
        {{ $t('login.login') }}
      </RouterLink>
      <RouterLink
        v-if="!userStore.loggedIn"
        to="/register"
        class="hover:text-primary border-b-2 border-transparent hover:border-primary pb-1"
      >
        {{ $t('login.signup') }}</RouterLink
      >
      <div class="flex gap-2">
        <DropdownMenu v-if="userStore.loggedIn">
          <DropdownMenuTrigger as-child>
            <Button
              variant="ghost"
              size="icon"
              class="cursor-pointer hover:bg-input dark:hover:bg-background/40"
            >
              <User class="h-5 w-5" />
            </Button>
          </DropdownMenuTrigger>
          <DropdownMenuContent>
            <DropdownMenuLabel>My Account</DropdownMenuLabel>
            <DropdownMenuSeparator />
            <DropdownMenuGroup>
              <DropdownMenuItem>
                <User class="mr-2 h-4 w-4" />
                <span @click="goToPage('/profile')">Profile (WIP)</span>
              </DropdownMenuItem>
              <DropdownMenuItem @click="goToPage('/settings')">
                <Settings class="mr-2 h-4 w-4" />
                <span>Settings (WIP)</span>
              </DropdownMenuItem>
              <DropdownMenuSeparator v-if="userStore.loggedIn" />
              <DropdownMenuItem v-if="userStore.loggedIn" @click="goToPage('/admin-panel')">
                <ShieldUser class="mr-2 h-4 w-4" />
                <span>Admin Panel (WIP)</span>
              </DropdownMenuItem>
              <DropdownMenuSeparator v-if="userStore.loggedIn" />
              <DropdownMenuItem @click="logOut()">
                <LogOut class="mr-2 h-4 w-4" />
                <span>Log out </span>
              </DropdownMenuItem>
            </DropdownMenuGroup>
          </DropdownMenuContent>
        </DropdownMenu>
        

      <!-- Notifications -->
      <Popover>
        <PopoverTrigger as="button" class="no-border">
          <Button
                variant="ghost"
                size="icon"
                class="cursor-pointer hover:bg-input dark:hover:bg-background/40"
                >
                <Bell class="h-5 w-5" />
              </Button>
            </PopoverTrigger>
        <PopoverContent>
          <NotificationPopover :notifications="topNotifications" />
        </PopoverContent>
      </Popover>

      <!-- Dark Mode Toggle -->
      <Button
        variant="ghost"
        size="icon"
        class="dark-mode-toggle cursor-pointer hover:bg-input dark:hover:bg-background/40"
        @click="colorMode = colorMode === 'dark' ? 'light' : 'dark'"
      >
        <component :is="colorMode === 'dark' ? Sun : Moon" class="h-5 w-5" />
      </Button>
    </div>
  </div>
</template><|MERGE_RESOLUTION|>--- conflicted
+++ resolved
@@ -26,7 +26,6 @@
 const router = useRouter()
 const userStore = useUserStore()
 const isMenuOpen = ref(false)
-<<<<<<< HEAD
 
 type MenuLink = { label: string; route?: string; action?: (() => void) | undefined };
 
@@ -59,8 +58,6 @@
   isMenuOpen.value =false
   router.push(route)
 }
-=======
->>>>>>> 4402b0f1
 
 let prevScrollpos: number = window.pageYOffset
 const languages = [
@@ -246,7 +243,6 @@
             </DropdownMenuGroup>
           </DropdownMenuContent>
         </DropdownMenu>
-        
 
       <!-- Notifications -->
       <Popover>
