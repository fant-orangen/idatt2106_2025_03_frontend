--- conflicted
+++ resolved
@@ -75,14 +75,9 @@
         </div>
       </div>
     </div>
-<<<<<<< HEAD
-    <div class="navbar-left">
-      <RouterLink to="/login"> {{ t('login') }}</RouterLink>
-      <RouterLink to="/"> {{ t('signup') }}</RouterLink>
-=======
     <div class="navbar-left flex items-center gap-4">
       <RouterLink
-        to="/"
+        to="/login"
         class="hover:text-primary border-b-2 border-transparent hover:border-primary pb-1"
       >
         {{ $t('login') }}</RouterLink
@@ -93,7 +88,6 @@
       >
         {{ $t('signup') }}</RouterLink
       >
->>>>>>> 8f57b1f4
       <RouterLink to="/" class="no-border">
         <font-awesome-icon :icon="['fas', 'user']" size="lg" />
       </RouterLink>
