--- conflicted
+++ resolved
@@ -254,14 +254,13 @@
       <Popover>
         <PopoverTrigger as="button" class="no-border">
           <Button
-            variant="ghost"
-            size="icon"
-            class="cursor-pointer hover:bg-input dark:hover:bg-background/40"
-            @click="goToPage('/')"
-          >
-            <Bell class="h-5 w-5" />
-          </Button>
-        </PopoverTrigger>
+                variant="ghost"
+                size="icon"
+                class="cursor-pointer hover:bg-input dark:hover:bg-background/40"
+                >
+                <Bell class="h-5 w-5" />
+              </Button>
+            </PopoverTrigger>
         <PopoverContent>
           <NotificationPopover :notifications="topNotifications" />
         </PopoverContent>
@@ -274,71 +273,8 @@
         class="dark-mode-toggle cursor-pointer hover:bg-input dark:hover:bg-background/40"
         @click="colorMode = colorMode === 'dark' ? 'light' : 'dark'"
       >
-<<<<<<< HEAD
         <component :is="colorMode === 'dark' ? Sun : Moon" class="h-5 w-5" />
       </Button>
-=======
-      <div class="flex gap-2">
-        <DropdownMenu v-if="userStore.loggedIn">
-          <DropdownMenuTrigger as-child>
-            <Button
-              variant="ghost"
-              size="icon"
-              class="cursor-pointer hover:bg-input dark:hover:bg-background/40"
-            >
-              <User class="h-5 w-5" />
-            </Button>
-          </DropdownMenuTrigger>
-          <DropdownMenuContent>
-            <DropdownMenuLabel>My Account</DropdownMenuLabel>
-            <DropdownMenuSeparator />
-            <DropdownMenuGroup>
-              <DropdownMenuItem>
-                <User class="mr-2 h-4 w-4" />
-                <span @click="goToPage('/profile')">Profile (WIP)</span>
-              </DropdownMenuItem>
-              <DropdownMenuItem @click="goToPage('/settings')">
-                <Settings class="mr-2 h-4 w-4" />
-                <span>Settings (WIP)</span>
-              </DropdownMenuItem>
-              <DropdownMenuSeparator v-if="userStore.loggedIn" />
-              <DropdownMenuItem v-if="userStore.loggedIn" @click="goToPage('/admin-panel')">
-                <ShieldUser class="mr-2 h-4 w-4" />
-                <span>Admin Panel (WIP)</span>
-              </DropdownMenuItem>
-              <DropdownMenuSeparator v-if="userStore.loggedIn" />
-              <DropdownMenuItem @click="logOut()">
-                <LogOut class="mr-2 h-4 w-4" />
-                <span>Log out </span>
-              </DropdownMenuItem>
-            </DropdownMenuGroup>
-          </DropdownMenuContent>
-        </DropdownMenu>
-
-        <Popover>
-          <PopoverTrigger as="button" class="no-border">
-            <Button
-              variant="ghost"
-              size="icon"
-              class="cursor-pointer hover:bg-input dark:hover:bg-background/40"
-            >
-              <Bell class="h-5 w-5" />
-            </Button>
-          </PopoverTrigger>
-          <PopoverContent>
-            <NotificationPopover :notifications="topNotifications" />
-          </PopoverContent>
-        </Popover>
-        <Button
-          variant="ghost"
-          size="icon"
-          class="dark-mode-toggle cursor-pointer hover:bg-input dark:hover:bg-background/40"
-          @click="colorMode = colorMode === 'dark' ? 'light' : 'dark'"
-        >
-          <component :is="colorMode === 'dark' ? Sun : Moon" class="h-5 w-5" />
-        </Button>
-      </div>
->>>>>>> 693862aa
     </div>
   </div>
 </template>