--- conflicted
+++ resolved
@@ -1,12 +1,14 @@
 <script setup lang="ts">
+// Imports from both versions, ensuring NotificationStore is included
 import { ref, onMounted, computed } from 'vue'
 import { useI18n } from 'vue-i18n'
 import { useColorMode } from '@vueuse/core'
 import { useRouter } from 'vue-router'
 import { Globe, User, Bell, Settings, Sun, Moon, ShieldUser, LogOut } from 'lucide-vue-next'
-import type { NotificationMessage } from '@/models/NotificationMessage.ts'
-import { useNotificationStore } from '@/stores/NotificationStore'
-
+import type { NotificationMessage } from '@/models/NotificationMessage.ts' // Keep type definition
+import { useNotificationStore } from '@/stores/NotificationStore' // Import NotificationStore (from version A)
+
+// UI Components (keep all from version B)
 import {
   DropdownMenu,
   DropdownMenuContent,
@@ -16,20 +18,19 @@
   DropdownMenuSeparator,
   DropdownMenuTrigger,
 } from '@/components/ui/dropdown-menu'
-
 import { Button } from '@/components/ui/button'
-import { useUserStore } from '@/stores/UserStore'
 import { Popover, PopoverTrigger, PopoverContent } from '@/components/ui/popover'
 import NotificationPopover from '@/components/NotificationPopover.vue'
 
+// Store and Router setup (keep from version B, add notificationStore)
+import { useUserStore } from '@/stores/UserStore'
 const { locale } = useI18n()
 const router = useRouter()
 const userStore = useUserStore()
-<<<<<<< HEAD
-const notificationStore = useNotificationStore()
-=======
-const isMenuOpen = ref(false)
-
+const notificationStore = useNotificationStore() // Instantiate NotificationStore (from version A)
+const isMenuOpen = ref(false) // Mobile menu state (from version B)
+
+// Mobile Menu Type and Logic (from version B)
 type MenuLink = {
   label: string;
   route?: string;
@@ -46,7 +47,7 @@
   } else {
     const links: MenuLink[] = [
       { label: 'Home', route: '/' },
-      { label: 'Profile', route: '/profile' },
+      // { label: 'Profile', route: '/profile' }, // Assuming profile link comes from user dropdown now
       { label: 'Settings', route: '/settings' },
     ];
 
@@ -54,23 +55,22 @@
       links.push({ label: 'Admin Panel', route: '/admin-panel' });
     }
 
-    links.push({ label: 'Log out', action: logOut });
+    links.push({ label: 'Log out', action: logOut }); // Use the logout function defined below
 
     return links;
   }
 });
 
-
-function toggleMenu() {
+function toggleMenu() { // from version B
   isMenuOpen.value = !isMenuOpen.value
 }
 
-function navigateTo(route: string): void {
-  isMenuOpen.value =false
+function navigateTo(route: string): void { // from version B
+  isMenuOpen.value = false
   router.push(route)
 }
->>>>>>> ae9841c7
-
+
+// Scroll and Language setup (from version B)
 let prevScrollpos: number = window.pageYOffset
 const languages = [
   { label: 'Norsk bokmål', code: 'nb-NO' },
@@ -80,22 +80,26 @@
 ]
 const selectedLanguage = ref(languages[0].label)
 
-// Dark mode toggle
+// Dark mode toggle (from version B)
 const colorMode = useColorMode()
 
-// Get the latest notifications for the popover
+// Get the latest notifications for the popover using the store (from version A)
 const topNotifications = computed(() => notificationStore.latestNotifications)
 
+// Fetch notifications using the store on mount (from version A)
 onMounted(async () => {
+  // Only fetch if logged in and haven't fetched yet
   if (userStore.isAuthenticated && !notificationStore.hasFetchedInitial) {
     try {
       await notificationStore.fetchNotifications()
+      console.log("NavBar: Initial notifications fetched via store.");
     } catch (error) {
-      console.error('Failed to fetch notifications:', error)
+      console.error('NavBar: Failed to fetch initial notifications via store:', error)
     }
   }
 })
 
+// Window scroll handler (from version B)
 window.onscroll = function (): void {
   const currentScrollPos: number = window.pageYOffset
   const navbar = document.getElementById('navbar')
@@ -104,24 +108,30 @@
     if (prevScrollpos > currentScrollPos) {
       navbar.style.top = '0'
     } else {
-      navbar.style.top = '-50px'
+      // Hide navbar when scrolling down
+      navbar.style.top = '-60px' // Adjust based on actual navbar height if needed
     }
   }
-
   prevScrollpos = currentScrollPos
 }
 
+// Logout function (from version B)
 function logOut(): void {
   userStore.logout()
+  notificationStore.resetStore() // Reset notification store on logout
+  isMenuOpen.value = false // Close mobile menu if open
   router.push('/')
 }
 
+// Select language function (from version B)
 function selectLanguage(language: { label: string; code: string }): void {
   selectedLanguage.value = language.label
   locale.value = language.code
 }
 
+// Go to page function (from version B)
 function goToPage(route: string) {
+  isMenuOpen.value = false // Close mobile menu on navigation
   router.push(route)
 }
 </script>
@@ -129,16 +139,9 @@
 <template>
   <div
     id="navbar"
-    class="navbar shadow-md bg-secondary text-secondary-foreground flex justify-between items-center px-5 py-3 transition-all duration-300"
-  >
-<<<<<<< HEAD
-=======
-    <!-- Left Section: Language Selector -->
->>>>>>> ae9841c7
-    <div class="navbar-right flex gap-4">
-      <RouterLink to="/" class="hover:text-primary">
-        <img src="../assets/krisefikser.svg" alt="Logo" class="h-8 w-auto" />
-      </RouterLink>
+    class="navbar shadow-md bg-secondary text-secondary-foreground flex justify-between items-center px-5 py-3 transition-all duration-300 fixed top-0 left-0 right-0 z-[1000]" >
+    <div class="navbar-right flex items-center gap-4"> <RouterLink to="/" class="hover:text-primary flex items-center"> <img src="../assets/krisefikser.svg" alt="Logo" class="h-8 w-auto" />
+    </RouterLink>
       <DropdownMenu>
         <DropdownMenuTrigger as-child>
           <Button
@@ -149,126 +152,159 @@
             {{ selectedLanguage }}
           </Button>
         </DropdownMenuTrigger>
-        <DropdownMenuContent align="start" class="z-10000">
-          <DropdownMenuGroup>
-            <DropdownMenuLabel>{{ $t('language.select-language') }}</DropdownMenuLabel>
-            <DropdownMenuSeparator />
-            <DropdownMenuItem
-              v-for="language in languages"
-              :key="language.code"
-              @click="selectLanguage(language)"
-              class="cursor-poi nter"
-            >
-              {{ language.label }}
-            </DropdownMenuItem>
-          </DropdownMenuGroup>
+        <DropdownMenuContent align="start" class="z-[1001]"> <DropdownMenuGroup>
+          <DropdownMenuLabel>{{ $t('language.select-language') }}</DropdownMenuLabel>
+          <DropdownMenuSeparator />
+          <DropdownMenuItem
+            v-for="language in languages"
+            :key="language.code"
+            @click="selectLanguage(language)"
+            class="cursor-pointer"
+          >
+            {{ language.label }}
+          </DropdownMenuItem>
+        </DropdownMenuGroup>
         </DropdownMenuContent>
       </DropdownMenu>
     </div>
-    <div class="navbar-left flex items-center gap-4">
+
+    <button
+      class="hamburger-menu md:hidden flex items-center justify-center p-2 rounded hover:bg-input dark:hover:bg-background/40"
+      @click="toggleMenu"
+      aria-label="Toggle menu" >
+      <span v-if="!isMenuOpen">☰</span>
+      <span v-else>✖</span>
+    </button>
+
+    <div
+      v-if="isMenuOpen"
+      class="fixed top-0 left-0 w-full h-full bg-black/50 z-[1050]" @click.self="toggleMenu"
+    >
+      <div
+        class="menu-card fixed top-0 right-0 w-4/5 max-w-sm h-full bg-secondary text-secondary-foreground shadow-lg p-5 transition-transform transform translate-x-0 z-[1051]" :class="{ 'translate-x-full': !isMenuOpen }"
+      >
+        <button
+          class="close-button absolute top-4 right-4 text-primary text-xl mb-4" @click="toggleMenu"
+          aria-label="Close menu" >
+          ✖
+        </button>
+
+        <ul class="menu-links space-y-4 mt-16"> <li
+          v-for="link in menuLinks"
+          :key="link.label" class="text-lg hover:text-primary cursor-pointer"
+          @click="link.action ? link.action() : navigateTo(link.route ?? '/')"
+        >
+          {{ $t(link.label) }} </li>
+        </ul>
+      </div>
+    </div>
+
+    <div class="navbar-left hidden md:flex items-center gap-4">
       <RouterLink
         v-if="!userStore.loggedIn"
         to="/login"
         class="hover:text-primary border-b-2 border-transparent hover:border-primary pb-1"
       >
-        {{ $t('login.login') }}</RouterLink
-      >
+        {{ $t('login.login') }}
+      </RouterLink>
       <RouterLink
         v-if="!userStore.loggedIn"
         to="/register"
         class="hover:text-primary border-b-2 border-transparent hover:border-primary pb-1"
       >
-        {{ $t('login.signup') }}</RouterLink
-      >
-      <div class="flex gap-2">
-        <DropdownMenu v-if="userStore.loggedIn">
-          <DropdownMenuTrigger as-child>
-            <Button
-              variant="ghost"
-              size="icon"
-              class="cursor-pointer hover:bg-input dark:hover:bg-background/40"
-            >
-              <User class="h-5 w-5" />
-            </Button>
-          </DropdownMenuTrigger>
-          <DropdownMenuContent class="z-10000">
-            <DropdownMenuLabel>My Account</DropdownMenuLabel>
+        {{ $t('login.signup') }}
+      </RouterLink>
+
+      <div class="flex items-center gap-2" v-if="userStore.loggedIn"> <DropdownMenu>
+        <DropdownMenuTrigger as-child>
+          <Button
+            variant="ghost"
+            size="icon"
+            class="cursor-pointer hover:bg-input dark:hover:bg-background/40"
+          >
+            <User class="h-5 w-5" />
+          </Button>
+        </DropdownMenuTrigger>
+        <DropdownMenuContent class="z-[1001]"> <DropdownMenuLabel>My Account</DropdownMenuLabel>
+          <DropdownMenuSeparator />
+          <DropdownMenuGroup>
+            <DropdownMenuItem @click="goToPage('/profile')"> <User class="mr-2 h-4 w-4" />
+              <span>Profile (WIP)</span>
+            </DropdownMenuItem>
+            <DropdownMenuItem @click="goToPage('/settings')">
+              <Settings class="mr-2 h-4 w-4" />
+              <span>Settings (WIP)</span>
+            </DropdownMenuItem>
+            <template v-if="userStore.isAdminUser">
+              <DropdownMenuSeparator />
+              <DropdownMenuItem @click="goToPage('/admin-panel')">
+                <ShieldUser class="mr-2 h-4 w-4" />
+                <span>Admin Panel</span>
+              </DropdownMenuItem>
+            </template>
             <DropdownMenuSeparator />
-            <DropdownMenuGroup>
-              <DropdownMenuItem>
-                <User class="mr-2 h-4 w-4" />
-                <span @click="goToPage('/profile')">Profile (WIP)</span>
-              </DropdownMenuItem>
-              <DropdownMenuItem @click="goToPage('/settings')">
-                <Settings class="mr-2 h-4 w-4" />
-                <span>Settings (WIP)</span>
-              </DropdownMenuItem>
-              <DropdownMenuSeparator v-if="userStore.isAdminUser" />
-              <DropdownMenuItem v-if="userStore.isAdminUser" @click="goToPage('/admin-panel')">
-                <ShieldUser class="mr-2 h-4 w-4" />
-                <span>Admin Panel (WIP)</span>
-              </DropdownMenuItem>
-              <DropdownMenuSeparator v-if="userStore.isAdminUser" />
-              <DropdownMenuItem @click="logOut()">
-                <LogOut class="mr-2 h-4 w-4" />
-                <span>Log out </span>
-              </DropdownMenuItem>
-            </DropdownMenuGroup>
-          </DropdownMenuContent>
-        </DropdownMenu>
-
-<<<<<<< HEAD
+            <DropdownMenuItem @click="logOut()">
+              <LogOut class="mr-2 h-4 w-4" />
+              <span>Log out </span>
+            </DropdownMenuItem>
+          </DropdownMenuGroup>
+        </DropdownMenuContent>
+      </DropdownMenu>
+
         <Popover>
-          <PopoverTrigger as="button" class="no-border">
-            <Button
-              variant="ghost"
-              size="icon"
-              class="cursor-pointer hover:bg-input dark:hover:bg-background/40"
-            >
-              <Bell class="h-5 w-5" />
-            </Button>
+          <PopoverTrigger as="button" class="no-border relative"> <Button
+            variant="ghost"
+            size="icon"
+            class="cursor-pointer hover:bg-input dark:hover:bg-background/40"
+          >
+            <Bell class="h-5 w-5" />
+            <span v-if="notificationStore.unreadCount > 0" class="absolute top-0 right-0 block h-2 w-2 rounded-full bg-red-500 ring-2 ring-secondary"></span>
+          </Button>
           </PopoverTrigger>
-          <PopoverContent>
-            <NotificationPopover :notifications="topNotifications" />
-          </PopoverContent>
+          <PopoverContent class="z-[1001] w-80 p-0"> <NotificationPopover :notifications="topNotifications" /> </PopoverContent>
         </Popover>
+
         <Button
           variant="ghost"
           size="icon"
           class="dark-mode-toggle cursor-pointer hover:bg-input dark:hover:bg-background/40"
           @click="colorMode = colorMode === 'dark' ? 'light' : 'dark'"
-        >
+          aria-label="Toggle dark mode" >
           <component :is="colorMode === 'dark' ? Sun : Moon" class="h-5 w-5" />
         </Button>
       </div>
-=======
-      <!-- Notifications -->
-      <Popover>
-        <PopoverTrigger as="button" class="no-border">
-          <Button
-                variant="ghost"
-                size="icon"
-                class="cursor-pointer hover:bg-input dark:hover:bg-background/40"
-                >
-                <Bell class="h-5 w-5" />
-              </Button>
-            </PopoverTrigger >
-        <PopoverContent class="z-10000">
-          <NotificationPopover :notifications="topNotifications" />
-        </PopoverContent>
-      </Popover>
-
-      <!-- Dark Mode Toggle -->
-      <Button
-        variant="ghost"
-        size="icon"
-        class="dark-mode-toggle cursor-pointer hover:bg-input dark:hover:bg-background/40"
-        @click="colorMode = colorMode === 'dark' ? 'light' : 'dark'"
-      >
-        <component :is="colorMode === 'dark' ? Sun : Moon" class="h-5 w-5" />
-      </Button>
-    </div>
->>>>>>> ae9841c7
     </div>
   </div>
-</template>+</template>
+
+<style scoped>
+/* Add specific styles here if needed, or rely on Tailwind classes */
+.no-border {
+  border: none;
+  padding: 0; /* Adjust if button padding is interfering */
+  background: none;
+}
+
+/* Ensure navbar stays on top and handles content scrolling underneath */
+#navbar {
+  position: fixed;
+  top: 0;
+  left: 0;
+  right: 0;
+  z-index: 1000; /* Ensure navbar is above most content */
+}
+
+/* Add padding to the body or main content area to prevent content from hiding behind the fixed navbar */
+/* You might need to adjust the padding value based on the actual height of your navbar */
+/* Apply this in your App.vue or main layout component's style */
+/*
+body {
+  padding-top: 60px; // Example: Adjust to your navbar height
+}
+*/
+
+/* Style for the notification badge */
+.absolute.top-0.right-0 {
+  transform: translate(25%, -25%); /* Adjust badge position slightly */
+}
+</style>