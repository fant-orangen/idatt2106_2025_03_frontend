<script setup lang="ts">
import { ref, computed, onMounted } from 'vue'
import { useRouter, RouterLink } from 'vue-router'

// Icon
import {
  Globe,
  User,
  Bell,
  Settings,
  Sun,
  Moon,
  ShieldUser,
  LogOut,
  Menu,
  X,
} from 'lucide-vue-next'

import {
  DropdownMenu,
  DropdownMenuContent,
  DropdownMenuItem,
  DropdownMenuLabel,
  DropdownMenuGroup,
  DropdownMenuSeparator,
  DropdownMenuTrigger,
} from '@/components/ui/dropdown-menu'

import { Button } from '@/components/ui/button'

import { Popover, PopoverTrigger, PopoverContent } from '@/components/ui/popover'

import NotificationPopover from '@/components/NotificationPopover.vue'

import { useColorMode } from '@vueuse/core'

// Stores
import { useUserStore } from '@/stores/UserStore'
import { useNotificationStore } from '@/stores/NotificationStore'

// i18n
import { useI18n } from 'vue-i18n'

const { t, locale } = useI18n()
const router = useRouter()
const userStore = useUserStore()
const notificationStore = useNotificationStore()
const colorMode = useColorMode()

// Langauge
const englishSelected = ref(false)

function changeLanguage(code: string) {
  locale.value = code
  englishSelected.value = code === 'en-US'
}

// Notifications
const topNotifications = computed(() => notificationStore.latestNotifications)

onMounted(async () => {
  // Only fetch if logged in and haven't fetched yet
  if (userStore.isAuthenticated && !notificationStore.hasFetchedInitial) {
    try {
      await notificationStore.fetchNotifications()
      console.log('NavBar: Initial notifications fetched via store.')
    } catch (error) {
      console.error('NavBar: Failed to fetch initial notifications via store:', error)
    }
  }
})

// Mobile menu
const isMenuOpen = ref(false)

type MenuLink = {
  label: string
  route?: string
  action?: () => void
}

// Menu links
const menuLinks = computed<MenuLink[]>(() => {
  if (!userStore.loggedIn) {
    return [
      { label: t('navigation.home'), route: '/' },
      { label: t('login.login'), route: '/login' },
      { label: t('login.signup'), route: '/register' },
    ]
  } else {
    const links: MenuLink[] = [
      { label: t('navigation.home'), route: '/' },
      { label: t('navigation.profile'), route: '/profile' },
      { label: t('settings.settings'), route: '/settings' },
      { label: t('notifications.notifications'), route: '/notifications' },
    ]

    if (userStore.isAdminUser) {
      links.push({ label: t('navigation.admin-panel'), route: '/admin-panel' })
    }

    links.push({ label: t('login.logout'), action: logOut })

    return links
  }
})

// Toggle mobile menu
function toggleMenu() {
  isMenuOpen.value = !isMenuOpen.value
}

// Go to page
function goToPage(route: string) {
  isMenuOpen.value = false
  router.push(route)
}

// Logout
function logOut() {
  userStore.logout()
<<<<<<< HEAD
  router.push('/login')
}

function selectLanguage(language: { label: string; code: string }): void {
  selectedLanguage.value = language.label
  locale.value = language.code
}

function goToPage(route: string) {
  router.push(route)
=======
  notificationStore.resetStore()
  isMenuOpen.value = false
  router.push('/login')
>>>>>>> b7effe07
}
</script>

<template>
  <div
    class="navbar text-secondary-foreground bg-secondary flex flex-row items-center justify-between shadow-md p-4 sticky top-0"
  >
    <div class="navbar-left flex flex-row gap-4">
      <!-- Logo -->

      <RouterLink to="/" class="hover:text-primary flex items-center">
        <img src="../assets/krisefikserNY.png" alt="Logo" class="h-8 w-auto" />
      </RouterLink>

      <!-- Change Language -->

      <Button variant="link" @click="changeLanguage(englishSelected ? 'nb-NO' : 'en-US')">
        <Globe class="h-4 w-4" />
        {{ englishSelected ? 'Norsk bokmål' : 'English' }}
      </Button>
    </div>
    <div class="navbar-right flex flex-row items-center gap-4">
      <!-- Login -->

      <Button
        class="hidden md:inline-flex"
        variant="link"
        @click="goToPage('/login')"
        v-if="!userStore.loggedIn"
        >{{ t('login.login') }}</Button
      >

      <!-- Sign up -->

      <Button
        class="hidden md:inline-flex"
        variant="link"
        @click="goToPage('/register')"
        v-if="!userStore.loggedIn"
        >{{ t('login.signup') }}</Button
      >
      <DropdownMenu v-if="userStore.loggedIn">
        <DropdownMenuTrigger as-child>
          <Button variant="ghost" class="cursor-pointer hover:bg-input dark:hover:bg-background/40">
            <User class="h-5 w-5" />
            <span class="hidden md:inline-flex">
              {{ userStore.profile?.firstName || 'Ola' }}
              {{ userStore.profile?.lastName || 'Nordmann' }}
            </span>
          </Button>
        </DropdownMenuTrigger>
        <DropdownMenuContent class="z-[101]">
          <DropdownMenuLabel>{{ t('settings.account.myAccount') }}</DropdownMenuLabel>
          <DropdownMenuSeparator />
          <DropdownMenuGroup>
            <DropdownMenuItem>
              <User class="mr-2 h-4 w-4" />
              <span @click="goToPage('/profile')">{{ t('navigation.profile') }}</span>
            </DropdownMenuItem>
            <DropdownMenuItem @click="goToPage('/settings')">
              <Settings class="mr-2 h-4 w-4" />
              <span>{{ t('settings.settings') }}</span>
            </DropdownMenuItem>
            <DropdownMenuSeparator v-if="userStore.isAdminUser" />
            <DropdownMenuItem v-if="userStore.isAdminUser" @click="goToPage('/admin-panel')">
              <ShieldUser class="mr-2 h-4 w-4" />
              <span>{{ t('admin.adminPanel') }}</span>
            </DropdownMenuItem>
            <DropdownMenuSeparator />
            <DropdownMenuItem @click="logOut()">
              <LogOut class="mr-2 h-4 w-4" />
              <span>{{ t('login.logout') }}</span>
            </DropdownMenuItem>
          </DropdownMenuGroup>
        </DropdownMenuContent>
      </DropdownMenu>

      <!-- Notifications -->

      <Popover>
        <PopoverTrigger as="button" class="no-border relative">
          <Button
            variant="ghost"
            size="icon"
            class="cursor-pointer hover:bg-input dark:hover:bg-background/40"
          >
            <Bell class="h-5 w-5" />
            <span
              v-if="notificationStore.unreadCount > 0"
              class="absolute top-0 right-0 block h-2 w-2 rounded-full bg-red-500 ring-2 ring-secondary"
            ></span>
          </Button>
        </PopoverTrigger>
        <PopoverContent class="z-[1001] w-80 p-4">
          <NotificationPopover :notifications="topNotifications" />
        </PopoverContent>
      </Popover>

      <!-- Dark Mode Toggle -->

      <Button
        variant="ghost"
        size="icon"
        class="hidden md:inline-flex cursor-pointer hover:bg-input dark:hover:bg-background/40"
        @click="colorMode = colorMode === 'dark' ? 'light' : 'dark'"
        aria-label="Toggle dark mode"
      >
        <component :is="colorMode === 'dark' ? Sun : Moon" class="h-5 w-5" />
      </Button>

      <!-- Mobile Menu -->

      <Button
        class="hamburger-menu md:hidden z-9999"
        variant="ghost"
        size="icon"
        @click="toggleMenu"
      >
        <span v-if="!isMenuOpen" class="z-99999">
          <Menu class="h-5 w-5" />
        </span>
        <span v-else class="z-9999">
          <X class="h-5 w-5" />
        </span>
      </Button>
      <div
        v-if="isMenuOpen"
        class="fixed top-0 left-0 w-full h-full bg-black/50 z-[1050]"
        @click.self="toggleMenu"
      >
        <div
          class="menu-card fixed top-0 right-0 w-4/5 max-w-sm h-full bg-secondary text-secondary-foreground shadow-lg p-5 transition-transform transform translate-x-0 z-[1051]"
          :class="{ 'translate-x-full': !isMenuOpen }"
        >
          <div class="menu-header flex items-center justify-between">
            <Button
              variant="ghost"
              size="icon"
              class="dark-mode-toggle cursor-pointer hover:bg-input dark:hover:bg-background/40"
              @click="colorMode = colorMode === 'dark' ? 'light' : 'dark'"
            >
              <component :is="colorMode === 'dark' ? Sun : Moon" class="h-6 w-6" />
            </Button>
          </div>

          <ul class="menu-links space-y-4 mt-16">
            <li
              v-for="link in menuLinks"
              :key="link.label"
              class="text-lg hover:text-primary cursor-pointer"
              @click="link.action ? link.action() : goToPage(link.route ?? '/')"
            >
              {{ $t(link.label) }}
            </li>
          </ul>
        </div>
      </div>
    </div>
  </div>
</template><|MERGE_RESOLUTION|>--- conflicted
+++ resolved
@@ -119,22 +119,9 @@
 // Logout
 function logOut() {
   userStore.logout()
-<<<<<<< HEAD
-  router.push('/login')
-}
-
-function selectLanguage(language: { label: string; code: string }): void {
-  selectedLanguage.value = language.label
-  locale.value = language.code
-}
-
-function goToPage(route: string) {
-  router.push(route)
-=======
   notificationStore.resetStore()
   isMenuOpen.value = false
   router.push('/login')
->>>>>>> b7effe07
 }
 </script>
 
