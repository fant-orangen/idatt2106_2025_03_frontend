--- conflicted
+++ resolved
@@ -1,11 +1,6 @@
 <template>
-<<<<<<< HEAD
-  <div class="filter-toggle flex justify-end gap-4 mb-4 relative z-20">
-    <Button @click="findNearestShelter" variant="destructive">
-=======
   <div class="filter-toggle flex flex-col justify-end gap-4 mb-4 md:flex-row">
     <Button @click="findNearestShelter" variant="destructive" class="w-full md:w-auto">
->>>>>>> 3d7279ec
       <font-awesome-icon :icon="['fas', 'house-chimney']" class="mr-2" />
       {{ t('map.nearest-shelter') }}
     </Button>
