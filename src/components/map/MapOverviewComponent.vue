--- conflicted
+++ resolved
@@ -1,12 +1,6 @@
 <template>
-<<<<<<< HEAD
-  <!-- Filter Toggle Buttons -->
-  <div class="filter-toggle flex flex-col gap-4 mb-4 md:flex-row md:justify-end">
-    <Button @click="findNearestShelter" variant="destructive" class="w-full md:w-auto">
-=======
-  <div class="filter-toggle flex justify-end gap-4 mb-4 relative z-20">
+  <div class="filter-toggle flex justify-end gap-4 mb-4">
     <Button @click="findNearestShelter" variant="destructive">
->>>>>>> fdf3d7b5
       <font-awesome-icon :icon="['fas', 'house-chimney']" class="mr-2" />
       {{ t('map.nearest-shelter') }}
     </Button>
@@ -19,12 +13,7 @@
     </Button>
   </div>
 
-<<<<<<< HEAD
-  <!-- Filter Menu -->
-  <Card v-if="isFilterMenuVisible" class="mb-8 filter-card">
-=======
   <Card v-if="isFilterMenuVisible" class="mb-8 filter-card relative z-20">
->>>>>>> fdf3d7b5
     <CardHeader>
       <CardTitle>{{ t('map.filter') }}</CardTitle>
     </CardHeader>
@@ -114,16 +103,9 @@
     </CardContent>
   </Card>
 
-<<<<<<< HEAD
-  <!-- Map Wrapper -->
-  <div class="map-wrapper relative z-0 h-[50em] rounded-lg">
-    <div v-if="isLoadingPois || isLoadingCrisisEvents" class="overlay">{{ t('map.loading') }}</div>
-    <div v-else-if="poiError" class="overlay text-red-600">
-=======
   <div class="relative z-0 overflow-visible h-[50em]">
     <div v-if="isLoadingPois || isLoadingCrisisEvents" class="absolute inset-0 flex items-center justify-center bg-white/80 z-10">{{ t('map.loading') }}</div>
     <div v-else-if="poiError" class="absolute inset-0 flex items-center justify-center bg-white/80 z-10 text-red-600">
->>>>>>> fdf3d7b5
       {{ poiError }}
     </div>
     <MapComponent
