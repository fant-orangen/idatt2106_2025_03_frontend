<template>
  <div class="filter-toggle flex flex-col justify-end gap-4 mb-4 md:flex-row relative z-20">
    <Button @click="findNearestShelter" variant="destructive" class="w-full md:w-auto">
      <font-awesome-icon :icon="['fas', 'house-chimney']" class="mr-2" />
      {{ t('map.nearest-shelter') }}
    </Button>
    <Button @click="isFilterMenuVisible = !isFilterMenuVisible" class="w-full md:w-auto">
      <font-awesome-icon
        :icon="['fas', isFilterMenuVisible ? 'chevron-up' : 'chevron-down']"
        class="mr-2"
      />
      {{ isFilterMenuVisible ? t('map.hide-filter') : t('map.show-filter') }}
    </Button>
  </div>

  <Card v-if="isFilterMenuVisible" class="mb-8 filter-card relative z-20">
    <CardHeader>
      <CardTitle>{{ t('map.filter') }}</CardTitle>
    </CardHeader>
    <CardContent>
      <div class="grid grid-cols-1 gap-4 items-end md:grid-cols-3">
        <div>
          <Button @click="fetchUserLocation" :disabled="isLoadingLocation" class="w-full">
            {{ isLoadingLocation ? t('map.getting-location') : t('map.my-location') }}
          </Button>
          <p
            v-if="locationStatusMessage"
            class="text-sm mt-1"
            :class="{ 'text-red-500': !!locationError }"
          >
            {{ locationStatusMessage }}
          </p>
          <p v-if="userLocation" class="text-sm text-green-600 mt-1">
            Lat: {{ userLocation.latitude.toFixed(4) }}, Lon:
            {{ userLocation.longitude.toFixed(4) }}
          </p>
        </div>

        <div>
          <label for="distance" class="text-sm font-medium block mb-1">
            {{ t('map.distance') }}
          </label>
          <Input
            id="distance"
            type="number"
            v-model.number="distanceInMeters"
            :disabled="!userLocation"
            min="100"
            max="5000000"
            step="100"
            class="w-full"
          />
        </div>

        <div>
          <label for="poi-type" class="text-sm font-medium block mb-1">
            {{ t('map.poi-type') }}
          </label>
          <Select v-model="selectedPoiType" class="w-full">
            <SelectTrigger id="poi-type" class="w-full">
              <SelectValue :placeholder="t('map.all-types')" />
            </SelectTrigger>
            <SelectContent>
              <SelectItem :value="null">{{ t('map.all-types') }}</SelectItem>
              <SelectItem v-for="type in poiTypes" :key="type.id" :value="type.id">
                {{ type.name }}
              </SelectItem>
            </SelectContent>
          </Select>
        </div>
      </div>

      <div class="flex flex-col gap-4 mt-4 md:flex-row md:justify-between">
        <div class="flex flex-col gap-4 md:flex-row">
          <Button variant="outline" class="w-full md:w-auto" @click="resetFilters">
            {{ t('map.reset-filter') }}
          </Button>
          <Button
            variant="secondary"
            class="w-full md:w-auto"
            @click="findNearestPoi"
            :disabled="!userLocation || !selectedPoiType"
          >
            {{ t('map.find-nearest') }}
          </Button>
        </div>
        <Button
          variant="outline"
          class="w-full md:w-auto border-primary text-primary hover:bg-primary/10 hover:text-primary focus-visible:ring-primary/50"
          @click="applyFilters"
        >
          {{ t('map.apply-filter') }}
        </Button>
      </div>
    </CardContent>
  </Card>

  <div class="relative z-0 overflow-visible h-[50em]">
    <div
      v-if="isLoadingPois || isLoadingCrisisEvents || isLoadingLocation"
      class="absolute inset-0 flex items-center justify-center bg-white/80 dark:bg-black/80 z-10"
    >
      {{ t('map.loading') || 'Loading...' }}
    </div>
    <div
      v-else-if="poiError || locationError"
      class="absolute inset-0 flex items-center justify-center bg-white/80 dark:bg-black/80 z-10 text-red-600"
    >
      {{ poiError || locationStatusMessage || 'An error occurred' }}
    </div>
    <MapComponent
      :pois="convertedPois"
      :userLocation="userLocation"
      :householdLocation="householdLocation"
      :crisisEvents="crisisEvents"
      class="absolute inset-0"
    />
  </div>
</template>
<script setup lang="ts">
import { ref, onMounted, onBeforeUnmount, computed, watch } from 'vue'
import { useI18n } from 'vue-i18n'
// import { storeToRefs } from 'pinia'; // Removed if only profile was destructured and not used
<<<<<<< HEAD
import MapComponent from '@/components/map/MapComponent.vue';
import { useGeolocation } from '@/composables/useGeolocation';
import { useUserStore } from '@/stores/UserStore';
import { useGeolocationStore } from '@/stores/GeolocationStore'; // Keep if needed, or remove if composable handles all interaction
import { useHouseholdStore } from '@/stores/HouseholdStore';
=======
import MapComponent from '@/components/map/MapComponent.vue'
import { useGeolocation } from '@/composables/useGeolocation'
import { useUserStore } from '@/stores/UserStore'
import { useGeolocationStore } from '@/stores/GeolocationStore' // Keep if needed, or remove if composable handles all interaction
>>>>>>> 98f7dcb0
import {
  fetchPublicPois,
  fetchPoisByType,
  fetchPoisNearby,
  fetchNearestPoiByType,
} from '@/services/api/PoiService'
import { fetchActiveCrisisEvents } from '@/services/CrisisEventService'
import type { PoiData } from '@/models/PoiData'
import type { POI, UserLocation, CrisisEvent } from '@/types/map'
import { convertPoiData } from '@/types/map'
import { Card, CardContent, CardHeader, CardTitle } from '@/components/ui/card'
import { Input } from '@/components/ui/input'
import { Button } from '@/components/ui/button'
import {
  Select,
  SelectContent,
  SelectItem,
  SelectTrigger,
  SelectValue,
} from '@/components/ui/select'
import { FontAwesomeIcon } from '@fortawesome/vue-fontawesome'
import { library } from '@fortawesome/fontawesome-svg-core'
import { faHouseChimney, faChevronUp, faChevronDown } from '@fortawesome/free-solid-svg-icons'

library.add(faHouseChimney, faChevronUp, faChevronDown)

const { t } = useI18n()

// --- Pinia Stores and Geolocation Composable ---
<<<<<<< HEAD
const userStore = useUserStore(); // Still needed for the composable internally
const geolocationStore = useGeolocationStore(); // Import used for clarity or direct access if needed
const householdStore = useHouseholdStore(); // Used to get household location
=======
const userStore = useUserStore() // Still needed for the composable internally
const geolocationStore = useGeolocationStore() // Import used for clarity or direct access if needed
>>>>>>> 98f7dcb0
const {
  coords: locationCoords, // Destructure coords from the composable
  error: locationError,
  isLoading: isLoadingLocation,
  status: locationStatus,
  startWatching,
  stopWatching,
  getCurrentLocation,
  canShareLocation,
} = useGeolocation()

// --- Correctly Alias userLocation ---
const userLocation = locationCoords // Use the ref returned by the composable

// --- Compute household location from HouseholdStore ---
const householdLocation = computed(() => {
  const household = householdStore.currentHousehold;
  if (household && household.latitude && household.longitude) {
    return {
      latitude: typeof household.latitude === 'string' ? parseFloat(household.latitude) : household.latitude,
      longitude: typeof household.longitude === 'string' ? parseFloat(household.longitude) : household.longitude
    };
  }
  return null;
});
// --- Local Reactive State ---
const allPois = ref<PoiData[]>([])
const pointsOfInterest = ref<PoiData[]>([])
const isLoadingPois = ref(false)
const poiError = ref<string | null>(null)
const crisisEvents = ref<CrisisEvent[]>([])
const isLoadingCrisisEvents = ref(false)

// Filter state
const selectedPoiType = ref<number | null>(null)
const distanceInMeters = ref(1000)
const isFilterMenuVisible = ref(false)

// --- Computed Properties ---
// (Keep existing computed properties: convertedPois, poiTypes, locationStatusMessage)
// Convert displayed PoiData to POI objects for the MapComponent
const convertedPois = computed<POI[]>(() => {
  return pointsOfInterest.value.map((poi) => convertPoiData(poi))
})

// Derive unique POI types from all loaded POIs
const poiTypes = computed(() => {
  const types = new Map<number, string>()
  allPois.value.forEach((poi: PoiData) => {
    const typeId = Number(poi.poiTypeId)
    if (!isNaN(typeId) && !types.has(typeId)) {
      types.set(typeId, poi.poiTypeName || `Type ${typeId}`)
    }
  })
  return Array.from(types.entries())
    .map(([id, name]: [number, string]) => ({ id, name }))
    .sort((a, b) => a.name.localeCompare(b.name))
})

// Computed property for displaying location status/error messages
const locationStatusMessage = computed(() => {
  if (isLoadingLocation.value) return t('map.getting-location')
  if (locationError.value) {
    const statusKey = locationStatus.value?.replace(/\s+/g, '-').toLowerCase() || 'unknown-error'
    // Add fallback messages directly in t() if keys don't exist in locales
    const translatedStatus = t(`map.status.${statusKey}`, locationStatus.value || 'Error')
    return `${t('map.location-error', 'Location Error')} (${translatedStatus})`
  }
  if (locationStatus.value === 'Success' && userLocation.value) return t('map.location-success')
  if (locationStatus.value === 'Not Supported') return t('map.location-unavailable')
  if (!canShareLocation.value && !isLoadingLocation.value && !locationError.value) {
    // Provide more specific feedback based on user preference vs browser permission
    const userPrefDisabled = userStore.profile?.locationSharingEnabled === false
    const reasonKey = userPrefDisabled
      ? 'map.status.disabled-by-user'
      : 'map.status.permission-denied-or-prompt'
    const reasonText = userPrefDisabled
      ? 'Disabled by user'
      : 'Permission required or denied by browser'
    return `${t('map.location-sharing-disabled', 'Location sharing disabled')} (${t(reasonKey, reasonText)})`
  }
  return null
})

// --- Methods ---
// (Keep existing methods: loadCrisisEvents, fetchUserLocation, resetFilters, applyFilters, findNearestShelter, findNearestPoi)
// Ensure they use 'userLocation' which now points to 'locationCoords'

async function loadCrisisEvents() {
  isLoadingCrisisEvents.value = true
  try {
    const events = await fetchActiveCrisisEvents()
    console.log('Crisis events loaded:', events)
    crisisEvents.value = events
      .filter((event) => event.latitude != null && event.longitude != null && event.level != null)
      .map((event) => ({
        ...event,
        latitude: Number(event.latitude),
        longitude: Number(event.longitude),
        level: Number(event.level),
      }))
    console.log(`Processed ${crisisEvents.value.length} valid crisis events.`)
  } catch (error) {
    console.error('Error loading crisis events:', error)
    crisisEvents.value = []
  } finally {
    isLoadingCrisisEvents.value = false
  }
}

async function fetchUserLocation(): Promise<boolean> {
  console.log('fetchUserLocation called')
  const fetchedLocation = await getCurrentLocation() // Use the composable's method
  if (fetchedLocation) {
    console.log('Location fetch successful via composable:', fetchedLocation)
    // Optional: startWatching();
    return true
  } else {
    console.error(
      'Location fetch failed. Status:',
      locationStatus.value,
      'Error:',
      locationError.value,
    )
    // Display error via computed locationStatusMessage automatically
    return false
  }
}

function resetFilters() {
  console.log('Resetting filters')
  selectedPoiType.value = null
  distanceInMeters.value = 1000
  poiError.value = null
  pointsOfInterest.value = [...allPois.value]
  console.log('Filters reset, showing all POIs:', pointsOfInterest.value.length)
}

async function applyFilters() {
  console.log('Applying filters with:', {
    type: selectedPoiType.value,
    distance: distanceInMeters.value,
  })
  poiError.value = null
  const currentLocation = userLocation.value // Uses the aliased reactive ref
  const hasType = selectedPoiType.value !== null
  const hasLocationFilter = currentLocation !== null && distanceInMeters.value > 0

  if (!hasType && !hasLocationFilter) {
    console.log('No filters applied, resetting to all POIs.')
    resetFilters()
    return
  }

  isLoadingPois.value = true
  try {
    let fetchedResults: PoiData[] = []
    if (hasLocationFilter && currentLocation) {
      const lat = currentLocation.latitude
      const lon = currentLocation.longitude
      console.log(
        `Filtering by location: Lat ${lat}, Lon ${lon}, Dist ${distanceInMeters.value}m, Type ${selectedPoiType.value}`,
      )
      fetchedResults = await fetchPoisNearby(
        lat,
        lon,
        distanceInMeters.value,
        selectedPoiType.value ?? undefined,
      )
    } else if (hasType) {
      console.log(`Filtering by type ID: ${selectedPoiType.value}`)
      fetchedResults = await fetchPoisByType(selectedPoiType.value!)
    }
    pointsOfInterest.value = [...fetchedResults]
    if (pointsOfInterest.value.length === 0) console.log('No POIs found matching the criteria')
    else console.log(`Found ${pointsOfInterest.value.length} POIs matching the criteria`)
  } catch (error: unknown) {
    console.error('Error applying filters:', error)
    poiError.value = t('map.filter-error', 'Error applying filters')
    pointsOfInterest.value = []
  } finally {
    isLoadingPois.value = false
  }
}

async function findNearestShelter() {
  console.log('Finding nearest shelter')
  poiError.value = null
  let currentLocation = userLocation.value // Uses the aliased reactive ref
  if (!currentLocation) {
    const success = await fetchUserLocation()
    if (!success) {
      poiError.value = locationStatusMessage.value || t('map.location-needed')
      return
    }
    currentLocation = userLocation.value
    if (!currentLocation) return
  }

  isLoadingPois.value = true
  try {
    const shelterType = poiTypes.value.find((type) => /shelter|tilfluktsrom/i.test(type.name))
    if (!shelterType) {
      poiError.value = t('map.no-shelter-type', 'Shelter type not found in POI list')
      isLoadingPois.value = false
      return
    }
    console.log(`Found shelter type ID: ${shelterType.id}`)
    const nearest = await fetchNearestPoiByType(
      shelterType.id,
      currentLocation.latitude,
      currentLocation.longitude,
    )
    if (nearest) {
      pointsOfInterest.value = [nearest]
      console.log('Nearest shelter found:', nearest)
    } else {
      pointsOfInterest.value = []
      poiError.value = t('map.find-error', 'Could not find nearest shelter')
    }
  } catch (error: unknown) {
    console.error('Error finding nearest shelter:', error)
    poiError.value = t('map.find-error', 'Error finding nearest shelter')
    pointsOfInterest.value = []
  } finally {
    isLoadingPois.value = false
  }
}

async function findNearestPoi() {
  console.log('Finding nearest POI of selected type')
  poiError.value = null
  let currentLocation = userLocation.value // Uses the aliased reactive ref
  if (!currentLocation) {
    const success = await fetchUserLocation()
    if (!success) {
      poiError.value = locationStatusMessage.value || t('map.location-needed')
      return
    }
    currentLocation = userLocation.value
    if (!currentLocation) return
  }
  if (selectedPoiType.value === null) {
    poiError.value = t('map.select-type-first', 'Please select a POI type first.')
    return
  }

  isLoadingPois.value = true
  try {
    console.log(`Finding nearest POI of type ID: ${selectedPoiType.value}`)
    const nearest = await fetchNearestPoiByType(
      selectedPoiType.value,
      currentLocation.latitude,
      currentLocation.longitude,
    )
    if (nearest) {
      pointsOfInterest.value = [nearest]
      console.log('Nearest POI found:', nearest)
    } else {
      pointsOfInterest.value = []
      poiError.value = t('map.find-error', 'Could not find nearest POI of selected type')
    }
  } catch (error: unknown) {
    console.error('Error finding nearest POI:', error)
    poiError.value = t('map.find-error', 'Error finding nearest POI')
    pointsOfInterest.value = []
  } finally {
    isLoadingPois.value = false
  }
}

// Watch distance input for simple validation
watch(distanceInMeters, (val: number | string) => {
  const numVal = Number(val)
  if (isNaN(numVal)) {
    distanceInMeters.value = 1000
    return
  }
  if (numVal < 100) distanceInMeters.value = 100
  else if (numVal > 5000000) distanceInMeters.value = 5000000
  else if (typeof val === 'string') distanceInMeters.value = numVal
})

// --- Lifecycle Hooks ---
onMounted(async () => {
  console.log('Map overview component mounted')
  isLoadingPois.value = true
  poiError.value = null

  // Load initial POIs and crisis events
  try {
<<<<<<< HEAD
    const pois = await fetchPublicPois();
    allPois.value = [...pois];
    pointsOfInterest.value = [...pois];
    console.log("Initial POIs loaded:", pointsOfInterest.value.length);
    await loadCrisisEvents();

    // Fetch household data if user is logged in
    if (userStore.loggedIn) {
      await householdStore.fetchCurrentHousehold();
      console.log("Household data fetched:", householdStore.currentHousehold);
    }
=======
    const pois = await fetchPublicPois()
    allPois.value = [...pois]
    pointsOfInterest.value = [...pois]
    console.log('Initial POIs loaded:', pointsOfInterest.value.length)
    await loadCrisisEvents()
>>>>>>> 98f7dcb0
  } catch (error: unknown) {
    console.error('Error loading initial POIs:', error)
    poiError.value = t('map.load-error', 'Failed to load points of interest')
    allPois.value = []
    pointsOfInterest.value = []
  } finally {
    isLoadingPois.value = false
  }
  // Geolocation is fetched on demand by user actions
  console.log('Geolocation will be fetched on user interaction.')
})

onBeforeUnmount(() => {
  console.log('Map overview unmounting, stopping location watch.')
  stopWatching() // Ensure watcher is stopped
})
</script><|MERGE_RESOLUTION|>--- conflicted
+++ resolved
@@ -121,18 +121,12 @@
 import { ref, onMounted, onBeforeUnmount, computed, watch } from 'vue'
 import { useI18n } from 'vue-i18n'
 // import { storeToRefs } from 'pinia'; // Removed if only profile was destructured and not used
-<<<<<<< HEAD
 import MapComponent from '@/components/map/MapComponent.vue';
 import { useGeolocation } from '@/composables/useGeolocation';
 import { useUserStore } from '@/stores/UserStore';
 import { useGeolocationStore } from '@/stores/GeolocationStore'; // Keep if needed, or remove if composable handles all interaction
 import { useHouseholdStore } from '@/stores/HouseholdStore';
-=======
-import MapComponent from '@/components/map/MapComponent.vue'
-import { useGeolocation } from '@/composables/useGeolocation'
-import { useUserStore } from '@/stores/UserStore'
-import { useGeolocationStore } from '@/stores/GeolocationStore' // Keep if needed, or remove if composable handles all interaction
->>>>>>> 98f7dcb0
+
 import {
   fetchPublicPois,
   fetchPoisByType,
@@ -162,14 +156,10 @@
 const { t } = useI18n()
 
 // --- Pinia Stores and Geolocation Composable ---
-<<<<<<< HEAD
 const userStore = useUserStore(); // Still needed for the composable internally
 const geolocationStore = useGeolocationStore(); // Import used for clarity or direct access if needed
 const householdStore = useHouseholdStore(); // Used to get household location
-=======
-const userStore = useUserStore() // Still needed for the composable internally
-const geolocationStore = useGeolocationStore() // Import used for clarity or direct access if needed
->>>>>>> 98f7dcb0
+
 const {
   coords: locationCoords, // Destructure coords from the composable
   error: locationError,
@@ -461,7 +451,6 @@
 
   // Load initial POIs and crisis events
   try {
-<<<<<<< HEAD
     const pois = await fetchPublicPois();
     allPois.value = [...pois];
     pointsOfInterest.value = [...pois];
@@ -473,13 +462,7 @@
       await householdStore.fetchCurrentHousehold();
       console.log("Household data fetched:", householdStore.currentHousehold);
     }
-=======
-    const pois = await fetchPublicPois()
-    allPois.value = [...pois]
-    pointsOfInterest.value = [...pois]
-    console.log('Initial POIs loaded:', pointsOfInterest.value.length)
-    await loadCrisisEvents()
->>>>>>> 98f7dcb0
+
   } catch (error: unknown) {
     console.error('Error loading initial POIs:', error)
     poiError.value = t('map.load-error', 'Failed to load points of interest')
