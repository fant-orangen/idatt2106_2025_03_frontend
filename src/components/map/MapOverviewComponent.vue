<template>
  <div class="filter-toggle flex flex-col justify-end gap-4 mb-4 md:flex-row">
    <Button @click="findNearestShelter" variant="destructive" class="w-full md:w-auto">
      <font-awesome-icon :icon="['fas', 'house-chimney']" class="mr-2" />
      {{ t('map.nearest-shelter') }}
    </Button>
    <Button @click="isFilterMenuVisible = !isFilterMenuVisible" class="w-full md:w-auto">
      <font-awesome-icon
        :icon="['fas', isFilterMenuVisible ? 'chevron-up' : 'chevron-down']"
        class="mr-2"
      />
      {{ isFilterMenuVisible ? t('map.hide-filter') : t('map.show-filter') }}
    </Button>
  </div>

  <Card v-if="isFilterMenuVisible" class="mb-8 filter-card relative z-20">
    <CardHeader>
      <CardTitle>{{ t('map.filter') }}</CardTitle>
    </CardHeader>
    <CardContent>
      <!-- Grid Layout for Filters -->
      <div class="grid grid-cols-1 gap-4 items-end md:grid-cols-3">
        <div>
<<<<<<< HEAD
          <Button @click="fetchUserLocation" :disabled="isLoadingLocation" class="w-full">
            {{ isLoadingLocation ? t('map.getting-location') : t('map.my-location') }}
=======
          <!-- My Location Button -->
          <Button @click="getUserLocation" class="w-full">
            {{ t('map.my-location') }}
>>>>>>> 3d7279ec
          </Button>
          <p
            v-if="locationStatusMessage"
            class="text-sm mt-1"
            :class="{ 'text-red-500': !!locationError }"
          >
            {{ locationStatusMessage }}
          </p>
          <p v-if="userLocation" class="text-sm text-green-600 mt-1">
            Lat: {{ userLocation.latitude.toFixed(4) }}, Lon: {{ userLocation.longitude.toFixed(4) }}
          </p>
        </div>
        
        <!-- Distance Input -->
        <div>
          <label for="distance" class="text-sm font-medium block mb-1">
            {{ t('map.distance') }}
          </label>
          <Input
            id="distance"
            type="number"
            v-model.number="distanceInMeters"
            :disabled="!userLocation"
            min="100"
            max="5000000"
            step="100"
            class="w-full"
          />
        </div>

        <!-- POI Type Selector -->
        <div>
          <label for="poi-type" class="text-sm font-medium block mb-1">
            {{ t('map.poi-type') }}
          </label>
          <Select v-model="selectedPoiType" class="w-full">
            <SelectTrigger id="poi-type" class="w-full">
              <SelectValue :placeholder="t('map.all-types')" />
            </SelectTrigger>
            <SelectContent>
              <SelectItem :value="null">{{ t('map.all-types') }}</SelectItem>
              <SelectItem
                v-for="type in poiTypes"
                :key="type.id"
                :value="type.id"
              >
                {{ type.name }}
              </SelectItem>
            </SelectContent>
          </Select>
        </div>
      </div>

      <!-- Action Buttons -->
      <div class="flex flex-col gap-4 mt-4 md:flex-row md:justify-between">
        <div class="flex flex-col gap-4 md:flex-row">
          <Button variant="outline" class="w-full md:w-auto" @click="resetFilters">
            {{ t('map.reset-filter') }}
          </Button>
          <Button
            variant="secondary"
            class="w-full md:w-auto"
            @click="findNearestPoi"
            :disabled="!userLocation || !selectedPoiType"
          >
            {{ t('map.find-nearest') }}
          </Button>
        </div>
        <Button
          variant="outline"
          class="w-full md:w-auto border-primary text-primary hover:bg-primary/10 hover:text-primary focus-visible:ring-primary/50"
          @click="applyFilters"
        >
          {{ t('map.apply-filter') }}
        </Button>
      </div>
    </CardContent>
  </Card>

  <div class="relative z-0 overflow-visible h-[50em]">
    <div v-if="isLoadingPois || isLoadingCrisisEvents || isLoadingLocation" class="absolute inset-0 flex items-center justify-center bg-white/80 z-10">{{ t('map.loading') }}</div>
    <div v-else-if="poiError || locationError" class="absolute inset-0 flex items-center justify-center bg-white/80 z-10 text-red-600">
      {{ poiError || locationError?.message }}
    </div>
    <MapComponent
      :pois="convertedPois"
      :userLocation="userLocation"
      :crisisEvents="crisisEvents"
    />
  </div>
</template>

<script setup lang="ts">
import { ref, onMounted, onBeforeUnmount, computed, watch } from 'vue';
import { useI18n } from 'vue-i18n';
import { storeToRefs } from 'pinia'; // Import storeToRefs
import MapComponent from '@/components/map/MapComponent.vue';
import { useGeolocation } from '@/composables/useGeolocation'; // Import the composable
import { useUserStore } from '@/stores/UserStore'; // Import UserStore
import {
  fetchPublicPois,
  fetchPoisByType,
  fetchPoisNearby,
  fetchNearestPoiByType
} from '@/services/api/PoiService';
import { fetchActiveCrisisEvents } from '@/services/api/CrisisEventService';
import type { PoiData } from '@/models/PoiData';
import type { POI, UserLocation, CrisisEvent } from '@/types/map';
import { convertPoiData } from '@/types/map';
import {
  Card,
  CardContent,
  CardHeader,
  CardTitle
} from '@/components/ui/card';
import { Input } from '@/components/ui/input';
import { Button } from '@/components/ui/button';
import {
  Select,
  SelectContent,
  SelectItem,
  SelectTrigger,
  SelectValue
} from '@/components/ui/select';

const { t } = useI18n();

// --- Pinia Store and Geolocation Composable ---
const userStore = useUserStore();
const { startWatching, stopWatching, getCurrentLocation, coords: locationCoords, error: locationError, isLoading: isLoadingLocation, status: locationStatus } = useGeolocation();
const { profile } = storeToRefs(userStore);

// Use storeToRefs to keep reactivity for store state
const { currentUserLocation } = storeToRefs(userStore);
// Alias store location to userLocation for clarity in this component
const userLocation = currentUserLocation;

// --- Local Reactive State ---
const allPois = ref<PoiData[]>([]);
const pointsOfInterest = ref<PoiData[]>([]);
const isLoadingPois = ref(false);
const poiError = ref<string | null>(null);
const crisisEvents = ref<CrisisEvent[]>([]);
const isLoadingCrisisEvents = ref(false);

// Filter state
const selectedPoiType = ref<number | null>(null);
const distanceInMeters = ref(1000);
const isFilterMenuVisible = ref(false);

// --- Computed Properties ---

// Convert PoiData to POI objects for the MapComponent
const convertedPois = computed<POI[]>(() => {
  return pointsOfInterest.value.map(poi => convertPoiData(poi));
});

// Derive POI types from all loaded POIs
const poiTypes = computed(() => {
  const types = new Map<number, string>();
  allPois.value.forEach((poi: PoiData) => {
    if (poi.poiTypeId && !types.has(poi.poiTypeId)) {
      types.set(poi.poiTypeId, poi.poiTypeName);
    }
  });
  return Array.from(types.entries()).map(([id, name]: [number, string]) => ({ id, name }));
});

// Computed property for displaying location status/error messages
const locationStatusMessage = computed(() => {
  if (isLoadingLocation.value) return t('map.getting-location');
  if (locationError.value) {
    // Provide more specific messages based on error or status from composable/store
    if (locationStatus.value === 'Permission Denied') return t('map.location-error') + ' (Permission Denied)';
    if (locationStatus.value === 'Disabled by User') return t('map.location-error') + ' (Disabled)';
    return t('map.location-error'); // Generic error
  }
  if (locationStatus.value === 'Success' && userLocation.value) return t('map.location-success');
  if (locationStatus.value === 'Not Supported') return t('map.location-unavailable');
  return null; // No status to show
});




// --- Methods ---

// Helper for ensuring numerical coordinates
function ensureNumericCoordinates(poi: PoiData): PoiData {
  return {
    ...poi,
    latitude: typeof poi.latitude === 'string' ? parseFloat(poi.latitude) : poi.latitude,
    longitude: typeof poi.longitude === 'string' ? parseFloat(poi.longitude) : poi.longitude
  };
}

// Fetches crisis events and processes them for display
async function loadCrisisEvents() {
  isLoadingCrisisEvents.value = true;
  try {
    const events = await fetchActiveCrisisEvents();
    console.log('Crisis events loaded from service:', events);
    const validEvents = events.filter(event =>
      event.latitude !== undefined && event.longitude !== undefined && event.level !== undefined
    );
    const processedEvents = validEvents.map(event => ({
      ...event,
      latitude: typeof event.latitude === 'string' ? parseFloat(event.latitude) : event.latitude,
      longitude: typeof event.longitude === 'string' ? parseFloat(event.longitude) : event.longitude,
      level: typeof event.level === 'string' ? parseInt(event.level) : event.level
    }));
    crisisEvents.value = processedEvents;
    console.log(`Loaded ${processedEvents.length} valid crisis events:`, processedEvents);
  } catch (error) {
    console.error('Error loading crisis events:', error);
    crisisEvents.value = [];
  } finally {
    isLoadingCrisisEvents.value = false;
  }
}

// Fetch user location using the composable
async function fetchUserLocation() {
  // Check preference before fetching (composable also checks, but we want to provide feedback)
  if (!userStore.profile?.locationSharingEnabled) {
    // Instead of immediately showing an alert, let's try to get location anyway
    // The composable will check browser permissions which might override the user preference
    console.log('User preference has location sharing disabled, but checking browser permissions...');
  }

  // Call composable method which now checks browser permissions
  const fetchedLocation = await getCurrentLocation();


  if (!fetchedLocation) {
    // If location fetch failed, provide a more helpful error message based on the status
    if (locationStatus.value === 'Permission Denied') {
      alert(t('map.location-error') + ' (' + t('map.permission-denied') + ')');
      console.log('Browser has denied permission for geolocation');
    } else if (locationStatus.value === 'Disabled by User') {
      alert(t('map.location-error') + ' (' + t('map.sharing-disabled') + ')');
      console.log('Location sharing is disabled in user preferences');
    } else {
      // Generic error message for other cases
      alert(t('map.location-error') + (locationStatus.value ? ` (${locationStatus.value})` : ''));
      console.log('Location fetch failed with status:', locationStatus.value);
    }
    return false;
  }

  // Location fetch was successful
  console.log('Location fetch successful:', fetchedLocation);

  // Start watching for location updates now that we have permission
  // This ensures live updates while moving
  startWatching();
  console.log('Started watching for location updates');

  return true;
}

// Reset filters
function resetFilters() {
  console.log("Resetting filters");
  selectedPoiType.value = null;
  distanceInMeters.value = 1000;
  poiError.value = null;
  // Don't reset userLocation or its status here, just the filters
  pointsOfInterest.value = [...allPois.value]; // Show all POIs again
  console.log("Filters reset, showing all POIs:", pointsOfInterest.value.length);
}

// Apply filtering
async function applyFilters() {
  console.log("Applying filters");
  poiError.value = null;

  // Read location from store/composable directly
  const currentLocation = userLocation.value;

  const hasType = selectedPoiType.value !== null;
  // Check if we have location data *and* a valid distance
  const hasLocationFilter = currentLocation !== null && distanceInMeters.value > 0;

  if (!hasType && !hasLocationFilter) {
    resetFilters(); // Reset to show all if no filter criteria
    return;
  }

  isLoadingPois.value = true;
  try {
    let fetchedResults: PoiData[] = [];

    if (hasLocationFilter && currentLocation) {
      if (hasType) {
        // Location + Type
        fetchedResults = await fetchPoisNearby(
          currentLocation.latitude,
          currentLocation.longitude,
          distanceInMeters.value,
          selectedPoiType.value!
        );
      } else {
        // Location Only
        fetchedResults = await fetchPoisNearby(
          currentLocation.latitude,
          currentLocation.longitude,
          distanceInMeters.value
        );
      }
    } else if (hasType) {
      // Type Only
      fetchedResults = await fetchPoisByType(selectedPoiType.value!);
    }

    pointsOfInterest.value = Array.isArray(fetchedResults) ? [...fetchedResults] : [];
    if (fetchedResults.length === 0) console.log("No POIs found matching the criteria");
    else console.log(`Found ${fetchedResults.length} POIs matching the criteria`);

  } catch (error: unknown) {
    console.error('Error applying filters:', error);
    poiError.value = t('map.filter-error') || 'Error applying filters'; // Add fallback
    pointsOfInterest.value = [];
  } finally {
    isLoadingPois.value = false;
  }
}

// Find nearest shelter
async function findNearestShelter() {
  console.log("Finding nearest shelter");
  poiError.value = null; // Clear previous errors

  // Read location from store/composable directly
  let currentLocation = userLocation.value;

  // Attempt to get location if not available or if status indicates an issue
  if (!currentLocation || locationError.value || locationStatus.value === 'Permission Denied' || locationStatus.value === 'Disabled by User') {
    const success = await fetchUserLocation(); // Use the refactored method
    if (!success) {
      poiError.value = locationStatusMessage.value || t('map.location-needed');
      return; // Stop if location cannot be obtained
    }
    currentLocation = userLocation.value; // Update local alias after fetch
    if (!currentLocation) return; // Should not happen if success is true, but safety check
  }

  isLoadingPois.value = true;
  try {
    const shelterTypeId = poiTypes.value.find((type) =>
      /shelter|tilfluktsrom/i.test(type.name)
    )?.id;

    if (!shelterTypeId) {
      poiError.value = t('map.no-shelter-type') || 'Shelter type not found'; // Add fallback
      isLoadingPois.value = false;
      return;
    }

    const nearest = await fetchNearestPoiByType(
      shelterTypeId,
      currentLocation.latitude,
      currentLocation.longitude
    );

    if (nearest) {
      pointsOfInterest.value = [ensureNumericCoordinates(nearest)];
      console.log("Nearest shelter found:", nearest);
    } else {
      pointsOfInterest.value = [];
      poiError.value = t('map.find-error') || 'Could not find nearest shelter'; // Add fallback
    }
  } catch (error: unknown) {
    console.error('Error finding nearest shelter:', error);
    poiError.value = t('map.find-error') || 'Error finding nearest shelter'; // Add fallback
    pointsOfInterest.value = [];
  } finally {
    isLoadingPois.value = false;
  }
}

// Find nearest POI of selected type
async function findNearestPoi() {
  console.log("Finding nearest POI");
  poiError.value = null; // Clear previous errors

  // Read location from store/composable directly
  let currentLocation = userLocation.value;

  // Ensure a type is selected
  if (selectedPoiType.value === null) {
    poiError.value = "Please select a POI type first."; // Provide feedback
    return;
  }

  // Attempt to get location if not available or if status indicates an issue
  if (!currentLocation || locationError.value || locationStatus.value === 'Permission Denied' || locationStatus.value === 'Disabled by User') {
    const success = await fetchUserLocation(); // Use the refactored method
    if (!success) {
      poiError.value = locationStatusMessage.value || t('map.location-needed');
      return; // Stop if location cannot be obtained
    }
    currentLocation = userLocation.value; // Update local alias after fetch
    if (!currentLocation) return; // Safety check
  }

  isLoadingPois.value = true;
  try {
    const nearest = await fetchNearestPoiByType(
      selectedPoiType.value, // Already checked it's not null
      currentLocation.latitude,
      currentLocation.longitude
    );

    if (nearest) {
      pointsOfInterest.value = [ensureNumericCoordinates(nearest)];
      console.log("Nearest POI found:", nearest);
    } else {
      pointsOfInterest.value = [];
      poiError.value = t('map.find-error') || 'Could not find nearest POI'; // Add fallback
    }
  } catch (error: unknown) {
    console.error('Error finding nearest POI:', error);
    poiError.value = t('map.find-error') || 'Error finding nearest POI'; // Add fallback
    pointsOfInterest.value = [];
  } finally {
    isLoadingPois.value = false;
  }
}

// Watch distance input for validation
watch(distanceInMeters, (val: number) => {
  if (val < 100) distanceInMeters.value = 100;
  else if (val > 5000000) distanceInMeters.value = 5000000;
});

// --- Lifecycle Hook ---
onMounted(async () => {
  console.log("Map overview component mounted");
  isLoadingPois.value = true;
  poiError.value = null;

  // Ensure profile (with location preference) is loaded first
  if (!userStore.profile) {
    await userStore.fetchUserProfile();
  }

  // We don't automatically start watching location on page load
  // to avoid unwanted permission prompts in browsers like Safari.
  // Instead, we'll only request location when the user explicitly interacts
  // with location-based features (via buttons that call fetchUserLocation).
  console.log("Location watching will start only after user interaction.");
  // *************************************

  // --- Load initial map data ---
  try {
    const pois = await fetchPublicPois();
    allPois.value = [...pois];
    pointsOfInterest.value = [...pois];
    console.log("Initial POIs loaded:", pointsOfInterest.value.length);
    await loadCrisisEvents();
  } catch (error: unknown) {
    // ... error handling ...
  } finally {
    isLoadingPois.value = false;
  }
});

// *** Clean up watcher when component is unmounted ***
onBeforeUnmount(() => {
  console.log("Map overview unmounting, stopping location watch.");
  stopWatching(); // Call the cleanup function from the composable
});
</script><|MERGE_RESOLUTION|>--- conflicted
+++ resolved
@@ -1,5 +1,5 @@
 <template>
-  <div class="filter-toggle flex flex-col justify-end gap-4 mb-4 md:flex-row">
+  <div class="filter-toggle flex flex-col justify-end gap-4 mb-4 md:flex-row relative z-20">
     <Button @click="findNearestShelter" variant="destructive" class="w-full md:w-auto">
       <font-awesome-icon :icon="['fas', 'house-chimney']" class="mr-2" />
       {{ t('map.nearest-shelter') }}
@@ -18,17 +18,10 @@
       <CardTitle>{{ t('map.filter') }}</CardTitle>
     </CardHeader>
     <CardContent>
-      <!-- Grid Layout for Filters -->
       <div class="grid grid-cols-1 gap-4 items-end md:grid-cols-3">
         <div>
-<<<<<<< HEAD
           <Button @click="fetchUserLocation" :disabled="isLoadingLocation" class="w-full">
             {{ isLoadingLocation ? t('map.getting-location') : t('map.my-location') }}
-=======
-          <!-- My Location Button -->
-          <Button @click="getUserLocation" class="w-full">
-            {{ t('map.my-location') }}
->>>>>>> 3d7279ec
           </Button>
           <p
             v-if="locationStatusMessage"
@@ -41,8 +34,7 @@
             Lat: {{ userLocation.latitude.toFixed(4) }}, Lon: {{ userLocation.longitude.toFixed(4) }}
           </p>
         </div>
-        
-        <!-- Distance Input -->
+
         <div>
           <label for="distance" class="text-sm font-medium block mb-1">
             {{ t('map.distance') }}
@@ -59,7 +51,6 @@
           />
         </div>
 
-        <!-- POI Type Selector -->
         <div>
           <label for="poi-type" class="text-sm font-medium block mb-1">
             {{ t('map.poi-type') }}
@@ -82,7 +73,6 @@
         </div>
       </div>
 
-      <!-- Action Buttons -->
       <div class="flex flex-col gap-4 mt-4 md:flex-row md:justify-between">
         <div class="flex flex-col gap-4 md:flex-row">
           <Button variant="outline" class="w-full md:w-auto" @click="resetFilters">
@@ -109,14 +99,15 @@
   </Card>
 
   <div class="relative z-0 overflow-visible h-[50em]">
-    <div v-if="isLoadingPois || isLoadingCrisisEvents || isLoadingLocation" class="absolute inset-0 flex items-center justify-center bg-white/80 z-10">{{ t('map.loading') }}</div>
-    <div v-else-if="poiError || locationError" class="absolute inset-0 flex items-center justify-center bg-white/80 z-10 text-red-600">
-      {{ poiError || locationError?.message }}
+    <div v-if="isLoadingPois || isLoadingCrisisEvents || isLoadingLocation" class="absolute inset-0 flex items-center justify-center bg-white/80 dark:bg-black/80 z-10">{{ t('map.loading') || 'Loading...' }}</div>
+    <div v-else-if="poiError || locationError" class="absolute inset-0 flex items-center justify-center bg-white/80 dark:bg-black/80 z-10 text-red-600">
+      {{ poiError || locationStatusMessage || 'An error occurred' }}
     </div>
     <MapComponent
       :pois="convertedPois"
       :userLocation="userLocation"
       :crisisEvents="crisisEvents"
+      class="absolute inset-0"
     />
   </div>
 </template>
@@ -124,10 +115,11 @@
 <script setup lang="ts">
 import { ref, onMounted, onBeforeUnmount, computed, watch } from 'vue';
 import { useI18n } from 'vue-i18n';
-import { storeToRefs } from 'pinia'; // Import storeToRefs
+import { storeToRefs } from 'pinia';
 import MapComponent from '@/components/map/MapComponent.vue';
 import { useGeolocation } from '@/composables/useGeolocation'; // Import the composable
-import { useUserStore } from '@/stores/UserStore'; // Import UserStore
+import { useUserStore } from '@/stores/UserStore';
+import { useGeolocationStore } from '@/stores/GeolocationStore'; // Import GeolocationStore
 import {
   fetchPublicPois,
   fetchPoisByType,
@@ -153,24 +145,39 @@
   SelectTrigger,
   SelectValue
 } from '@/components/ui/select';
+import { FontAwesomeIcon } from '@fortawesome/vue-fontawesome' // Import FontAwesomeIcon if not global
+import { library } from '@fortawesome/fontawesome-svg-core' // For adding icons
+import { faHouseChimney, faChevronUp, faChevronDown } from '@fortawesome/free-solid-svg-icons' // Import necessary icons
+
+// Add icons to the library
+library.add(faHouseChimney, faChevronUp, faChevronDown);
 
 const { t } = useI18n();
 
-// --- Pinia Store and Geolocation Composable ---
+// --- Pinia Stores and Geolocation Composable ---
 const userStore = useUserStore();
-const { startWatching, stopWatching, getCurrentLocation, coords: locationCoords, error: locationError, isLoading: isLoadingLocation, status: locationStatus } = useGeolocation();
-const { profile } = storeToRefs(userStore);
+const geolocationStore = useGeolocationStore();
+// Destructure composable return values
+const {
+  coords: locationCoords, // Renamed to avoid conflict if needed, points to geolocationStore.currentUserLocation
+  error: locationError,
+  isLoading: isLoadingLocation,
+  status: locationStatus,
+  startWatching,
+  stopWatching,
+  getCurrentLocation, // Use this function to fetch location
+  canShareLocation // Use this computed ref to check if location can be shared
+} = useGeolocation();
 
 // Use storeToRefs to keep reactivity for store state
-const { currentUserLocation } = storeToRefs(userStore);
-// Alias store location to userLocation for clarity in this component
-const userLocation = currentUserLocation;
+// Get user location directly from geolocationStore via the composable's coords ref
+const userLocation = locationCoords; // Use the reactive ref from the composable
 
 // --- Local Reactive State ---
-const allPois = ref<PoiData[]>([]);
-const pointsOfInterest = ref<PoiData[]>([]);
+const allPois = ref<PoiData[]>([]); // Holds all fetched POIs initially
+const pointsOfInterest = ref<PoiData[]>([]); // Holds the currently displayed/filtered POIs
 const isLoadingPois = ref(false);
-const poiError = ref<string | null>(null);
+const poiError = ref<string | null>(null); // Specific errors related to POI fetching/filtering
 const crisisEvents = ref<CrisisEvent[]>([]);
 const isLoadingCrisisEvents = ref(false);
 
@@ -181,139 +188,124 @@
 
 // --- Computed Properties ---
 
-// Convert PoiData to POI objects for the MapComponent
+// Convert displayed PoiData to POI objects for the MapComponent
 const convertedPois = computed<POI[]>(() => {
   return pointsOfInterest.value.map(poi => convertPoiData(poi));
 });
 
-// Derive POI types from all loaded POIs
+// Derive unique POI types from all loaded POIs
 const poiTypes = computed(() => {
   const types = new Map<number, string>();
   allPois.value.forEach((poi: PoiData) => {
-    if (poi.poiTypeId && !types.has(poi.poiTypeId)) {
-      types.set(poi.poiTypeId, poi.poiTypeName);
+    // Ensure poiTypeId is treated as number for map keys
+    const typeId = Number(poi.poiTypeId);
+    if (!isNaN(typeId) && !types.has(typeId)) {
+      types.set(typeId, poi.poiTypeName || `Type ${typeId}`); // Use name or fallback
     }
   });
-  return Array.from(types.entries()).map(([id, name]: [number, string]) => ({ id, name }));
-});
+  // Sort types alphabetically by name for consistent dropdown order
+  return Array.from(types.entries())
+  .map(([id, name]: [number, string]) => ({ id, name }))
+  .sort((a, b) => a.name.localeCompare(b.name));
+});
+
 
 // Computed property for displaying location status/error messages
 const locationStatusMessage = computed(() => {
+  // Use the reactive status and error refs from the useGeolocation composable
   if (isLoadingLocation.value) return t('map.getting-location');
   if (locationError.value) {
-    // Provide more specific messages based on error or status from composable/store
-    if (locationStatus.value === 'Permission Denied') return t('map.location-error') + ' (Permission Denied)';
-    if (locationStatus.value === 'Disabled by User') return t('map.location-error') + ' (Disabled)';
-    return t('map.location-error'); // Generic error
+    // Use the status string generated by the composable's errorCallback
+    const statusKey = locationStatus.value?.replace(/\s+/g, '-').toLowerCase() || 'unknown-error';
+    const translatedStatus = t(`map.status.${statusKey}`, locationStatus.value || 'Error'); // Example using i18n keys like map.status.permission-denied
+    return `${t('map.location-error')} (${translatedStatus})`;
   }
   if (locationStatus.value === 'Success' && userLocation.value) return t('map.location-success');
   if (locationStatus.value === 'Not Supported') return t('map.location-unavailable');
+  // Add a message if location sharing is disabled by user/browser but no explicit error occurred yet
+  if (!canShareLocation.value && !isLoadingLocation.value && !locationError.value) {
+    const reason = userStore.profile?.locationSharingEnabled === false ? t('map.status.disabled-by-user') : t('map.status.permission-denied-or-prompt');
+    return `${t('map.location-sharing-disabled')} (${reason})`;
+  }
   return null; // No status to show
 });
 
 
-
-
 // --- Methods ---
 
-// Helper for ensuring numerical coordinates
-function ensureNumericCoordinates(poi: PoiData): PoiData {
-  return {
-    ...poi,
-    latitude: typeof poi.latitude === 'string' ? parseFloat(poi.latitude) : poi.latitude,
-    longitude: typeof poi.longitude === 'string' ? parseFloat(poi.longitude) : poi.longitude
-  };
-}
+// Helper no longer needed if convertPoiData handles conversion robustly
+// function ensureNumericCoordinates(poi: PoiData): PoiData { ... }
 
 // Fetches crisis events and processes them for display
 async function loadCrisisEvents() {
   isLoadingCrisisEvents.value = true;
   try {
     const events = await fetchActiveCrisisEvents();
-    console.log('Crisis events loaded from service:', events);
-    const validEvents = events.filter(event =>
-      event.latitude !== undefined && event.longitude !== undefined && event.level !== undefined
-    );
-    const processedEvents = validEvents.map(event => ({
+    console.log('Crisis events loaded:', events);
+    // Filter and process valid events (ensure lat/lon/level exist and are numbers)
+    crisisEvents.value = events
+    .filter(event =>
+      event.latitude != null && event.longitude != null && event.level != null
+    )
+    .map(event => ({
       ...event,
-      latitude: typeof event.latitude === 'string' ? parseFloat(event.latitude) : event.latitude,
-      longitude: typeof event.longitude === 'string' ? parseFloat(event.longitude) : event.longitude,
-      level: typeof event.level === 'string' ? parseInt(event.level) : event.level
+      latitude: Number(event.latitude), // Ensure number
+      longitude: Number(event.longitude), // Ensure number
+      level: Number(event.level) // Ensure number
     }));
-    crisisEvents.value = processedEvents;
-    console.log(`Loaded ${processedEvents.length} valid crisis events:`, processedEvents);
+    console.log(`Processed ${crisisEvents.value.length} valid crisis events.`);
   } catch (error) {
     console.error('Error loading crisis events:', error);
-    crisisEvents.value = [];
+    crisisEvents.value = []; // Clear on error
   } finally {
     isLoadingCrisisEvents.value = false;
   }
 }
 
-// Fetch user location using the composable
-async function fetchUserLocation() {
-  // Check preference before fetching (composable also checks, but we want to provide feedback)
-  if (!userStore.profile?.locationSharingEnabled) {
-    // Instead of immediately showing an alert, let's try to get location anyway
-    // The composable will check browser permissions which might override the user preference
-    console.log('User preference has location sharing disabled, but checking browser permissions...');
-  }
-
-  // Call composable method which now checks browser permissions
-  const fetchedLocation = await getCurrentLocation();
-
-
-  if (!fetchedLocation) {
-    // If location fetch failed, provide a more helpful error message based on the status
-    if (locationStatus.value === 'Permission Denied') {
-      alert(t('map.location-error') + ' (' + t('map.permission-denied') + ')');
-      console.log('Browser has denied permission for geolocation');
-    } else if (locationStatus.value === 'Disabled by User') {
-      alert(t('map.location-error') + ' (' + t('map.sharing-disabled') + ')');
-      console.log('Location sharing is disabled in user preferences');
-    } else {
-      // Generic error message for other cases
-      alert(t('map.location-error') + (locationStatus.value ? ` (${locationStatus.value})` : ''));
-      console.log('Location fetch failed with status:', locationStatus.value);
-    }
+// Fetch user location using the composable; returns true on success, false on failure
+async function fetchUserLocation(): Promise<boolean> {
+  console.log('fetchUserLocation called');
+  // getCurrentLocation now handles checks for canShareLocation internally
+  const fetchedLocation = await getCurrentLocation(); // Use the composable's method
+
+  if (fetchedLocation) {
+    console.log('Location fetch successful via composable:', fetchedLocation);
+    // Optional: Trigger watching if not already started (if desired behavior)
+    // if (!isWatching.value) startWatching();
+    return true;
+  } else {
+    // Error state (isLoadingLocation, locationError, locationStatus) is already set by the composable
+    console.error('Location fetch failed. Status:', locationStatus.value, 'Error:', locationError.value);
+    // Optionally show a toast or alert here based on locationStatusMessage
+    // Example: toast.error(locationStatusMessage.value || t('map.location-error'));
     return false;
   }
-
-  // Location fetch was successful
-  console.log('Location fetch successful:', fetchedLocation);
-
-  // Start watching for location updates now that we have permission
-  // This ensures live updates while moving
-  startWatching();
-  console.log('Started watching for location updates');
-
-  return true;
-}
-
-// Reset filters
+}
+
+// Reset filters to show all initially fetched POIs
 function resetFilters() {
   console.log("Resetting filters");
   selectedPoiType.value = null;
-  distanceInMeters.value = 1000;
+  distanceInMeters.value = 1000; // Reset distance
+  poiError.value = null; // Clear POI specific errors
+  // User location is not reset by this action
+  pointsOfInterest.value = [...allPois.value]; // Restore full list
+  console.log("Filters reset, showing all POIs:", pointsOfInterest.value.length);
+}
+
+// Apply filtering based on selected type and/or location/distance
+async function applyFilters() {
+  console.log("Applying filters with:", { type: selectedPoiType.value, distance: distanceInMeters.value });
   poiError.value = null;
-  // Don't reset userLocation or its status here, just the filters
-  pointsOfInterest.value = [...allPois.value]; // Show all POIs again
-  console.log("Filters reset, showing all POIs:", pointsOfInterest.value.length);
-}
-
-// Apply filtering
-async function applyFilters() {
-  console.log("Applying filters");
-  poiError.value = null;
-
-  // Read location from store/composable directly
+
+  // Get current location from the composable's reactive ref
   const currentLocation = userLocation.value;
 
   const hasType = selectedPoiType.value !== null;
-  // Check if we have location data *and* a valid distance
   const hasLocationFilter = currentLocation !== null && distanceInMeters.value > 0;
 
   if (!hasType && !hasLocationFilter) {
+    console.log("No filters applied, resetting to all POIs.");
     resetFilters(); // Reset to show all if no filter criteria
     return;
   }
@@ -323,183 +315,183 @@
     let fetchedResults: PoiData[] = [];
 
     if (hasLocationFilter && currentLocation) {
-      if (hasType) {
-        // Location + Type
-        fetchedResults = await fetchPoisNearby(
-          currentLocation.latitude,
-          currentLocation.longitude,
-          distanceInMeters.value,
-          selectedPoiType.value!
-        );
-      } else {
-        // Location Only
-        fetchedResults = await fetchPoisNearby(
-          currentLocation.latitude,
-          currentLocation.longitude,
-          distanceInMeters.value
-        );
-      }
+      // Use location from the composable ref
+      const lat = currentLocation.latitude;
+      const lon = currentLocation.longitude;
+      console.log(`Filtering by location: Lat ${lat}, Lon ${lon}, Dist ${distanceInMeters.value}m, Type ${selectedPoiType.value}`);
+      fetchedResults = await fetchPoisNearby(
+        lat,
+        lon,
+        distanceInMeters.value,
+        selectedPoiType.value ?? undefined // Pass typeId if selected
+      );
     } else if (hasType) {
-      // Type Only
+      // Type Only filter
+      console.log(`Filtering by type ID: ${selectedPoiType.value}`);
       fetchedResults = await fetchPoisByType(selectedPoiType.value!);
     }
 
-    pointsOfInterest.value = Array.isArray(fetchedResults) ? [...fetchedResults] : [];
-    if (fetchedResults.length === 0) console.log("No POIs found matching the criteria");
-    else console.log(`Found ${fetchedResults.length} POIs matching the criteria`);
+    // Update displayed POIs - use direct assignment for reactivity
+    pointsOfInterest.value = [...fetchedResults]; // Ensure new array reference
+
+    if (pointsOfInterest.value.length === 0) console.log("No POIs found matching the criteria");
+    else console.log(`Found ${pointsOfInterest.value.length} POIs matching the criteria`);
 
   } catch (error: unknown) {
     console.error('Error applying filters:', error);
-    poiError.value = t('map.filter-error') || 'Error applying filters'; // Add fallback
+    poiError.value = t('map.filter-error', 'Error applying filters'); // Use i18n with fallback
+    pointsOfInterest.value = []; // Clear results on error
+  } finally {
+    isLoadingPois.value = false;
+  }
+}
+
+// Find nearest shelter functionality
+async function findNearestShelter() {
+  console.log("Finding nearest shelter");
+  poiError.value = null;
+
+  // Get current location, attempting fetch if needed
+  let currentLocation = userLocation.value;
+  if (!currentLocation) {
+    const success = await fetchUserLocation();
+    if (!success) {
+      // Use the reactive status message computed property for error feedback
+      poiError.value = locationStatusMessage.value || t('map.location-needed');
+      return;
+    }
+    currentLocation = userLocation.value; // Re-assign after successful fetch
+    if (!currentLocation) return; // Guard against unlikely null after success
+  }
+
+  isLoadingPois.value = true;
+  try {
+    // Find the shelter type ID dynamically
+    const shelterType = poiTypes.value.find((type) =>
+      /shelter|tilfluktsrom/i.test(type.name)
+    );
+
+    if (!shelterType) {
+      poiError.value = t('map.no-shelter-type', 'Shelter type not found in POI list');
+      isLoadingPois.value = false;
+      return;
+    }
+    console.log(`Found shelter type ID: ${shelterType.id}`);
+
+    const nearest = await fetchNearestPoiByType(
+      shelterType.id,
+      currentLocation.latitude,
+      currentLocation.longitude
+    );
+
+    if (nearest) {
+      // Update displayed POIs - use direct assignment
+      pointsOfInterest.value = [convertPoiData(nearest)]; // Convert to POI and ensure new array
+      console.log("Nearest shelter found:", nearest);
+    } else {
+      pointsOfInterest.value = [];
+      poiError.value = t('map.find-error', 'Could not find nearest shelter');
+    }
+  } catch (error: unknown) {
+    console.error('Error finding nearest shelter:', error);
+    poiError.value = t('map.find-error', 'Error finding nearest shelter');
     pointsOfInterest.value = [];
   } finally {
     isLoadingPois.value = false;
   }
 }
 
-// Find nearest shelter
-async function findNearestShelter() {
-  console.log("Finding nearest shelter");
-  poiError.value = null; // Clear previous errors
-
-  // Read location from store/composable directly
+// Find nearest POI of the currently selected type
+async function findNearestPoi() {
+  console.log("Finding nearest POI of selected type");
+  poiError.value = null;
+
+  // Get current location, attempting fetch if needed
   let currentLocation = userLocation.value;
-
-  // Attempt to get location if not available or if status indicates an issue
-  if (!currentLocation || locationError.value || locationStatus.value === 'Permission Denied' || locationStatus.value === 'Disabled by User') {
-    const success = await fetchUserLocation(); // Use the refactored method
+  if (!currentLocation) {
+    const success = await fetchUserLocation();
     if (!success) {
       poiError.value = locationStatusMessage.value || t('map.location-needed');
-      return; // Stop if location cannot be obtained
-    }
-    currentLocation = userLocation.value; // Update local alias after fetch
-    if (!currentLocation) return; // Should not happen if success is true, but safety check
+      return;
+    }
+    currentLocation = userLocation.value;
+    if (!currentLocation) return;
+  }
+
+  // Ensure a type is selected
+  if (selectedPoiType.value === null) {
+    poiError.value = t('map.select-type-first', "Please select a POI type first.");
+    return;
   }
 
   isLoadingPois.value = true;
   try {
-    const shelterTypeId = poiTypes.value.find((type) =>
-      /shelter|tilfluktsrom/i.test(type.name)
-    )?.id;
-
-    if (!shelterTypeId) {
-      poiError.value = t('map.no-shelter-type') || 'Shelter type not found'; // Add fallback
-      isLoadingPois.value = false;
-      return;
-    }
-
+    console.log(`Finding nearest POI of type ID: ${selectedPoiType.value}`);
     const nearest = await fetchNearestPoiByType(
-      shelterTypeId,
+      selectedPoiType.value,
       currentLocation.latitude,
       currentLocation.longitude
     );
 
     if (nearest) {
-      pointsOfInterest.value = [ensureNumericCoordinates(nearest)];
-      console.log("Nearest shelter found:", nearest);
+      // Update displayed POIs - use direct assignment
+      pointsOfInterest.value = [convertPoiData(nearest)]; // Convert and ensure new array
+      console.log("Nearest POI found:", nearest);
     } else {
       pointsOfInterest.value = [];
-      poiError.value = t('map.find-error') || 'Could not find nearest shelter'; // Add fallback
+      poiError.value = t('map.find-error', 'Could not find nearest POI of selected type');
     }
   } catch (error: unknown) {
-    console.error('Error finding nearest shelter:', error);
-    poiError.value = t('map.find-error') || 'Error finding nearest shelter'; // Add fallback
+    console.error('Error finding nearest POI:', error);
+    poiError.value = t('map.find-error', 'Error finding nearest POI');
     pointsOfInterest.value = [];
   } finally {
     isLoadingPois.value = false;
   }
 }
 
-// Find nearest POI of selected type
-async function findNearestPoi() {
-  console.log("Finding nearest POI");
-  poiError.value = null; // Clear previous errors
-
-  // Read location from store/composable directly
-  let currentLocation = userLocation.value;
-
-  // Ensure a type is selected
-  if (selectedPoiType.value === null) {
-    poiError.value = "Please select a POI type first."; // Provide feedback
+// Watch distance input for simple validation
+watch(distanceInMeters, (val: number | string) => {
+  const numVal = Number(val); // Handle potential string input
+  if (isNaN(numVal)) {
+    distanceInMeters.value = 1000; // Reset if invalid number
     return;
   }
-
-  // Attempt to get location if not available or if status indicates an issue
-  if (!currentLocation || locationError.value || locationStatus.value === 'Permission Denied' || locationStatus.value === 'Disabled by User') {
-    const success = await fetchUserLocation(); // Use the refactored method
-    if (!success) {
-      poiError.value = locationStatusMessage.value || t('map.location-needed');
-      return; // Stop if location cannot be obtained
-    }
-    currentLocation = userLocation.value; // Update local alias after fetch
-    if (!currentLocation) return; // Safety check
-  }
-
-  isLoadingPois.value = true;
-  try {
-    const nearest = await fetchNearestPoiByType(
-      selectedPoiType.value, // Already checked it's not null
-      currentLocation.latitude,
-      currentLocation.longitude
-    );
-
-    if (nearest) {
-      pointsOfInterest.value = [ensureNumericCoordinates(nearest)];
-      console.log("Nearest POI found:", nearest);
-    } else {
-      pointsOfInterest.value = [];
-      poiError.value = t('map.find-error') || 'Could not find nearest POI'; // Add fallback
-    }
-  } catch (error: unknown) {
-    console.error('Error finding nearest POI:', error);
-    poiError.value = t('map.find-error') || 'Error finding nearest POI'; // Add fallback
-    pointsOfInterest.value = [];
-  } finally {
-    isLoadingPois.value = false;
-  }
-}
-
-// Watch distance input for validation
-watch(distanceInMeters, (val: number) => {
-  if (val < 100) distanceInMeters.value = 100;
-  else if (val > 5000000) distanceInMeters.value = 5000000;
-});
-
-// --- Lifecycle Hook ---
+  if (numVal < 100) distanceInMeters.value = 100;
+  else if (numVal > 5000000) distanceInMeters.value = 5000000;
+  // Ensure it's stored as a number if conversion happened
+  else if (typeof val === 'string') distanceInMeters.value = numVal;
+});
+
+// --- Lifecycle Hooks ---
 onMounted(async () => {
   console.log("Map overview component mounted");
   isLoadingPois.value = true;
   poiError.value = null;
 
-  // Ensure profile (with location preference) is loaded first
-  if (!userStore.profile) {
-    await userStore.fetchUserProfile();
-  }
-
-  // We don't automatically start watching location on page load
-  // to avoid unwanted permission prompts in browsers like Safari.
-  // Instead, we'll only request location when the user explicitly interacts
-  // with location-based features (via buttons that call fetchUserLocation).
-  console.log("Location watching will start only after user interaction.");
-  // *************************************
-
-  // --- Load initial map data ---
+  // Load initial POIs and crisis events regardless of location state
   try {
     const pois = await fetchPublicPois();
-    allPois.value = [...pois];
-    pointsOfInterest.value = [...pois];
+    allPois.value = [...pois]; // Store all for resetting filters
+    pointsOfInterest.value = [...pois]; // Initially display all
     console.log("Initial POIs loaded:", pointsOfInterest.value.length);
     await loadCrisisEvents();
   } catch (error: unknown) {
-    // ... error handling ...
+    console.error('Error loading initial POIs:', error);
+    poiError.value = t('map.load-error', 'Failed to load points of interest');
+    allPois.value = [];
+    pointsOfInterest.value = [];
   } finally {
     isLoadingPois.value = false;
   }
-});
-
-// *** Clean up watcher when component is unmounted ***
+
+  // Note: Geolocation watching is NOT started automatically here.
+  // It's triggered by user actions like clicking 'Use My Location' or 'Find Nearest'.
+  console.log("Geolocation will be fetched on user interaction.");
+});
+
 onBeforeUnmount(() => {
   console.log("Map overview unmounting, stopping location watch.");
-  stopWatching(); // Call the cleanup function from the composable
+  stopWatching(); // Ensure watcher is stopped when leaving the component
 });
 </script>