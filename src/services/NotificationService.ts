/**
 * Notification service module.
 *
 * This service provides methods for notification-related operations including
 * creating and getting.
 *
 * @module NotificationService
 */

import api from '@/services/api/AxiosInstance';
<<<<<<< HEAD
import type { NotificationMessage } from '@/models/NotificationMessage'
=======
import type { NotificationMessage } from '@/models/NotificationMessage.ts'
import type { Page } from '@/types/Page';
>>>>>>> 3d7279ec

const baseUrl = '/notifications';

/**
 * Fetches notifications for a specific user
 * @param page The page number (default: 1)
 * @param size The number of items per page (default: 20)
 * @returns Page of notifications
 */
export async function getNotifications(page: number = 1, size: number = 20): Promise<Page<NotificationMessage>> {
  const response = await api.get(`${baseUrl}?page=${page - 1}&size=${size}`);
  console.log(response.data);
  return {
    ...response.data,
    content: response.data.content.map(mapDatesToObjects)
  };
}

function mapDatesToObjects(notification: NotificationMessage): NotificationMessage {
  return {
    ...notification,
    notifyAt: new Date(notification.notifyAt),
    sentAt: notification.sentAt ? new Date(notification.sentAt) : undefined,
    readAt: notification.readAt ? new Date(notification.readAt) : undefined,
    createdAt: new Date(notification.createdAt)
  };
}<|MERGE_RESOLUTION|>--- conflicted
+++ resolved
@@ -8,12 +8,8 @@
  */
 
 import api from '@/services/api/AxiosInstance';
-<<<<<<< HEAD
-import type { NotificationMessage } from '@/models/NotificationMessage'
-=======
 import type { NotificationMessage } from '@/models/NotificationMessage.ts'
 import type { Page } from '@/types/Page';
->>>>>>> 3d7279ec
 
 const baseUrl = '/notifications';
 
