--- conflicted
+++ resolved
@@ -1,9 +1,5 @@
 import api from '@/services/api/AxiosInstance';
-<<<<<<< HEAD
-import type { News, CreateNewsDto, UpdateNewsArticle } from '@/models/News';
-=======
 import type { News, CreateNewsDto, UpdateNewsArticleDTO } from '@/models/News';
->>>>>>> 056eaae8
 import type { Page } from '@/types/Page';
 /**
  * Fetches paginated news articles related to a specific crisis event.
@@ -19,17 +15,9 @@
   size: number = 3
 ): Promise<Page<News>> {
   try {
-<<<<<<< HEAD
-    const response = await api.get(`/public/news/crisis/${crisisEventId}`, {
-      params: {
-        page,
-        size
-      }
-=======
     // Updated endpoint to match backend API
     const response = await api.get(`/public/news/crisis/${crisisEventId}`, {
       params: { page, size }
->>>>>>> 056eaae8
     });
     return response.data;
   } catch (error: unknown) {
@@ -140,8 +128,8 @@
   }
 }
 
-/**
-<<<<<<< HEAD
+
+/**
  * Creates a new news article. 
  * @param newsArticle 
  */
@@ -158,9 +146,8 @@
  * Update a news article, draft or not, with status or content. 
  * @param id - id of the specific news article to update
  * @param updatedData - new updated data to send to the backend API.
- * @returns 
- */
-export async function adminUpdateNews(id: number, updatedData: UpdateNewsArticle) {
+ */
+export async function adminUpdateNews(id: number, updatedData: UpdateNewsArticleDTO) {
   try {
     const response = await api.patch('admin/news/' + id, updatedData);
     return response.data;
@@ -172,7 +159,6 @@
 /**
  * Fetches the saved data of an existing news article. 
  * @param id - identifying the specified news article
- * @returns 
  */
 export async function fetchNewsArticleById(id: number) {
   try {
@@ -186,8 +172,8 @@
 /**
  * Fetches news article drafts created by a user. 
  * @param userId - identifying the user by ID
- * @param page
- * @param size
+ * @param {number} page - The page number to fetch (0-based index)
+ * @param {number} size - The number of items per page
  * @returns {Promise<Page<News>>} - A paginated list of drafts created by the user
  */
 export async function fetchDrafts(page: number, size: number): Promise<Page<News>> {
@@ -208,7 +194,12 @@
   }
 }
 
-
+/**
+ * Fetches published articles in order from latest to oldest.
+ * @param {number} page - The page number to fetch (0-based index)
+ * @param {number} size - The number of items per page
+ * @returns {Promise<Page<News>>} - Paginated list of News objects
+ */
 export async function fetchLatestNews(page: number, size: number): Promise<Page<News>> {
   try {
     const response = await api.get<Page<News>>('/public/news/latest', {
@@ -228,16 +219,12 @@
 }
 
 
-// Export convenience functions with specific page sizes
-export const fetchGeneralNewsSmall = (crisisId: number, page: number = 0) =>
-  fetchPaginatedGeneralNews(crisisId, page, 2);
-=======
+/**
  * Convenience functions with specific page sizes that match the parameter order expected by NewsOverview
  * These functions take (crisisId, page, size) but only use page and a fixed size
  */
 export const fetchGeneralNewsSmall = (crisisId: number | null, page: number = 0, size: number = 2) =>
   fetchGeneralNews(page, size);
->>>>>>> 056eaae8
 
 export const fetchGeneralNewsLarge = (crisisId: number | null, page: number = 0, size: number = 5) =>
   fetchGeneralNews(page, size);
