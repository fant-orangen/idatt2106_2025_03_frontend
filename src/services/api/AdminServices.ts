--- conflicted
+++ resolved
@@ -25,57 +25,20 @@
 }
 
 /**
- * Creates a new POI by sending data to the backend API.
- * Makes a POST request to the '/api/poi' endpoint with the provided info.
- * Automatically includes the authentication token if available.
- *
- * @param {Object} poiData - Contains the POI details to be created (matching CreatePoiDto).
- * @param {string} poiData.name - The name of the POI (mapped from title)
- * @param {number} poiData.latitude - The latitude coordinate of the POI
- * @param {number} poiData.longitude - The longitude coordinate of the POI
- * @param {number} poiData.poiTypeId - The integer ID of the POI type
- * @param {string} [poiData.address] - The address of the POI (optional)
- * @param {string} [poiData.description] - A description of the POI (optional)
- * @param {string} [poiData.openingHours] - Opening hours as a string (optional)
- * @param {string} [poiData.contactInfo] - Contact information (optional)
- * @returns {Promise<AxiosResponse>} Promise resolving to the server response.
- * @throws {Error} When the POI creation fails or network issues occur.
+ * Create a new crisis event.
  */
-<<<<<<< HEAD
-export async function createPOI(poiData: any): Promise<AxiosResponse> {
-  return await api.post('/poi', poiData, {
-    headers: {
-      'Content-Type': 'application/json'
-    }
-=======
-export async function createEvent(eventData: any): Promise<AxiosResponse> {
+export async function createEvent(eventData: CrisisEventDto): Promise<AxiosResponse> {
   return await api.post('/admin/crisis-events', eventData, {
     headers: { 'Content-Type': 'application/json' }
->>>>>>> 98f7dcb0
   });
 }
 
 /**
- * Creates a new event by sending event data to the backend API.
- * Makes a POST request to the '/crisis-events' endpoint with the provided event info.
- * Automatically includes the authentication token if available.
- *
- * @param {Object} eventData - Contains the event details to be created, such as: name, latitude, longitude, 
- * address, radius, severity, description, starttime.
- *     
- * @returns {Promise<AxiosResponse>} Promise resolving to the server response
+ * Get all current crisis events.
  */
-<<<<<<< HEAD
-export async function createEvent(eventData: CrisisEventDto): Promise<AxiosResponse> {
-  return await api.post('/crisis-events', eventData, {
-    headers: {
-      'Content-Type': 'application/json'
-    }
-=======
 export async function getCurrentEvents(): Promise<AxiosResponse<any>> {
   return await api.get('/public/crisis-events/all', {
     headers: { 'Content-Type': 'application/json' }
->>>>>>> 98f7dcb0
   });
 }
 
@@ -87,17 +50,24 @@
  * @param {object} eventData  - An object containing the updated event fields (matching UpdateCrisisEventDto).
  * @returns  {Promise<AxiosResponse<any>>} A promise resolving to the server response after the update operation.
  */
-<<<<<<< HEAD
 export async function updateCurrentEvent(id: number, eventData: UpdateCrisisEventDto): Promise<AxiosResponse<any>> {
-  return await api.put(`/crisis-events/${id}`, eventData, {
+  return await api.put(`/admin/crisis-events/${id}`, eventData, {
+    headers: { 'Content-Type': 'application/json' }
+  });
+}
+
+/**
+ * Deactivates a current event. Sets the event to inactive in the backend API. 
+ * Calls a PUT request to the '/crisis-events/deactivate/{id}' endpoint. 
+ * 
+ * @param id - The ID of the event chosen to be deactivated. 
+ * @returns { Promise<AxiosResponse<any>> }A promise resolving to the server response after the update operation.
+ */
+export async function deactivateCurrentEvent(id: number): Promise<AxiosResponse<any>> {
+  return await api.put('/admin/crisis-events/deactivate/'+ id, {
     headers: {
       'Content-Type': 'application/json'
     }
-=======
-export async function updateCurrentEvent(id: number, eventData: any): Promise<AxiosResponse<any>> {
-  return await api.put(`/admin/crisis-events/${id}`, eventData, {
-    headers: { 'Content-Type': 'application/json' }
->>>>>>> 98f7dcb0
   });
 }
 
@@ -109,17 +79,9 @@
  * @param id - The ID of the event chosen to be deactivated. 
  * @returns { Promise<AxiosResponse<any>> }A promise resolving to the server response after the update operation.
  */
-<<<<<<< HEAD
-export async function deactivateCurrentEvent(id: number): Promise<AxiosResponse<any>> {
-  return await api.put('/crisis-events/deactivate/'+ id, {
-    headers: {
-      'Content-Type': 'application/json'
-    }
-=======
 export async function createPOI(poiData: any): Promise<AxiosResponse> {
   return await api.post('/admin/poi', poiData, {
     headers: { 'Content-Type': 'application/json' }
->>>>>>> 98f7dcb0
   });
 }
 
