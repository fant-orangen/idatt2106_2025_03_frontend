--- conflicted
+++ resolved
@@ -1,26 +1,7 @@
 import api from '@/services/api/AxiosInstance';
 import type { AxiosResponse } from 'axios'; // Import AxiosResponse type
 
-
 /**
-<<<<<<< HEAD
-* Creates a new event by sending event data to the backend API.
-* Makes a POST request to the '/crisis-events' endpoint with the provided event info.
-* Automatically includes the authentication token if available.
-*
-* @param {Object} eventData - Contains the event details to be created, such as:
-* @param {string} eventData.title - The title of the event
-* @param {number} eventData.latitude - The latitude coordinate of the event
-* @param {number} eventData.longitude - The longitude coordinate of the event
-* @param {string} [eventData.address] - The address of the event (optional if coordinates are given)
-* @param {number} eventData.radius - The effective radius around the event in meters
-* @param {string} eventData.priority - The priority of the event (Lav, Middels, Høy)
-* @param {string} eventData.description - A description of the event
-* @returns {Promise<import('axios').AxiosResponse>} Promise resolving to the server response
-* @throws {Error} When the event creation fails or network issues occur.
-*/
-export async function createEvent(eventData: any) {
-=======
  * Creates a new event by sending event data to the backend API.
  * Makes a POST request to the '/crisis-events' endpoint with the provided event info.
  * Automatically includes the authentication token if available.
@@ -39,7 +20,6 @@
  */
 export async function createEvent(eventData: any): Promise<AxiosResponse> {
   // Assuming this function remains as is, ensure the eventData structure matches backend CreateCrisisEventDto
->>>>>>> abb05f04
   return await api.post('/crisis-events', eventData, {
     headers: {
       'Content-Type': 'application/json'
@@ -48,27 +28,6 @@
 }
 
 /**
-<<<<<<< HEAD
-* Creates a new POI by sending data to the backend API.
-* Makes a POST request to the '/POI' endpoint with the provided info.
-* Automatically includes the authentication token if available.
-*
-* @param {Object} poiData - Contains the event details to be created, such as:
-* @param {string} poiData.title - The title of the POI
-* @param {number} poiData.latitude - The latitude coordinate of the POI
-* @param {number} poiData.longitude - The longitude coordinate of the POI
-* @param {string} [poiData.address] - The address of the POI (optional if coordinates are given)
-* @param {string} poiData.type - The type of POI
-* @param {string} poiData.openfrom - The opening hours from-time
-* @param {string} poiData.opento - The opening hours to-time
-* @param {string} poiData.contactinfo - The contact number for the POI
-* @param {string} poiData.description - A description of the POI
-* @returns {Promise<import('axios').AxiosResponse>} Promise resolving to the server response
-* @throws {Error} When the POI creation fails or network issues occur.
-*/
-export async function createPOI(poiData: any) {
-  return await api.post('/POI', poiData, { // change url when made
-=======
  * Creates a new POI by sending data to the backend API.
  * Makes a POST request to the '/api/poi' endpoint with the provided info.
  * Automatically includes the authentication token if available.
@@ -90,22 +49,10 @@
   // The backend PoiController uses '/api/poi' for POST requests
   return await api.post('/poi', poiData, {
     // *** END MODIFIED ***
->>>>>>> abb05f04
     headers: {
       'Content-Type': 'application/json'
     }
   });
-}
-
-/**
- * Sends a PUT-request to edit an existing POI.
- *
- * @param poiID - the ID of the POI to edit.
- * @param updatedData - the updated fields for the POI (title, coordinates, type etc.)
- * @returns Promise - axios promise resolving the server response.
- */
-export function editPOI(poiID:number, updatedData:object) {
-  return api.put(`/admin/poi/${poiID}`, updatedData);
 }
 
 
@@ -113,11 +60,7 @@
  * Fetches all current crisis events from the backend API.
  * Makes a GET request to the '/crisis-events/all' endpoint.
  * Automatically includes the authentication token if available.
-<<<<<<< HEAD
- * @returns {Promise<AxiosResponse<any, any>>} Server response with a list of events.
-=======
  * @returns {Promise<AxiosResponse<any>>} Server response with a list of events.
->>>>>>> abb05f04
  */
 export async function getCurrentEvents(): Promise<AxiosResponse<any>> {
   // Assuming this function remains as is
