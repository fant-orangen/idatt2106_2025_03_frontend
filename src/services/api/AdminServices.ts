--- conflicted
+++ resolved
@@ -32,34 +32,31 @@
 }
 
 
-<<<<<<< HEAD
+/**
+ * Creates a new event by sending event data to the backend API.
+ * Makes a POST request to the '/crisis-events' endpoint with the provided event info.
+ * Automatically includes the authentication token if available.
+ *
+ * @param {Object} eventData - Contains the event details to be created, such as:
+ * @param {string} eventData.name - The name of the event (mapped from title)
+ * @param {number} eventData.latitude - The latitude coordinate of the event
+ * @param {number} eventData.longitude - The longitude coordinate of the event
+ * @param {string} [eventData.address] - The address of the event (optional if coordinates are given)
+ * @param {number} eventData.radius - The effective radius around the event in meters
+ * @param {string} eventData.severity - The severity of the event (green, yellow, red)
+ * @param {string} eventData.description - A description of the event
+ * @param {string} eventData.startTime - The start time of the event (ISO format)
+ * @returns {Promise<AxiosResponse>} Promise resolving to the server response
+ * @throws {Error} When the event creation fails or network issues occur.
+ */
+export async function createEvent(eventData: any): Promise<AxiosResponse> {
+    // Assuming this function remains as is, ensure the eventData structure matches backend CreateCrisisEventDto
+    return await api.post('/crisis-events', eventData, {
+        headers: {
+            'Content-Type': 'application/json'
+        }
+    });
 
-
-    /**
-     * Creates a new event by sending event data to the backend API.
-     * Makes a POST request to the '/crisis-events' endpoint with the provided event info.
-     * Automatically includes the authentication token if available.
-     *
-     * @param {Object} eventData - Contains the event details to be created, such as:
-     * @param {string} eventData.name - The name of the event (mapped from title)
-     * @param {number} eventData.latitude - The latitude coordinate of the event
-     * @param {number} eventData.longitude - The longitude coordinate of the event
-     * @param {string} [eventData.address] - The address of the event (optional if coordinates are given)
-     * @param {number} eventData.radius - The effective radius around the event in meters
-     * @param {string} eventData.severity - The severity of the event (green, yellow, red)
-     * @param {string} eventData.description - A description of the event
-     * @param {string} eventData.startTime - The start time of the event (ISO format)
-     * @returns {Promise<AxiosResponse>} Promise resolving to the server response
-     * @throws {Error} When the event creation fails or network issues occur.
-     */
-    export async function createEvent(eventData: any): Promise<AxiosResponse> {
-        // Assuming this function remains as is, ensure the eventData structure matches backend CreateCrisisEventDto
-        return await api.post('/crisis-events', eventData, {
-            headers: {
-                'Content-Type': 'application/json'
-            }
-        });
-=======
 /**
  * Fetches all current crisis events from the backend API.
  * Makes a GET request to the '/crisis-events/all' endpoint.
@@ -70,74 +67,35 @@
   return await api.get('/crisis-events/all', { // Backend endpoint might need adjustment if pagination is used
     headers: {
       'Content-Type': 'application/json'
->>>>>>> 8296bb21
     }
+});
 
-    /**
-     * Creates a new POI by sending data to the backend API.
-     * Makes a POST request to the '/api/poi' endpoint with the provided info.
-     * Automatically includes the authentication token if available.
-     *
-     * @param {Object} poiData - Contains the POI details to be created (matching CreatePoiDto).
-     * @param {string} poiData.name - The name of the POI (mapped from title)
-     * @param {number} poiData.latitude - The latitude coordinate of the POI
-     * @param {number} poiData.longitude - The longitude coordinate of the POI
-     * @param {number} poiData.poiTypeId - The integer ID of the POI type
-     * @param {string} [poiData.address] - The address of the POI (optional)
-     * @param {string} [poiData.description] - A description of the POI (optional)
-     * @param {string} [poiData.openingHours] - Opening hours as a string (optional)
-     * @param {string} [poiData.contactInfo] - Contact information (optional)
-     * @returns {Promise<AxiosResponse>} Promise resolving to the server response.
-     * @throws {Error} When the POI creation fails or network issues occur.
-     */
-    export async function createPOI(poiData: any): Promise<AxiosResponse> {
-        // *** MODIFIED: Corrected the endpoint URL ***
-        // The backend PoiController uses '/api/poi' for POST requests
-        return await api.post('/poi', poiData, {
-            // *** END MODIFIED ***
-            headers: {
-                'Content-Type': 'application/json'
-            }
-        });
-    }
-<<<<<<< HEAD
-
-
-    /**
-     * Fetches all current crisis events from the backend API.
-     * Makes a GET request to the '/crisis-events/all' endpoint.
-     * Automatically includes the authentication token if available.
-     * @returns {Promise<AxiosResponse<any>>} Server response with a list of events.
-     */
-    export async function getCurrentEvents(): Promise<AxiosResponse<any>> {
-        // Assuming this function remains as is
-        return await api.get('/crisis-events/all', { // Backend endpoint might need adjustment if pagination is used
-            headers: {
-                'Content-Type': 'application/json'
-            }
-        });
-    }
-
-    /**
-     * Updates an existing crisis event in the backend.
-     * Sends a PUT request to the '/crisis-events/{id}' endpoint with the updated event data.
-     * @param {number} id - The ID of the event to update.
-     * @param {object} eventData  - An object containing the updated event fields (matching UpdateCrisisEventDto).
-     * @returns  {Promise<AxiosResponse<any>>} A promise resolving to the server response after the update operation.
-     */
-    export async function updateCurrentEvent(id: number, eventData: any): Promise<AxiosResponse<any>> {
-        // Assuming this function remains as is, ensure eventData matches UpdateCrisisEventDto
-        return await api.put('/crisis-events/' + id, eventData, {
-            headers: {
-                'Content-Type': 'application/json'
-
-            }
-        });
-    }
-
-
-=======
-  });
+/**
+ * Creates a new POI by sending data to the backend API.
+ * Makes a POST request to the '/api/poi' endpoint with the provided info.
+ * Automatically includes the authentication token if available.
+ *
+ * @param {Object} poiData - Contains the POI details to be created (matching CreatePoiDto).
+ * @param {string} poiData.name - The name of the POI (mapped from title)
+ * @param {number} poiData.latitude - The latitude coordinate of the POI
+ * @param {number} poiData.longitude - The longitude coordinate of the POI
+ * @param {number} poiData.poiTypeId - The integer ID of the POI type
+ * @param {string} [poiData.address] - The address of the POI (optional)
+ * @param {string} [poiData.description] - A description of the POI (optional)
+ * @param {string} [poiData.openingHours] - Opening hours as a string (optional)
+ * @param {string} [poiData.contactInfo] - Contact information (optional)
+ * @returns {Promise<AxiosResponse>} Promise resolving to the server response.
+ * @throws {Error} When the POI creation fails or network issues occur.
+ */
+export async function createPOI(poiData: any): Promise<AxiosResponse> {
+    // *** MODIFIED: Corrected the endpoint URL ***
+    // The backend PoiController uses '/api/poi' for POST requests
+    return await api.post('/poi', poiData, {
+        // *** END MODIFIED ***
+        headers: {
+            'Content-Type': 'application/json'
+        }
+    });
 }
 
 /**
@@ -188,5 +146,4 @@
       'Content-Type': 'application/json'
     }
   });
-}
->>>>>>> 8296bb21
+}