--- conflicted
+++ resolved
@@ -28,27 +28,6 @@
 }
 
 /**
-<<<<<<< HEAD
-* Creates a new POI by sending data to the backend API.
-* Makes a POST request to the '/POI' endpoint with the provided info. 
-* Automatically includes the authentication token if available. 
-* 
-* @param {Object} poiData - Contains the event details to be created, such as:
-* @param {string} poiData.title - The title of the POI
-* @param {number} poiData.latitude - The latitude coordinate of the POI
-* @param {number} poiData.longitude - The longitude coordinate of the POI
-* @param {string} [poiData.address] - The address of the POI (optional if coordinates are given)
-* @param {string} poiData.type - The type of POI
-* @param {string} poiData.openfrom - The opening hours from-time
-* @param {string} poiData.opento - The opening hours to-time
-* @param {string} poiData.contactinfo - The contact number for the POI
-* @param {string} poiData.description - A description of the POI
-* @returns {Promise<import('axios').AxiosResponse>} Promise resolving to the server response
-* @throws {Error} When the POI creation fails or network issues occur.
-*/
-export async function createPOI(poiData: any) {
-  return await api.post('/poi', poiData, { // change url when made
-=======
  * Creates a new POI by sending data to the backend API.
  * Makes a POST request to the '/api/poi' endpoint with the provided info.
  * Automatically includes the authentication token if available.
@@ -70,7 +49,6 @@
   // The backend PoiController uses '/api/poi' for POST requests
   return await api.post('/poi', poiData, {
     // *** END MODIFIED ***
->>>>>>> a7b553d4
     headers: {
       'Content-Type': 'application/json'
     }
@@ -97,13 +75,8 @@
  * Updates an existing crisis event in the backend.
  * Sends a PUT request to the '/crisis-events/{id}' endpoint with the updated event data.
  * @param {number} id - The ID of the event to update.
-<<<<<<< HEAD
- * @param {object} eventData  - An object containing the updated event fields.
- * @returns {Promise<AxiosResponse<any, any>>} A promise resolving to the server response after the update operation.
-=======
  * @param {object} eventData  - An object containing the updated event fields (matching UpdateCrisisEventDto).
  * @returns  {Promise<AxiosResponse<any>>} A promise resolving to the server response after the update operation.
->>>>>>> a7b553d4
  */
 export async function updateCurrentEvent(id: number, eventData: any): Promise<AxiosResponse<any>> {
   // Assuming this function remains as is, ensure eventData matches UpdateCrisisEventDto
