--- conflicted
+++ resolved
@@ -4,11 +4,7 @@
  */
 
 import api from '@/services/api/AxiosInstance';
-<<<<<<< HEAD
-import type { ScenarioThemeDto, ScenarioThemeDetailsDto, ScenarioThemePreview } from '@/models/ScenarioTheme';
-=======
-import type { ScenarioThemeDto, ScenarioThemeDetailsDto, CreateScenarioThemeDto, UpdateScenarioThemeDto } from '@/models/ScenarioTheme';
->>>>>>> 98f7dcb0
+import type { ScenarioThemeDto, ScenarioThemeDetailsDto, CreateScenarioThemeDto, UpdateScenarioThemeDto, ScenarioThemePreview } from '@/models/ScenarioTheme';
 import type { Page } from '@/types/Page';
 
 /**
@@ -76,39 +72,6 @@
   }
 }
 
-<<<<<<< HEAD
-
-/**
- * Fetches a paginated list og scenario theme previews. 
- * Used when creating or editing an event when only the name and id of the scenario is needed.
- * 
- * @param {number} page - The page number to fetch (0-based index)
- * @param {number} size - The number of items per page
- * @returns {Promise<Page<ScenarioThemeDto>>} Paginated response containing preview of scenarios
- */
-export async function getScenarioThemePreview(
-  page: number = 0, 
-  size: number = 10
-): Promise<Page<ScenarioThemePreview>>{
-  try {
-    const response = await api.get<Page<ScenarioThemePreview>>('/scenario-themes/previews', {
-      params: {
-        page,
-        size
-      }
-    });
-    return response.data;
-  } catch (error) {
-    console.error('Error fetching scenario themes:', error);
-    // Return empty page result instead of throwing error to prevent component crashes
-    return {
-      content: [],
-      totalElements: 0,
-      totalPages: 0,
-      size: size,
-      number: page
-    };
-=======
 /**
  * Creates a new scenario theme.
  *
@@ -160,6 +123,38 @@
   } catch (error) {
     console.error(`Error archiving scenario theme with ID ${themeData.id}:`, error);
     throw error;
->>>>>>> 98f7dcb0
+  }
+}
+
+/**
+ * Fetches a paginated list og scenario theme previews. 
+ * Used when creating or editing an event when only the name and id of the scenario is needed.
+ * 
+ * @param {number} page - The page number to fetch (0-based index)
+ * @param {number} size - The number of items per page
+ * @returns {Promise<Page<ScenarioThemeDto>>} Paginated response containing preview of scenarios
+ */
+export async function getScenarioThemePreview(
+  page: number = 0, 
+  size: number = 10
+): Promise<Page<ScenarioThemePreview>>{
+  try {
+    const response = await api.get<Page<ScenarioThemePreview>>('/scenario-themes/previews', {
+      params: {
+        page,
+        size
+      }
+    });
+    return response.data;
+  } catch (error) {
+    console.error('Error fetching scenario themes:', error);
+    // Return empty page result instead of throwing error to prevent component crashes
+    return {
+      content: [],
+      totalElements: 0,
+      totalPages: 0,
+      size: size,
+      number: page
+    };
   }
 }