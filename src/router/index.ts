import { createRouter, createWebHistory } from 'vue-router'
import { getCurrentHousehold } from '@/services/HouseholdService'
import { useUserStore } from '@/stores/UserStore';
import { type AxiosError } from 'axios';

const routes = [
  {
    path: '/',
    name: 'Home',
    component: () => import('@/views/HomeView.vue'),
  },
  {
    path: '/info',
    name: 'Information',
    component: () => import('@/views/information/EnhancedInformationView.vue'),
  },
  {
    path: '/info/scenario/:id',
    name: 'ScenarioTheme',
    component: () => import('@/views/information/EnhancedInformationView.vue'),
  },
  {
    path: '/login',
    name: 'Login',
    component: () => import('@/views/LoginView.vue'),
  },
  {
    path: '/reset-password/:token',
    name: 'ResetPassword',
    component: () => import('@/views/ResetPasswordView.vue'),
    props: true
  },
  {
    path: '/notifications',
    name: 'Notifications',
    component: () => import('@/views/NotificationView.vue'),
    meta: { requiresAuth: true },
  },
  {
    path: '/crisis-event',
    name: 'CrisisEvent',
    component: () => import('@/views/CrisisEventView.vue')
  },
  {
    path: '/news',
    name: 'News',
    component: () => import('@/views/NewsView.vue')
  },
  {
    path: '/settings',
    name: 'Settings',
    component: () => import('@/views/SettingsView.vue'),
    meta: { requiresAuth: true },
  },
  {
    path: '/register',
    name: 'Register',
    component: () => import('@/views/RegisterView.vue'),
  },
  {
    path: '/before-crisis',
    name: 'BeforeCrisis',
    component: () => import('@/views/BeforeCrisisView.vue'),
  },
  {
    path: '/during-crisis',
    name: 'DuringCrisis',
    component: () => import('@/views/DuringCrisisView.vue'),
  },
  {
    path: '/household',
    name: 'Household',
    component: () => import('@/views/HouseholdView.vue'),
    meta: { requiresAuth: true },
  },
  // Removed CreateHousehold route as it's now handled in the Household view
  {
    path: '/food-and-drinks',
    name: 'FoodAndDrinks',
    component: () => import('@/views/FoodAndDrinksView.vue'),
    meta: { requiresAuth: true },
  },
  {
    path: '/medicine-inventory',
    name: 'MedicineInventory',
    component: () => import('@/views/MedicineInventory.vue'),
    meta: { requiresAuth: true },
  },
  {
    path: '/admin/admin-panel',
    name: 'AdminPanel',
    component: () => import('@/views/AdminPanel.vue'),
    meta: { requiresAdmin: true },
  },
  {
    path: '/admin/add-new-event',
    name: 'AddNewEvent',
    component: () => import('@/views/AdminAddNewEvent.vue'),
    meta: { requiresAdmin: true },
  },
  {
    path: '/admin/add-new-scenario-theme',
    name: 'AddNewScenarioTheme',
    component: () => import('@/views/AdminAddNewScenarioTheme.vue'),
    meta: { requiresAdmin: true },
  },
  {
    path: '/admin/add-new-POI',
    name: 'AddNewPOI',
    component: () => import('@/views/AdminAddNewPOI.vue'),
    meta: { requiresAdmin: true },
  },
  {
    path: '/admin/edit-event',
    name: 'EditEvent',
    component: () => import('@/views/AdminEditEvent.vue'),
    meta: { requiresAdmin: true },
  },
  {
    path: '/admin/edit-scenario-theme',
    name: 'EditScenarioTheme',
    component: () => import('@/views/AdminEditScenarioTheme.vue'),
    meta: { requiresAdmin: true },
  },
  {
    path: '/admin/handle-admins',
    name: 'HandleAdmins',
    component: () => import('@/views/SuperAdminAdministrate.vue'),
    meta: { requiresSuperAdmin: true },
  },
  {
    path: '/:pathMatch(.*)*',
    name: 'NotFound',
    component: () => import('@/views/404NotFoundView.vue'),
  },
  {
    path: '/medicine-inventory',
    name: 'MedicineInventory',
    component: () => import('@/views/MedicineInventory.vue'),
  },
  {
    path: '/profile',
    name: 'Profile',
    component: () => import('@/views/ProfileView.vue'),
    meta: { requiresAuth: true },
  },
  {
    path: '/edit-POI',
    name: 'AdminEditPOI',
    component: () => import('@/views/AdminEditPOI.vue'),
    meta: { requiresAdmin: true},
  },
  {
    path: '/inventory/water',
    name: 'WaterInventory',
    component: () => import('@/views/FoodAndDrinksView.vue'),
    meta: { requiresAuth: true },
  },
  {
    path: '/inventory/food',
    name: 'FoodInventory',
    component: () => import('@/views/FoodAndDrinksView.vue'),
    meta: { requiresAuth: true },
  },
  {
    path: '/inventory/medicine',
    name: 'MedicineInventory',
    component: () => import('@/views/FoodAndDrinksView.vue'),
    meta: { requiresAuth: true },
  },
  {
    path: '/group',
    name: 'GroupPage',
    component: () => import('@/views/GroupPage.vue'),
<<<<<<< HEAD
    meta: { requiresAuth: true }
  },
  {
    path: '/reflections',
    name: 'Reflections',
    component: () => import('@/views/ReflectionsView.vue'),
    meta: { requiresAuth: true }
=======
    meta: { requiresAuth: true },
  },
  {
    path: '/admin/meeting-point',
    name: 'MeetingPointPage',
    component: () => import('@/views/AdminEditMeetingPoint.vue'),
    meta: { requiresAdmin: true},
>>>>>>> 88747218
  }
]

const router = createRouter({
  history: createWebHistory(import.meta.env.BASE_URL),
  routes: routes,
})

/**
 * Global Vue Router navigation guard.
 *
 * This guard runs before each navigation attempt and performs several checks:
 * 1. Skips checks for predefined public routes.
 * 2. Ensures the user store is initialized and the user is authenticated. Redirects to Login if not.
 * 3. Allows ADMIN and SUPERADMIN users to bypass the household check.
 * 4. For regular users, checks if they belong to a household.
 * 5. Redirects regular users without a household to the 'CreateHousehold' page.
 * 6. Handles potential errors during checks, specifically redirecting to Login on 401 errors.
 *
 * @param {RouteLocationNormalized} to - The target Route object being navigated to.
 * @param {RouteLocationNormalized} from - The current Route object being navigated away from.
 * @param {NavigationGuardNext} next - Function to resolve the navigation hook. Must be called to continue navigation.
 */
router.beforeEach(async (to, from, next) => {
  // Instantiate the Pinia user store to access authentication state and user info
  const userStore = useUserStore();

  // Define routes accessible without authentication or household checks
  const publicRoutes = ['Login', 'Register', 'Home', 'Household', 'Information', 'ScenarioTheme', 'NotFound', 'News', 'Notifications', 'ResetPassword'];

  // Allow immediate navigation if the target route is public
  if (publicRoutes.includes(to.name as string)) { //
    return next(); // Proceed to the public route
  }

  // Check if the user store indicates authentication.
  // If not, attempt to initialize the store from localStorage (e.g., refresh scenario).
  if (!userStore.isAuthenticated) { //
    console.log('Store not authenticated, attempting initialization...');
    await userStore.initializeFromStorage(); // Attempt to load user session

    // After attempting initialization, re-check authentication status.
    // If still not authenticated and the route is not public, redirect to Login.
    if (!userStore.isAuthenticated && !publicRoutes.includes(to.name as string)) {
      console.log('Initialization failed or user not authenticated, redirecting to Login.');
      userStore.logout(); // Ensure any partial/invalid state is cleared
      return next({ name: 'Login' }); // Redirect to the login page
    }
    console.log('Store initialized, role:', userStore.role);
  }

  // requires super admin - not allowed
  if (to.meta.requiresSuperAdmin && !userStore.isSuperAdminUser) {
    return next({ name: 'NotFound' });
  }
  // requires admin - not allowed
  if (to.meta.requiresAdmin && !userStore.isAdminUser) {
    return next({ name: 'NotFound' });
  }
  // requires authentication - not allowed
  if (to.meta.requiresAuth && !userStore.isAuthenticated) {
    return next( { name: 'Login' });
  }

  // For authenticated, non-admin users, check for household association.
  if (!userStore.isAdminUser && !userStore.isSuperAdminUser) {
    try {
        // Attempt to fetch the user's current household information from the backend.
        const household = await getCurrentHousehold();

        // If the user has no household (API returns null or 404), redirect them.
        if (!household) {
          // Prevent an infinite redirect loop if already on the Household page.
          if (to.name === 'Household') {
            return next(); // Allow navigation to Household page
          }
          console.log('User has no household, redirecting to Household page.');
          // Redirect user to the Household page where they can see invitations and create options
          return next({ name: 'Household' });
        }

    } catch (error) {
      // Catch errors during the household check (e.g., network, API errors)
      console.error('Error checking household:', error); // Log the error for debugging

      // Check if the error is an Axios error with a 401 (Unauthorized) status.
      // This indicates the user's token might be invalid or expired.
      const axiosError = error as AxiosError; // Assert error type
      if (axiosError.response?.status === 401) {
        console.log('Unauthorized check for household, redirecting to login.');
        userStore.logout(); // Log out the user and clear auth state
        return next({ name: 'Login' }); // Redirect to login
      }

      // For other errors during the household check, allow navigation to prevent
      return next(); // Proceed, potentially to a route that might show an error state
    }
  }
  // User is authenticated, not an admin, and has a household. Allow navigation.
  return next(); // Proceed to the requested route
});

export default router<|MERGE_RESOLUTION|>--- conflicted
+++ resolved
@@ -172,24 +172,21 @@
     path: '/group',
     name: 'GroupPage',
     component: () => import('@/views/GroupPage.vue'),
-<<<<<<< HEAD
-    meta: { requiresAuth: true }
+    meta: { requiresAuth: true },
   },
   {
     path: '/reflections',
     name: 'Reflections',
     component: () => import('@/views/ReflectionsView.vue'),
     meta: { requiresAuth: true }
-=======
-    meta: { requiresAuth: true },
   },
   {
     path: '/admin/meeting-point',
     name: 'MeetingPointPage',
     component: () => import('@/views/AdminEditMeetingPoint.vue'),
     meta: { requiresAdmin: true},
->>>>>>> 88747218
-  }
+  }
+
 ]
 
 const router = createRouter({
