--- conflicted
+++ resolved
@@ -22,17 +22,11 @@
   {
     path: '/notifications',
     name: 'Notifications',
-<<<<<<< HEAD
-    component: () => import('@/views/NotificationView.vue'), 
-    meta: { requiresAuth: true },
-  },
-=======
     component: () => import('@/views/NotificationView.vue') },
   {
     path: '/crisis-event',
     name: 'CrisisEvent',
     component: () => import('@/views/CrisisEventView.vue') },
->>>>>>> bbc87587
   {
     path: '/news',
     name: 'News',
