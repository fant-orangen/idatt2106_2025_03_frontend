import { createRouter, createWebHistory } from 'vue-router'

const routes = [
  {
    path: '/',
    name: 'Home',
    component: () => import('@/views/HomeView.vue'),
  },
  {
    path: '/info',
    name: 'Information',
    component: () => import('@/views/information/EnhancedInformationView.vue'),
  },
  {
    path: '/login',
    name: 'Login',
    component: () => import('@/views/LoginView.vue'),
  },
  {
    path: '/settings',
    name: 'Settings',
    component: () => import('@/views/SettingsView.vue'),
  },
  {
    path: '/register',
    name: 'Register',
    component: () => import('@/views/RegisterView.vue'),
  },
  {
    path: '/before-crisis',
    name: 'BeforeCrisis',
    component: () => import('@/views/BeforeCrisisView.vue'),
  },
  {
    path: '/during-crisis',
    name: 'DuringCrisis',
    component: () => import('@/views/DuringCrisisView.vue'),
  },
  {
    path: '/household',
    name: 'Household',
    component: () => import('@/views/HouseholdView.vue'),
  },
  {
    path: '/no-household',
    name: 'No-Household',
    component: () => import('@/views/HouseholdNotMemberView.vue'),
  },
  {
    path: '/food-and-drinks',
    name: 'FoodAndDrinks',
    component: () => import('@/views/FoodAndDrinksView.vue'),
  },
  {
<<<<<<< HEAD
    path: '/shelter-frontpage',
    name: 'shelter-frontpage',
    component: () => import('@/components/shelter/CategoryPage.vue')
=======
    path: '/admin-panel',
    name: 'AdminPanel',
    component: () => import('@/views/AdminPanel.vue'),
  },
  {
    path: '/add-new-event',
    name: 'AddNewEvent',
    component: () => import('@/views/AdminAddNewEvent.vue'),
  },
  {
    path: '/add-new-POI',
    name: 'AddNewPOI',
    component: () => import('@/views/AdminAddNewPOI.vue'),
>>>>>>> f798d05c
  },
  {
    path: '/:pathMatch(.*)*',
    name: 'NotFound',
    component: () => import('@/views/404NotFoundView.vue'),
  },
]

const router = createRouter({
  history: createWebHistory(import.meta.env.BASE_URL),
  routes,
})

export default router<|MERGE_RESOLUTION|>--- conflicted
+++ resolved
@@ -42,21 +42,16 @@
     component: () => import('@/views/HouseholdView.vue'),
   },
   {
-    path: '/no-household',
-    name: 'No-Household',
-    component: () => import('@/views/HouseholdNotMemberView.vue'),
-  },
-  {
     path: '/food-and-drinks',
     name: 'FoodAndDrinks',
     component: () => import('@/views/FoodAndDrinksView.vue'),
   },
   {
-<<<<<<< HEAD
     path: '/shelter-frontpage',
     name: 'shelter-frontpage',
     component: () => import('@/components/shelter/CategoryPage.vue')
-=======
+  },
+  {
     path: '/admin-panel',
     name: 'AdminPanel',
     component: () => import('@/views/AdminPanel.vue'),
@@ -70,7 +65,6 @@
     path: '/add-new-POI',
     name: 'AddNewPOI',
     component: () => import('@/views/AdminAddNewPOI.vue'),
->>>>>>> f798d05c
   },
   {
     path: '/:pathMatch(.*)*',
