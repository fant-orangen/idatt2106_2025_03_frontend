import { createRouter, createWebHistory } from 'vue-router'
import { getCurrentHousehold } from '@/services/HouseholdService'
import { useUserStore } from '@/stores/UserStore'
import { type AxiosError } from 'axios'

const routes = [
  {
    path: '/',
    name: 'Home',
    component: () => import('@/views/HomeView.vue'),
  },
  {
    path: '/info',
    name: 'Information',
    component: () => import('@/views/information/EnhancedInformationView.vue'),
  },
  {
    path: '/info/scenario/:id',
    name: 'ScenarioTheme',
    component: () => import('@/views/information/EnhancedInformationView.vue'),
  },
  {
    path: '/login',
    name: 'Login',
    component: () => import('@/views/LoginView.vue'),
  },
  {
    path: '/reset-password/:token',
    name: 'ResetPassword',
    component: () => import('@/views/ResetPasswordView.vue'),
    props: true,
  },
  {
    path: '/notifications',
    name: 'Notifications',
    component: () => import('@/views/NotificationView.vue'),
    meta: { requiresAuth: true },
  },
  {
    path: '/crisis-event',
    name: 'CrisisEvent',
    component: () => import('@/views/CrisisEventView.vue'),
  },
  {
    path: '/news',
    name: 'News',
    component: () => import('@/views/NewsView.vue'),
  },
  {
    path: '/settings',
    name: 'Settings',
    component: () => import('@/views/SettingsView.vue'),
    meta: { requiresAuth: true },
  },
  {
    path: '/register',
    name: 'Register',
    component: () => import('@/views/RegisterView.vue'),
  },
  {
    path: '/household',
    name: 'Household',
    component: () => import('@/views/HouseholdView.vue'),
    meta: { requiresAuth: true },
  },
  // Removed CreateHousehold route as it's now handled in the Household view
  {
    path: '/food-and-drinks',
    name: 'FoodAndDrinks',
    component: () => import('@/views/FoodAndDrinksView.vue'),
    meta: { requiresAuth: true, requiresHousehold: true },
  },
  {
    path: '/medicine-inventory',
    name: 'MedicineInventory',
    component: () => import('@/views/MedicineInventory.vue'),
    meta: { requiresAuth: true, requiresHousehold: true },
  },
  {
    path: '/admin/admin-panel',
    name: 'AdminPanel',
    component: () => import('@/views/AdminPanel.vue'),
    meta: { requiresAdmin: true },
  },
  {
    path: '/admin/add-new-event',
    name: 'AddNewEvent',
    component: () => import('@/views/AdminAddNewEvent.vue'),
    meta: { requiresAdmin: true },
  },
  {
    path: '/admin/add-new-scenario-theme',
    name: 'AddNewScenarioTheme',
    component: () => import('@/views/AdminAddNewScenarioTheme.vue'),
    meta: { requiresAdmin: true },
  },
  {
    path: '/admin/add-new-POI',
    name: 'AddNewPOI',
    component: () => import('@/views/AdminAddNewPOI.vue'),
    meta: { requiresAdmin: true },
  },
  {
    path: '/admin/edit-event',
    name: 'EditEvent',
    component: () => import('@/views/AdminEditEvent.vue'),
    meta: { requiresAdmin: true },
  },
  {
    path: '/admin/edit-scenario-theme',
    name: 'EditScenarioTheme',
    component: () => import('@/views/AdminEditScenarioTheme.vue'),
    meta: { requiresAdmin: true },
  },
  {
    path: '/admin/handle-admins',
    name: 'HandleAdmins',
    component: () => import('@/views/SuperAdminAdministrate.vue'),
    meta: { requiresSuperAdmin: true },
  },
  {
    path: '/:pathMatch(.*)*',
    name: 'NotFound',
    component: () => import('@/views/404NotFoundView.vue'),
  },
  {
    path: '/medicine-inventory',
    name: 'MedicineInventory',
    component: () => import('@/views/MedicineInventory.vue'),
  },
  {
    path: '/profile',
    name: 'Profile',
    component: () => import('@/views/ProfileView.vue'),
    meta: { requiresAuth: true },
  },
  {
    path: '/admin/edit-POI',
    name: 'AdminEditPOI',
    component: () => import('@/views/AdminEditPOI.vue'),
    meta: { requiresAdmin: true },
  },
  {
    path: '/inventory/water',
    name: 'WaterInventory',
    component: () => import('@/views/FoodAndDrinksView.vue'),
    meta: { requiresAuth: true, requiresHousehold: true },
  },
  {
    path: '/inventory/food',
    name: 'FoodInventory',
    component: () => import('@/views/FoodAndDrinksView.vue'),
    meta: { requiresAuth: true, requiresHousehold: true },
  },
  {
    path: '/inventory/medicine',
    name: 'MedicineInventory',
    component: () => import('@/views/FoodAndDrinksView.vue'),
    meta: { requiresAuth: true, requiresHousehold: true },
  },
  {
    path: '/group',
    name: 'GroupPage',
    component: () => import('@/views/GroupPage.vue'),
    meta: { requiresAuth: true, requiresHousehold: true },
  },
  {
    path: '/reflections',
    name: 'Reflections',
    component: () => import('@/views/ReflectionsView.vue'),
    meta: { requiresAuth: true },
  },
  {
    path: '/admin/meeting-point',
    name: 'MeetingPointPage',
    component: () => import('@/views/AdminEditMeetingPoint.vue'),
    meta: { requiresAdmin: true },
  },
  {
    path: '/privacy-policy',
    name: 'PrivacyPolicy',
    component: () => import('@/views/PrivacyPolicyView.vue'),
  },
  {
    path: '/:pathMatch(.*)*',
    name: 'NotFound',
    component: () => import('@/views/404NotFoundView.vue'),
  },
]

const router = createRouter({
  history: createWebHistory(import.meta.env.BASE_URL),
  routes: routes,
})

/**
 * Global Vue Router navigation guard.
 *
 * This guard runs before each navigation attempt and performs several checks:
 * 1. Skips checks for predefined public routes.
 * 2. Ensures the user store is initialized and the user is authenticated. Redirects to Login if not.
 * 3. Allows ADMIN and SUPERADMIN users to bypass the household check.
 * 4. For regular users, checks if they belong to a household.
 * 5. Redirects regular users without a household to the 'CreateHousehold' page.
 * 6. Handles potential errors during checks, specifically redirecting to Login on 401 errors.
 *
 * @param {RouteLocationNormalized} to - The target Route object being navigated to.
 * @param {RouteLocationNormalized} from - The current Route object being navigated away from.
 * @param {NavigationGuardNext} next - Function to resolve the navigation hook. Must be called to continue navigation.
 */
router.beforeEach(async (to, from, next) => {
  // Instantiate the Pinia user store to access authentication state and user info
  const userStore = useUserStore()

  // Define routes accessible without authentication or household checks
  const publicRoutes = ['Login', 'Register', 'Home', 'Household', 'Information', 'ScenarioTheme', 'CrisisEvent', 'NotFound', 'News', 'Notifications', 'ResetPassword', 'PrivacyPolicy', ];

  // Define routes that require authentication but don't require a household
  const noHouseholdRequiredRoutes = ['Reflections', 'Profile', 'Settings', ];

  // Allow immediate navigation if the target route is public
  if (publicRoutes.includes(to.name as string)) { //
    return next(); // Proceed to the public route
  }

  // Check if the user store indicates authentication.
  // If not, attempt to initialize the store from localStorage (e.g., refresh scenario).
  if (!userStore.isAuthenticated) {
    //
    console.log('Store not authenticated, attempting initialization...')
    await userStore.initializeFromStorage() // Attempt to load user session

    // After attempting initialization, re-check authentication status.
    // If still not authenticated and the route is not public, redirect to Login.
    if (!userStore.isAuthenticated && !publicRoutes.includes(to.name as string)) {
      console.log('Initialization failed or user not authenticated, redirecting to Login.')
      userStore.logout() // Ensure any partial/invalid state is cleared
      return next({ name: 'Login' }) // Redirect to the login page
    }
    console.log('Store initialized, role:', userStore.role)
  }

  // requires super admin - not allowed
  if (to.meta.requiresSuperAdmin && !userStore.isSuperAdminUser) {
    return next({ name: 'NotFound' })
  }
  // requires admin - not allowed
  if (to.meta.requiresAdmin && !userStore.isAdminUser) {
    return next({ name: 'NotFound' })
  }
  // requires authentication - not allowed
  if (to.meta.requiresAuth && !userStore.isAuthenticated) {
    return next({ name: 'Login' })
  }

<<<<<<< HEAD
  // For authenticated, non-admin users, check for household association ONLY if route requires it
  if (to.meta.requiresHousehold && !userStore.isAdminUser && !userStore.isSuperAdminUser) {
=======
  // For authenticated, non-admin users, check for household association.
  if (!userStore.isAdminUser && !userStore.isSuperAdminUser) {
    // Skip household check for routes that don't require a household
    if (noHouseholdRequiredRoutes.includes(to.name as string)) {
      return next(); // Allow navigation to routes that don't require household
    }

>>>>>>> 8b8cfc98
    try {
      // Attempt to fetch the user's current household information from the backend.
      const household = await getCurrentHousehold()

      // If the user has no household (API returns null or 404), redirect them.
      if (!household) {
        // Prevent an infinite redirect loop if already on the Household page.
        if (to.name === 'Household') {
          return next() // Allow navigation to Household page
        }
        console.log('User has no household, redirecting to Household page.')
        // Redirect user to the Household page where they can see invitations and create options
        return next({ name: 'Household' })
      }
    } catch (error) {
      // Catch errors during the household check (e.g., network, API errors)
      console.error('Error checking household:', error)

      // Check if the error is an Axios error with a 401 (Unauthorized) status.
      const axiosError = error as AxiosError
      if (axiosError.response?.status === 401) {
        console.log('Unauthorized check for household, redirecting to login.')
        userStore.logout()
        return next({ name: 'Login' })
      }

      // For other errors during the household check, allow navigation
      return next()
    }
  }

  // User is authenticated and meets all requirements. Allow navigation.
  return next()
})

export default router<|MERGE_RESOLUTION|>--- conflicted
+++ resolved
@@ -253,18 +253,8 @@
     return next({ name: 'Login' })
   }
 
-<<<<<<< HEAD
   // For authenticated, non-admin users, check for household association ONLY if route requires it
   if (to.meta.requiresHousehold && !userStore.isAdminUser && !userStore.isSuperAdminUser) {
-=======
-  // For authenticated, non-admin users, check for household association.
-  if (!userStore.isAdminUser && !userStore.isSuperAdminUser) {
-    // Skip household check for routes that don't require a household
-    if (noHouseholdRequiredRoutes.includes(to.name as string)) {
-      return next(); // Allow navigation to routes that don't require household
-    }
-
->>>>>>> 8b8cfc98
     try {
       // Attempt to fetch the user's current household information from the backend.
       const household = await getCurrentHousehold()
