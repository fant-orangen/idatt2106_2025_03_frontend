import { createRouter, createWebHistory } from 'vue-router'
import { getCurrentHousehold } from '@/services/HouseholdService'
import { useUserStore } from '@/stores/UserStore'
import { type AxiosError } from 'axios'

const routes = [
  {
    path: '/',
    name: 'Home',
    component: () => import('@/views/HomeView.vue'),
  },
  {
    path: '/info',
    name: 'Information',
    component: () => import('@/views/information/EnhancedInformationView.vue'),
  },
  {
    path: '/info/scenario/:id',
    name: 'ScenarioTheme',
    component: () => import('@/views/information/EnhancedInformationView.vue'),
  },
  {
    path: '/login',
    name: 'Login',
    component: () => import('@/views/LoginView.vue'),
  },
  {
    path: '/reset-password/:token',
    name: 'ResetPassword',
    component: () => import('@/views/ResetPasswordView.vue'),
    props: true,
  },
  {
    path: '/notifications',
    name: 'Notifications',
    component: () => import('@/views/NotificationView.vue'),
    meta: { requiresAuth: true },
  },
  {
    path: '/crisis-event',
    name: 'CrisisEvent',
    component: () => import('@/views/CrisisEventView.vue'),
  },
  {
    path: '/news',
    name: 'News',
    component: () => import('@/views/NewsView.vue'),
  },
  {
    path: '/settings',
    name: 'Settings',
    component: () => import('@/views/SettingsView.vue'),
    meta: { requiresAuth: true },
  },
  {
    path: '/register',
    name: 'Register',
    component: () => import('@/views/RegisterView.vue'),
  },
  {
    path: '/before-crisis',
    name: 'BeforeCrisis',
    component: () => import('@/views/BeforeCrisisView.vue'),
  },
  {
    path: '/during-crisis',
    name: 'DuringCrisis',
    component: () => import('@/views/DuringCrisisView.vue'),
  },
  {
    path: '/household',
    name: 'Household',
    component: () => import('@/views/HouseholdView.vue'),
    meta: { requiresAuth: true },
  },
  // Removed CreateHousehold route as it's now handled in the Household view
  {
    path: '/food-and-drinks',
    name: 'FoodAndDrinks',
    component: () => import('@/views/FoodAndDrinksView.vue'),
    meta: { requiresAuth: true },
  },
  {
    path: '/medicine-inventory',
    name: 'MedicineInventory',
    component: () => import('@/views/MedicineInventory.vue'),
    meta: { requiresAuth: true },
  },
  {
    path: '/admin/admin-panel',
    name: 'AdminPanel',
    component: () => import('@/views/AdminPanel.vue'),
    meta: { requiresAdmin: true },
  },
  {
    path: '/admin/add-new-event',
    name: 'AddNewEvent',
    component: () => import('@/views/AdminAddNewEvent.vue'),
    meta: { requiresAdmin: true },
  },
  {
    path: '/admin/add-new-scenario-theme',
    name: 'AddNewScenarioTheme',
    component: () => import('@/views/AdminAddNewScenarioTheme.vue'),
    meta: { requiresAdmin: true },
  },
  {
    path: '/admin/add-new-POI',
    name: 'AddNewPOI',
    component: () => import('@/views/AdminAddNewPOI.vue'),
    meta: { requiresAdmin: true },
  },
  {
    path: '/admin/edit-event',
    name: 'EditEvent',
    component: () => import('@/views/AdminEditEvent.vue'),
    meta: { requiresAdmin: true },
  },
  {
    path: '/admin/edit-scenario-theme',
    name: 'EditScenarioTheme',
    component: () => import('@/views/AdminEditScenarioTheme.vue'),
    meta: { requiresAdmin: true },
  },
  {
    path: '/admin/handle-admins',
    name: 'HandleAdmins',
    component: () => import('@/views/SuperAdminAdministrate.vue'),
    meta: { requiresSuperAdmin: true },
  },
  {
    path: '/:pathMatch(.*)*',
    name: 'NotFound',
    component: () => import('@/views/404NotFoundView.vue'),
  },
  {
    path: '/medicine-inventory',
    name: 'MedicineInventory',
    component: () => import('@/views/MedicineInventory.vue'),
  },
  {
    path: '/profile',
    name: 'Profile',
    component: () => import('@/views/ProfileView.vue'),
    meta: { requiresAuth: true },
  },
  {
    path: '/edit-POI',
    name: 'AdminEditPOI',
    component: () => import('@/views/AdminEditPOI.vue'),
    meta: { requiresAdmin: true },
  },
  {
    path: '/inventory/water',
    name: 'WaterInventory',
    component: () => import('@/views/FoodAndDrinksView.vue'),
    meta: { requiresAuth: true },
  },
  {
    path: '/inventory/food',
    name: 'FoodInventory',
    component: () => import('@/views/FoodAndDrinksView.vue'),
    meta: { requiresAuth: true },
  },
  {
    path: '/inventory/medicine',
    name: 'MedicineInventory',
    component: () => import('@/views/FoodAndDrinksView.vue'),
    meta: { requiresAuth: true },
  },
  {
    path: '/group',
    name: 'GroupPage',
    component: () => import('@/views/GroupPage.vue'),
    meta: { requiresAuth: true },
  },
  {
<<<<<<< HEAD
    path: '/games',
    name: 'Games',
    component: () => import('@/views/GamificationView.vue'),
  },
=======
    path: '/admin/meeting-point',
    name: 'MeetingPointPage',
    component: () => import('@/views/AdminEditMeetingPoint.vue'),
    meta: { requiresAdmin: true},
  }
>>>>>>> 88747218
]

const router = createRouter({
  history: createWebHistory(import.meta.env.BASE_URL),
  routes: routes,
})

/**
 * Global Vue Router navigation guard.
 *
 * This guard runs before each navigation attempt and performs several checks:
 * 1. Skips checks for predefined public routes.
 * 2. Ensures the user store is initialized and the user is authenticated. Redirects to Login if not.
 * 3. Allows ADMIN and SUPERADMIN users to bypass the household check.
 * 4. For regular users, checks if they belong to a household.
 * 5. Redirects regular users without a household to the 'CreateHousehold' page.
 * 6. Handles potential errors during checks, specifically redirecting to Login on 401 errors.
 *
 * @param {RouteLocationNormalized} to - The target Route object being navigated to.
 * @param {RouteLocationNormalized} from - The current Route object being navigated away from.
 * @param {NavigationGuardNext} next - Function to resolve the navigation hook. Must be called to continue navigation.
 */
router.beforeEach(async (to, from, next) => {
  // Instantiate the Pinia user store to access authentication state and user info
  const userStore = useUserStore()

  // Define routes accessible without authentication or household checks
  const publicRoutes = [
    'Login',
    'Register',
    'Home',
    'CreateHousehold',
    'Information',
    'ScenarioTheme',
    'NotFound',
    'News',
    'Notifications',
    'ResetPassword',
  ]

  // Allow immediate navigation if the target route is public
  if (publicRoutes.includes(to.name as string)) {
    //
    return next() // Proceed to the public route
  }

  // Check if the user store indicates authentication.
  // If not, attempt to initialize the store from localStorage (e.g., refresh scenario).
  if (!userStore.isAuthenticated) {
    //
    console.log('Store not authenticated, attempting initialization...')
    await userStore.initializeFromStorage() // Attempt to load user session

    // After attempting initialization, re-check authentication status.
    // If still not authenticated and the route is not public, redirect to Login.
    if (!userStore.isAuthenticated && !publicRoutes.includes(to.name as string)) {
      console.log('Initialization failed or user not authenticated, redirecting to Login.')
      userStore.logout() // Ensure any partial/invalid state is cleared
      return next({ name: 'Login' }) // Redirect to the login page
    }
    console.log('Store initialized, role:', userStore.role)
  }

  // requires super admin - not allowed
  if (to.meta.requiresSuperAdmin && !userStore.isSuperAdminUser) {
    return next({ name: 'NotFound' })
  }
  // requires admin - not allowed
  if (to.meta.requiresAdmin && !userStore.isAdminUser) {
    return next({ name: 'NotFound' })
  }
  // requires authentication - not allowed
  if (to.meta.requiresAuth && !userStore.isAuthenticated) {
    return next({ name: 'Login' })
  }

  // For authenticated, non-admin users, check for household association.
  if (!userStore.isAdminUser && !userStore.isSuperAdminUser) {
    try {
      // Attempt to fetch the user's current household information from the backend.
      const household = await getCurrentHousehold()

      // If the user has no household (API returns null or 404), redirect them.
      if (!household) {
        // Prevent an infinite redirect loop if already on the CreateHousehold page.
        if (to.name === 'CreateHousehold') {
          return next(false) // Block navigation
        }
        console.log('User has no household, redirecting to CreateHousehold.')
        // Redirect user to create or join a household.
        return next({ name: 'CreateHousehold' })
      }
      // If the user has no household (API returns null or 404), redirect them.
      if (!household) {
        // Prevent an infinite redirect loop if already on the Household page.
        if (to.name === 'Household') {
          return next() // Allow navigation to Household page
        }
        console.log('User has no household, redirecting to Household page.')
        // Redirect user to the Household page where they can see invitations and create options
        return next({ name: 'Household' })
      }
    } catch (error) {
      // Catch errors during the household check (e.g., network, API errors)
      console.error('Error checking household:', error) // Log the error for debugging

      // Check if the error is an Axios error with a 401 (Unauthorized) status.
      // This indicates the user's token might be invalid or expired.
      const axiosError = error as AxiosError // Assert error type
      if (axiosError.response?.status === 401) {
        console.log('Unauthorized check for household, redirecting to login.')
        userStore.logout() // Log out the user and clear auth state
        return next({ name: 'Login' }) // Redirect to login
      }

      // For other errors during the household check, allow navigation to prevent
      return next() // Proceed, potentially to a route that might show an error state
    }
  }
  // User is authenticated, not an admin, and has a household. Allow navigation.
  return next() // Proceed to the requested route
})

export default router<|MERGE_RESOLUTION|>--- conflicted
+++ resolved
@@ -175,18 +175,16 @@
     meta: { requiresAuth: true },
   },
   {
-<<<<<<< HEAD
     path: '/games',
     name: 'Games',
     component: () => import('@/views/GamificationView.vue'),
   },
-=======
+  {
     path: '/admin/meeting-point',
     name: 'MeetingPointPage',
     component: () => import('@/views/AdminEditMeetingPoint.vue'),
-    meta: { requiresAdmin: true},
-  }
->>>>>>> 88747218
+    meta: { requiresAdmin: true },
+  },
 ]
 
 const router = createRouter({
