--- conflicted
+++ resolved
@@ -213,31 +213,14 @@
   const userStore = useUserStore()
 
   // Define routes accessible without authentication or household checks
-<<<<<<< HEAD
-  const publicRoutes = ['Login', 'Register', 'Home', 'Household', 'Information', 'ScenarioTheme', 'CrisisEvent', 'NotFound', 'News', 'Notifications', 'ResetPassword'];
+  const publicRoutes = ['Login', 'Register', 'Home', 'Household', 'Information', 'ScenarioTheme', 'CrisisEvent', 'NotFound', 'News', 'Notifications', 'ResetPassword', 'PrivacyPolicy', ];
 
   // Define routes that require authentication but don't require a household
   const noHouseholdRequiredRoutes = ['Reflections', 'Profile', 'Settings', ];
-=======
-  const publicRoutes = [
-    'Login',
-    'Register',
-    'Home',
-    'Household',
-    'Information',
-    'ScenarioTheme',
-    'NotFound',
-    'News',
-    'Notifications',
-    'ResetPassword',
-    'PrivacyPolicy',
-  ]
->>>>>>> 2cfe7b7a
 
   // Allow immediate navigation if the target route is public
-  if (publicRoutes.includes(to.name as string)) {
-    //
-    return next() // Proceed to the public route
+  if (publicRoutes.includes(to.name as string)) { //
+    return next(); // Proceed to the public route
   }
 
   // Check if the user store indicates authentication.
