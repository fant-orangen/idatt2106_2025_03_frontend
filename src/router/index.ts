--- conflicted
+++ resolved
@@ -189,13 +189,12 @@
     path: '/reflections',
     name: 'Reflections',
     component: () => import('@/views/ReflectionsView.vue'),
-    meta: { requiresAuth: true }
+    meta: { requiresAuth: true },
   },
   {
     path: '/admin/meeting-point',
     name: 'MeetingPointPage',
     component: () => import('@/views/AdminEditMeetingPoint.vue'),
-<<<<<<< HEAD
     meta: { requiresAdmin: true },
   },
   {
@@ -203,11 +202,6 @@
     name: 'NotFound',
     component: () => import('@/views/404NotFoundView.vue'),
   },
-=======
-    meta: { requiresAdmin: true},
-  }
-
->>>>>>> c05e0204
 ]
 
 const router = createRouter({
