import { useUserStore } from '@/stores/UserStore'
import { createRouter, createWebHistory } from 'vue-router'
import { getCurrentHousehold } from '@/services/HouseholdService'
import { type AxiosError } from 'axios';

const routes = [
  {
    path: '/',
    name: 'Home',
    component: () => import('@/views/HomeView.vue'),
  },
  {
    path: '/info',
    name: 'Information',
    component: () => import('@/views/information/EnhancedInformationView.vue'),
  },
  {
    path: '/login',
    name: 'Login',
    component: () => import('@/views/LoginView.vue'),
  },
  {
    path: '/notifications',
    name: 'Notifications',
<<<<<<< HEAD
    component: () => import('@/views/NotificationView.vue') },
  {
    path: '/crisis-event',
    name: 'CrisisEvent',
    component: () => import('@/views/CrisisEventView.vue') },
=======
    component: () => import('@/views/NotificationView.vue'),
    meta: { requiresAuth: true },
  },
>>>>>>> 940526d8
  {
    path: '/news',
    name: 'News',
    component: () => import('@/views/NewsView.vue')
  },
  {
    path: '/settings',
    name: 'Settings',
    component: () => import('@/views/SettingsView.vue'),
    meta: { requiresAuth: true },
  },
  {
    path: '/register',
    name: 'Register',
    component: () => import('@/views/RegisterView.vue'),
  },
  {
    path: '/before-crisis',
    name: 'BeforeCrisis',
    component: () => import('@/views/BeforeCrisisView.vue'),
  },
  {
    path: '/during-crisis',
    name: 'DuringCrisis',
    component: () => import('@/views/DuringCrisisView.vue'),
  },
  {
    path: '/household',
    name: 'Household',
    component: () => import('@/views/HouseholdView.vue'),
    meta: { requiresAuth: true },
  },
  {
    path: '/household/create',
    name: 'CreateHousehold',
    component: () => import('@/components/household/CreateNewHousehold.vue'),
  },
  {
    path: '/food-and-drinks',
    name: 'FoodAndDrinks',
    component: () => import('@/views/FoodAndDrinksView.vue'),
    meta: { requiresAuth: true },
  },
  {
    path: '/shelter-frontpage',
    name: 'shelter-frontpage',
    component: () => import('@/components/shelter/CategoryPage.vue')
  },
  {
    path: '/medicine-inventory',
    name: 'MedicineInventory',
    component: () => import('@/views/MedicineInventory.vue'),
    meta: { requiresAuth: true },
  },
  {
    path: '/admin-panel',
    name: 'AdminPanel',
    component: () => import('@/views/AdminPanel.vue'),
    meta: { requiresAdmin: true },
  },
  {
    path: '/add-new-event',
    name: 'AddNewEvent',
    component: () => import('@/views/AdminAddNewEvent.vue'),
    meta: { requiresAdmin: true },
  },
  {
    path: '/add-new-POI',
    name: 'AddNewPOI',
    component: () => import('@/views/AdminAddNewPOI.vue'),
    meta: { requiresAdmin: true },
  },
  {
    path: '/edit-event',
    name: 'EditEvent',
    component: () => import('@/views/AdminEditEvent.vue'),
    meta: { requiresAdmin: true },
  },
  {
    path: '/handle-admins',
    name: 'HandleAdmins',
    component: () => import('@/views/SuperAdminAdministrate.vue'),
    meta: { requiresSuperAdmin: true },
  },
  {
    path: '/:pathMatch(.*)*',
    name: 'NotFound',
    component: () => import('@/views/404NotFoundView.vue'),
  },
  {
    path: '/medicine-inventory',
    name: 'MedicineInventory',
    component: () => import('@/views/MedicineInventory.vue'),
  },
  {
    path: '/edit-POI',
    name: 'AdminEditPOI',
    component: () => import('@/views/AdminEditPOI.vue'),
    meta: { requiresAdmin: true},
  },
  {
    path: '/inventory/water',
    name: 'WaterInventory',
    component: () => import('@/views/FoodAndDrinksView.vue'),
    meta: { requiresAuth: true },
  },
  {
    path: '/inventory/food',
    name: 'FoodInventory',
    component: () => import('@/views/FoodAndDrinksView.vue'),
    meta: { requiresAuth: true },
  },
  {
    path: '/inventory/medicine',
    name: 'MedicineInventory',
    component: () => import('@/views/FoodAndDrinksView.vue'),
    meta: { requiresAuth: true },
  },
]

const router = createRouter({
  history: createWebHistory(import.meta.env.BASE_URL),
  routes: routes,
})

/**
 * Global Vue Router navigation guard.
 *
 * This guard runs before each navigation attempt and performs several checks:
 * 1. Skips checks for predefined public routes.
 * 2. Ensures the user store is initialized and the user is authenticated. Redirects to Login if not.
 * 3. Allows ADMIN and SUPERADMIN users to bypass the household check.
 * 4. For regular users, checks if they belong to a household.
 * 5. Redirects regular users without a household to the 'CreateHousehold' page.
 * 6. Handles potential errors during checks, specifically redirecting to Login on 401 errors.
 *
 * @param {RouteLocationNormalized} to - The target Route object being navigated to.
 * @param {RouteLocationNormalized} from - The current Route object being navigated away from.
 * @param {NavigationGuardNext} next - Function to resolve the navigation hook. Must be called to continue navigation.
 */
router.beforeEach(async (to, from, next) => {
  // Instantiate the Pinia user store to access authentication state and user info
  const userStore = useUserStore();

  // Define routes accessible without authentication or household checks
  const publicRoutes = ['Login', 'Register', 'Home', 'CreateHousehold', 'Information','NotFound', 'News','Notifications'];

  // Allow immediate navigation if the target route is public
  if (publicRoutes.includes(to.name as string)) { //
    return next(); // Proceed to the public route
  }

  // Check if the user store indicates authentication.
  // If not, attempt to initialize the store from localStorage (e.g., refresh scenario).
  if (!userStore.isAuthenticated) { //
    console.log('Store not authenticated, attempting initialization...');
    await userStore.initializeFromStorage(); // Attempt to load user session

    // After attempting initialization, re-check authentication status.
    // If still not authenticated and the route is not public, redirect to Login.
    if (!userStore.isAuthenticated && !publicRoutes.includes(to.name as string)) {
      console.log('Initialization failed or user not authenticated, redirecting to Login.');
      userStore.logout(); // Ensure any partial/invalid state is cleared
      return next({ name: 'Login' }); // Redirect to the login page
    }
    console.log('Store initialized, role:', userStore.role);
  }

  // requires super admin - not allowed
  if (to.meta.requiresSuperAdmin && !userStore.isSuperAdminUser) {
    return next({ name: 'NotFound' });
  }
  // requires admin - not allowed
  if (to.meta.requiresAdmin && !userStore.isAdminUser) {
    return next({ name: 'NotFound' });
  }
  // requires authentication - not allowed
  if (to.meta.requiresAuth && !userStore.isAuthenticated) {
    return next( { name: 'Login' });
  }

  // For authenticated, non-admin users, check for household association.
  if (!userStore.isAdminUser && !userStore.isSuperAdminUser) {
    try {
        // Attempt to fetch the user's current household information from the backend.
        const household = await getCurrentHousehold();

        // If the user has no household (API returns null or 404), redirect them.
        if (!household) {
          // Prevent an infinite redirect loop if already on the CreateHousehold page.
          if (to.name === 'CreateHousehold') {
            return next(false); // Block navigation
          }
          console.log('User has no household, redirecting to CreateHousehold.');
          // Redirect user to create or join a household.
          return next({ name: 'CreateHousehold' });
        }

    } catch (error) {
      // Catch errors during the household check (e.g., network, API errors)
      console.error('Error checking household:', error); // Log the error for debugging

      // Check if the error is an Axios error with a 401 (Unauthorized) status.
      // This indicates the user's token might be invalid or expired.
      const axiosError = error as AxiosError; // Assert error type
      if (axiosError.response?.status === 401) {
        console.log('Unauthorized check for household, redirecting to login.');
        userStore.logout(); // Log out the user and clear auth state
        return next({ name: 'Login' }); // Redirect to login
      }

      // For other errors during the household check, allow navigation to prevent
      return next(); // Proceed, potentially to a route that might show an error state
    }
  }
  // User is authenticated, not an admin, and has a household. Allow navigation.
  return next(); // Proceed to the requested route
});

export default router<|MERGE_RESOLUTION|>--- conflicted
+++ resolved
@@ -1,6 +1,6 @@
-import { useUserStore } from '@/stores/UserStore'
 import { createRouter, createWebHistory } from 'vue-router'
 import { getCurrentHousehold } from '@/services/HouseholdService'
+import { useUserStore } from '@/stores/UserStore';
 import { type AxiosError } from 'axios';
 
 const routes = [
@@ -22,17 +22,14 @@
   {
     path: '/notifications',
     name: 'Notifications',
-<<<<<<< HEAD
-    component: () => import('@/views/NotificationView.vue') },
+    component: () => import('@/views/NotificationView.vue'),
+    meta: { requiresAuth: true },
+  },
   {
     path: '/crisis-event',
     name: 'CrisisEvent',
-    component: () => import('@/views/CrisisEventView.vue') },
-=======
-    component: () => import('@/views/NotificationView.vue'),
-    meta: { requiresAuth: true },
-  },
->>>>>>> 940526d8
+    component: () => import('@/views/CrisisEventView.vue')
+  },
   {
     path: '/news',
     name: 'News',
