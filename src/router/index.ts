import { useUserStore } from '@/stores/UserStore'
import { createRouter, createWebHistory } from 'vue-router'
import { getCurrentHousehold } from '@/services/HouseholdService'
import { type AxiosError } from 'axios';

const routes = [
  {
    path: '/',
    name: 'Home',
    component: () => import('@/views/HomeView.vue'),
  },
  {
    path: '/info',
    name: 'Information',
    component: () => import('@/views/information/EnhancedInformationView.vue'),
  },
  {
    path: '/login',
    name: 'Login',
    component: () => import('@/views/LoginView.vue'),
  },
  {
    path: '/notifications',
    name: 'Notifications',
    component: () => import('@/views/NotificationView.vue'),
    meta: { requiresAuth: true },
  },
  {
    path: '/crisis-event',
    name: 'CrisisEvent',
    component: () => import('@/views/CrisisEventView.vue')
  },
  {
    path: '/news',
    name: 'News',
<<<<<<< HEAD
    component: () => import('@/views/NewsView.vue') 
=======
    component: () => import('@/views/NewsView.vue')
>>>>>>> 3d7279ec
  },
  {
    path: '/settings',
    name: 'Settings',
    component: () => import('@/views/SettingsView.vue'),
    meta: { requiresAuth: true },
  },
  {
    path: '/register',
    name: 'Register',
    component: () => import('@/views/RegisterView.vue'),
  },
  {
    path: '/before-crisis',
    name: 'BeforeCrisis',
    component: () => import('@/views/BeforeCrisisView.vue'),
  },
  {
    path: '/during-crisis',
    name: 'DuringCrisis',
    component: () => import('@/views/DuringCrisisView.vue'),
  },
  {
    path: '/household',
    name: 'Household',
    component: () => import('@/views/HouseholdView.vue'),
    meta: { requiresAuth: true },
  },
  {
    path: '/household/create',
    name: 'CreateHousehold',
    component: () => import('@/components/household/CreateNewHousehold.vue'),
  },
  {
    path: '/food-and-drinks',
    name: 'FoodAndDrinks',
    component: () => import('@/views/FoodAndDrinksView.vue'),
    meta: { requiresAuth: true },
  },
  {
    path: '/shelter-frontpage',
    name: 'shelter-frontpage',
    component: () => import('@/components/shelter/CategoryPage.vue')
  },
  {
    path: '/medicine-inventory',
    name: 'MedicineInventory',
    component: () => import('@/views/MedicineInventory.vue'),
    meta: { requiresAuth: true },
  },
  {
    path: '/admin-panel',
    name: 'AdminPanel',
    component: () => import('@/views/AdminPanel.vue'),
<<<<<<< HEAD
    meta: { requiresAdmin: true }, 
=======
    meta: { requiresAdmin: true },
>>>>>>> 3d7279ec
  },
  {
    path: '/add-new-event',
    name: 'AddNewEvent',
    component: () => import('@/views/AdminAddNewEvent.vue'),
<<<<<<< HEAD
    meta: { requiresAdmin: true }, 
=======
    meta: { requiresAdmin: true },
>>>>>>> 3d7279ec
  },
  {
    path: '/add-new-POI',
    name: 'AddNewPOI',
    component: () => import('@/views/AdminAddNewPOI.vue'),
<<<<<<< HEAD
    meta: { requiresAdmin: true }, 
=======
    meta: { requiresAdmin: true },
>>>>>>> 3d7279ec
  },
  {
    path: '/edit-event',
    name: 'EditEvent',
    component: () => import('@/views/AdminEditEvent.vue'),
<<<<<<< HEAD
    meta: { requiresAdmin: true }, 
=======
    meta: { requiresAdmin: true },
>>>>>>> 3d7279ec
  },
  {
    path: '/handle-admins',
    name: 'HandleAdmins',
    component: () => import('@/views/SuperAdminAdministrate.vue'),
<<<<<<< HEAD
    meta: { requiresSuperAdmin: true }, 
=======
    meta: { requiresSuperAdmin: true },
>>>>>>> 3d7279ec
  },
  {
    path: '/:pathMatch(.*)*',
    name: 'NotFound',
    component: () => import('@/views/404NotFoundView.vue'),
  },
<<<<<<< HEAD
=======
  {
    path: '/medicine-inventory',
    name: 'MedicineInventory',
    component: () => import('@/views/MedicineInventory.vue'),
  },
  {
    path: '/edit-POI',
    name: 'AdminEditPOI',
    component: () => import('@/views/AdminEditPOI.vue'),
    meta: { requiresAdmin: true},
  },
  {
    path: '/inventory/water',
    name: 'WaterInventory',
    component: () => import('@/views/FoodAndDrinksView.vue'),
    meta: { requiresAuth: true },
  },
  {
    path: '/inventory/food',
    name: 'FoodInventory',
    component: () => import('@/views/FoodAndDrinksView.vue'),
    meta: { requiresAuth: true },
  },
  {
    path: '/inventory/medicine',
    name: 'MedicineInventory',
    component: () => import('@/views/FoodAndDrinksView.vue'),
    meta: { requiresAuth: true },
  },
>>>>>>> 3d7279ec
]

const router = createRouter({
  history: createWebHistory(import.meta.env.BASE_URL),
  routes: routes,
})

/**
 * Global Vue Router navigation guard.
 *
 * This guard runs before each navigation attempt and performs several checks:
 * 1. Skips checks for predefined public routes.
 * 2. Ensures the user store is initialized and the user is authenticated. Redirects to Login if not.
 * 3. Allows ADMIN and SUPERADMIN users to bypass the household check.
 * 4. For regular users, checks if they belong to a household.
 * 5. Redirects regular users without a household to the 'CreateHousehold' page.
 * 6. Handles potential errors during checks, specifically redirecting to Login on 401 errors.
 *
 * @param {RouteLocationNormalized} to - The target Route object being navigated to.
 * @param {RouteLocationNormalized} from - The current Route object being navigated away from.
 * @param {NavigationGuardNext} next - Function to resolve the navigation hook. Must be called to continue navigation.
 */
router.beforeEach(async (to, from, next) => {
  // Instantiate the Pinia user store to access authentication state and user info
  const userStore = useUserStore();

  // Define routes accessible without authentication or household checks
  const publicRoutes = ['Login', 'Register', 'Home', 'CreateHousehold', 'Information','NotFound', 'News','Notifications'];

  // Allow immediate navigation if the target route is public
  if (publicRoutes.includes(to.name as string)) { //
    return next(); // Proceed to the public route
  }

  // Check if the user store indicates authentication.
  // If not, attempt to initialize the store from localStorage (e.g., refresh scenario).
  if (!userStore.isAuthenticated) { //
    console.log('Store not authenticated, attempting initialization...');
    await userStore.initializeFromStorage(); // Attempt to load user session

    // After attempting initialization, re-check authentication status.
    // If still not authenticated and the route is not public, redirect to Login.
    if (!userStore.isAuthenticated && !publicRoutes.includes(to.name as string)) {
      console.log('Initialization failed or user not authenticated, redirecting to Login.');
      userStore.logout(); // Ensure any partial/invalid state is cleared
      return next({ name: 'Login' }); // Redirect to the login page
    }
    console.log('Store initialized, role:', userStore.role);
  }
<<<<<<< HEAD
  
  // requires super admin - not allowed
  if (to.meta.requiresSuperAdmin && !userStore.isSuperAdminUser) { 
    return next({ name: 'NotFound' });
  }
  // requires admin - not allowed
  if (to.meta.requiresAdmin && !userStore.isAdminUser) { 
=======

  // requires super admin - not allowed
  if (to.meta.requiresSuperAdmin && !userStore.isSuperAdminUser) {
    return next({ name: 'NotFound' });
  }
  // requires admin - not allowed
  if (to.meta.requiresAdmin && !userStore.isAdminUser) {
>>>>>>> 3d7279ec
    return next({ name: 'NotFound' });
  }
  // requires authentication - not allowed
  if (to.meta.requiresAuth && !userStore.isAuthenticated) {
    return next( { name: 'Login' });
  }

  // For authenticated, non-admin users, check for household association.
  if (!userStore.isAdminUser && !userStore.isSuperAdminUser) {
    try {
        // Attempt to fetch the user's current household information from the backend.
<<<<<<< HEAD
        const household = await getCurrentHousehold(); 

        // If the user has no household (API returns null or 404), redirect them.
        if (!household) { 
          // Prevent an infinite redirect loop if already on the CreateHousehold page.
          if (to.name === 'CreateHousehold') { 
=======
        const household = await getCurrentHousehold();

        // If the user has no household (API returns null or 404), redirect them.
        if (!household) {
          // Prevent an infinite redirect loop if already on the CreateHousehold page.
          if (to.name === 'CreateHousehold') {
>>>>>>> 3d7279ec
            return next(false); // Block navigation
          }
          console.log('User has no household, redirecting to CreateHousehold.');
          // Redirect user to create or join a household.
          return next({ name: 'CreateHousehold' });
        }

    } catch (error) {
      // Catch errors during the household check (e.g., network, API errors)
      console.error('Error checking household:', error); // Log the error for debugging

      // Check if the error is an Axios error with a 401 (Unauthorized) status.
      // This indicates the user's token might be invalid or expired.
      const axiosError = error as AxiosError; // Assert error type
      if (axiosError.response?.status === 401) {
        console.log('Unauthorized check for household, redirecting to login.');
        userStore.logout(); // Log out the user and clear auth state
        return next({ name: 'Login' }); // Redirect to login
      }

      // For other errors during the household check, allow navigation to prevent
      return next(); // Proceed, potentially to a route that might show an error state
    }
  }
  // User is authenticated, not an admin, and has a household. Allow navigation.
  return next(); // Proceed to the requested route
});

export default router<|MERGE_RESOLUTION|>--- conflicted
+++ resolved
@@ -1,6 +1,6 @@
-import { useUserStore } from '@/stores/UserStore'
 import { createRouter, createWebHistory } from 'vue-router'
 import { getCurrentHousehold } from '@/services/HouseholdService'
+import { useUserStore } from '@/stores/UserStore';
 import { type AxiosError } from 'axios';
 
 const routes = [
@@ -33,11 +33,7 @@
   {
     path: '/news',
     name: 'News',
-<<<<<<< HEAD
-    component: () => import('@/views/NewsView.vue') 
-=======
     component: () => import('@/views/NewsView.vue')
->>>>>>> 3d7279ec
   },
   {
     path: '/settings',
@@ -92,59 +88,37 @@
     path: '/admin-panel',
     name: 'AdminPanel',
     component: () => import('@/views/AdminPanel.vue'),
-<<<<<<< HEAD
-    meta: { requiresAdmin: true }, 
-=======
-    meta: { requiresAdmin: true },
->>>>>>> 3d7279ec
+    meta: { requiresAdmin: true },
   },
   {
     path: '/add-new-event',
     name: 'AddNewEvent',
     component: () => import('@/views/AdminAddNewEvent.vue'),
-<<<<<<< HEAD
-    meta: { requiresAdmin: true }, 
-=======
-    meta: { requiresAdmin: true },
->>>>>>> 3d7279ec
+    meta: { requiresAdmin: true },
   },
   {
     path: '/add-new-POI',
     name: 'AddNewPOI',
     component: () => import('@/views/AdminAddNewPOI.vue'),
-<<<<<<< HEAD
-    meta: { requiresAdmin: true }, 
-=======
-    meta: { requiresAdmin: true },
->>>>>>> 3d7279ec
+    meta: { requiresAdmin: true },
   },
   {
     path: '/edit-event',
     name: 'EditEvent',
     component: () => import('@/views/AdminEditEvent.vue'),
-<<<<<<< HEAD
-    meta: { requiresAdmin: true }, 
-=======
-    meta: { requiresAdmin: true },
->>>>>>> 3d7279ec
+    meta: { requiresAdmin: true },
   },
   {
     path: '/handle-admins',
     name: 'HandleAdmins',
     component: () => import('@/views/SuperAdminAdministrate.vue'),
-<<<<<<< HEAD
-    meta: { requiresSuperAdmin: true }, 
-=======
     meta: { requiresSuperAdmin: true },
->>>>>>> 3d7279ec
   },
   {
     path: '/:pathMatch(.*)*',
     name: 'NotFound',
     component: () => import('@/views/404NotFoundView.vue'),
   },
-<<<<<<< HEAD
-=======
   {
     path: '/medicine-inventory',
     name: 'MedicineInventory',
@@ -174,7 +148,6 @@
     component: () => import('@/views/FoodAndDrinksView.vue'),
     meta: { requiresAuth: true },
   },
->>>>>>> 3d7279ec
 ]
 
 const router = createRouter({
@@ -224,15 +197,6 @@
     }
     console.log('Store initialized, role:', userStore.role);
   }
-<<<<<<< HEAD
-  
-  // requires super admin - not allowed
-  if (to.meta.requiresSuperAdmin && !userStore.isSuperAdminUser) { 
-    return next({ name: 'NotFound' });
-  }
-  // requires admin - not allowed
-  if (to.meta.requiresAdmin && !userStore.isAdminUser) { 
-=======
 
   // requires super admin - not allowed
   if (to.meta.requiresSuperAdmin && !userStore.isSuperAdminUser) {
@@ -240,7 +204,6 @@
   }
   // requires admin - not allowed
   if (to.meta.requiresAdmin && !userStore.isAdminUser) {
->>>>>>> 3d7279ec
     return next({ name: 'NotFound' });
   }
   // requires authentication - not allowed
@@ -252,21 +215,12 @@
   if (!userStore.isAdminUser && !userStore.isSuperAdminUser) {
     try {
         // Attempt to fetch the user's current household information from the backend.
-<<<<<<< HEAD
-        const household = await getCurrentHousehold(); 
-
-        // If the user has no household (API returns null or 404), redirect them.
-        if (!household) { 
-          // Prevent an infinite redirect loop if already on the CreateHousehold page.
-          if (to.name === 'CreateHousehold') { 
-=======
         const household = await getCurrentHousehold();
 
         // If the user has no household (API returns null or 404), redirect them.
         if (!household) {
           // Prevent an infinite redirect loop if already on the CreateHousehold page.
           if (to.name === 'CreateHousehold') {
->>>>>>> 3d7279ec
             return next(false); // Block navigation
           }
           console.log('User has no household, redirecting to CreateHousehold.');
